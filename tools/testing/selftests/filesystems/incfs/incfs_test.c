// SPDX-License-Identifier: GPL-2.0
/*
 * Copyright 2018 Google LLC
 */
#include <alloca.h>
#include <dirent.h>
#include <errno.h>
#include <fcntl.h>
#include <lz4.h>
#include <stdbool.h>
#include <stdint.h>
#include <stdio.h>
#include <stdlib.h>
#include <string.h>
#include <unistd.h>

#include <sys/mount.h>
#include <sys/stat.h>
#include <sys/types.h>
#include <sys/wait.h>
#include <sys/xattr.h>

#include <linux/random.h>
#include <linux/unistd.h>

#include <kselftest.h>

#include "utils.h"

#define TEST_FAILURE 1
#define TEST_SUCCESS 0
#define INCFS_MAX_MTREE_LEVELS 8

#define INCFS_ROOT_INODE 0

struct hash_block {
	char data[INCFS_DATA_FILE_BLOCK_SIZE];
};

struct test_signature {
	void *data;
	size_t size;

	char add_data[100];
	size_t add_data_size;
};

struct test_file {
	int index;
	incfs_uuid_t id;
	char *name;
	off_t size;
	char root_hash[INCFS_MAX_HASH_SIZE];
	struct hash_block *mtree;
	int mtree_block_count;
	struct test_signature sig;
};

struct test_files_set {
	struct test_file *files;
	int files_count;
};

struct linux_dirent64 {
	uint64_t       d_ino;
	int64_t        d_off;
	unsigned short d_reclen;
	unsigned char  d_type;
	char	       d_name[0];
} __packed;

struct test_files_set get_test_files_set(void)
{
	static struct test_file files[] = {
		{ .index = 0, .name = "file_one_byte", .size = 1 },
		{ .index = 1,
		  .name = "file_one_block",
		  .size = INCFS_DATA_FILE_BLOCK_SIZE },
		{ .index = 2,
		  .name = "file_one_and_a_half_blocks",
		  .size = INCFS_DATA_FILE_BLOCK_SIZE +
			  INCFS_DATA_FILE_BLOCK_SIZE / 2 },
		{ .index = 3,
		  .name = "file_three",
		  .size = 300 * INCFS_DATA_FILE_BLOCK_SIZE + 3 },
		{ .index = 4,
		  .name = "file_four",
		  .size = 400 * INCFS_DATA_FILE_BLOCK_SIZE + 7 },
		{ .index = 5,
		  .name = "file_five",
		  .size = 500 * INCFS_DATA_FILE_BLOCK_SIZE + 7 },
		{ .index = 6,
		  .name = "file_six",
		  .size = 600 * INCFS_DATA_FILE_BLOCK_SIZE + 7 },
		{ .index = 7,
		  .name = "file_seven",
		  .size = 700 * INCFS_DATA_FILE_BLOCK_SIZE + 7 },
		{ .index = 8,
		  .name = "file_eight",
		  .size = 800 * INCFS_DATA_FILE_BLOCK_SIZE + 7 },
		{ .index = 9,
		  .name = "file_nine",
		  .size = 900 * INCFS_DATA_FILE_BLOCK_SIZE + 7 },
		{ .index = 10, .name = "file_big", .size = 500 * 1024 * 1024 }
	};
	return (struct test_files_set){ .files = files,
					.files_count = ARRAY_SIZE(files) };
}

struct test_files_set get_small_test_files_set(void)
{
	static struct test_file files[] = {
		{ .index = 0, .name = "file_one_byte", .size = 1 },
		{ .index = 1,
		  .name = "file_one_block",
		  .size = INCFS_DATA_FILE_BLOCK_SIZE },
		{ .index = 2,
		  .name = "file_one_and_a_half_blocks",
		  .size = INCFS_DATA_FILE_BLOCK_SIZE +
			  INCFS_DATA_FILE_BLOCK_SIZE / 2 },
		{ .index = 3,
		  .name = "file_three",
		  .size = 300 * INCFS_DATA_FILE_BLOCK_SIZE + 3 },
		{ .index = 4,
		  .name = "file_four",
		  .size = 400 * INCFS_DATA_FILE_BLOCK_SIZE + 7 }
	};
	return (struct test_files_set){ .files = files,
					.files_count = ARRAY_SIZE(files) };
}

static int get_file_block_seed(int file, int block)
{
	return 7919 * file + block;
}

static loff_t min(loff_t a, loff_t b)
{
	return a < b ? a : b;
}

static pid_t flush_and_fork(void)
{
	fflush(stdout);
	return fork();
}

static void print_error(char *msg)
{
	ksft_print_msg("%s: %s\n", msg, strerror(errno));
}

static int wait_for_process(pid_t pid)
{
	int status;
	int wait_res;

	wait_res = waitpid(pid, &status, 0);
	if (wait_res <= 0) {
		print_error("Can't wait for the child");
		return -EINVAL;
	}
	if (!WIFEXITED(status)) {
		ksft_print_msg("Unexpected child status pid=%d\n", pid);
		return -EINVAL;
	}
	status = WEXITSTATUS(status);
	if (status != 0)
		return status;
	return 0;
}

static void rnd_buf(uint8_t *data, size_t len, unsigned int seed)
{
	int i;

	for (i = 0; i < len; i++) {
		seed = 1103515245 * seed + 12345;
		data[i] = (uint8_t)(seed >> (i % 13));
	}
}

char *bin2hex(char *dst, const void *src, size_t count)
{
	const unsigned char *_src = src;
	static const char hex_asc[] = "0123456789abcdef";

	while (count--) {
		unsigned char x = *_src++;

		*dst++ = hex_asc[(x & 0xf0) >> 4];
		*dst++ = hex_asc[(x & 0x0f)];
	}
	*dst = 0;
	return dst;
}

static char *get_index_filename(const char *mnt_dir, incfs_uuid_t id)
{
	char path[FILENAME_MAX];
	char str_id[1 + 2 * sizeof(id)];

	bin2hex(str_id, id.bytes, sizeof(id.bytes));
	snprintf(path, ARRAY_SIZE(path), "%s/.index/%s", mnt_dir, str_id);

	return strdup(path);
}

int open_file_by_id(const char *mnt_dir, incfs_uuid_t id, bool use_ioctl)
{
	char *path = get_index_filename(mnt_dir, id);
	int cmd_fd = open_commands_file(mnt_dir);
<<<<<<< HEAD
	int fd = open(path, O_RDWR);
=======
	int fd = open(path, O_RDWR | O_CLOEXEC);
>>>>>>> 97b6f8d9
	struct incfs_permit_fill permit_fill = {
		.file_descriptor = fd,
	};
	int error = 0;

	if (fd < 0) {
		print_error("Can't open file by id.");
		error = -errno;
		goto out;
	}

	if (use_ioctl && ioctl(cmd_fd, INCFS_IOC_PERMIT_FILL, &permit_fill)) {
		print_error("Failed to call PERMIT_FILL");
		error = -errno;
		goto out;
	}

	if (ioctl(fd, INCFS_IOC_PERMIT_FILL, &permit_fill) != -1 ||
	    errno != EPERM) {
		print_error(
			"Successfully called PERMIT_FILL on non pending_read file");
		return -errno;
		goto out;
	}

out:
	free(path);
	close(cmd_fd);

	if (error) {
		close(fd);
		return error;
	}

	return fd;
}

int get_file_attr(char *mnt_dir, incfs_uuid_t id, char *value, int size)
{
	char *path = get_index_filename(mnt_dir, id);
	int res;

	res = getxattr(path, INCFS_XATTR_METADATA_NAME, value, size);
	if (res < 0)
		res = -errno;

	free(path);
	return res;
}

static bool same_id(incfs_uuid_t *id1, incfs_uuid_t *id2)
{
	return !memcmp(id1->bytes, id2->bytes, sizeof(id1->bytes));
}

static int emit_test_blocks(char *mnt_dir, struct test_file *file,
			int blocks[], int count)
{
	uint8_t data[INCFS_DATA_FILE_BLOCK_SIZE];
	uint8_t comp_data[2 * INCFS_DATA_FILE_BLOCK_SIZE];
	int block_count = (count > 32) ? 32 : count;
	int data_buf_size = 2 * INCFS_DATA_FILE_BLOCK_SIZE * block_count;
	uint8_t *data_buf = malloc(data_buf_size);
	uint8_t *current_data = data_buf;
	uint8_t *data_end = data_buf + data_buf_size;
	struct incfs_fill_block *block_buf =
		calloc(block_count, sizeof(struct incfs_fill_block));
	struct incfs_fill_blocks fill_blocks = {
		.count = block_count,
		.fill_blocks = ptr_to_u64(block_buf),
	};
	ssize_t write_res = 0;
	int fd = -1;
	int error = 0;
	int i = 0;
	int blocks_written = 0;

	for (i = 0; i < block_count; i++) {
		int block_index = blocks[i];
		bool compress = (file->index + block_index) % 2 == 0;
		int seed = get_file_block_seed(file->index, block_index);
		off_t block_offset =
			((off_t)block_index) * INCFS_DATA_FILE_BLOCK_SIZE;
		size_t block_size = 0;

		if (block_offset > file->size) {
			error = -EINVAL;
			break;
		}
		if (file->size - block_offset >
			INCFS_DATA_FILE_BLOCK_SIZE)
			block_size = INCFS_DATA_FILE_BLOCK_SIZE;
		else
			block_size = file->size - block_offset;

		rnd_buf(data, block_size, seed);
		if (compress) {
			size_t comp_size = LZ4_compress_default(
				(char *)data, (char *)comp_data, block_size,
				ARRAY_SIZE(comp_data));

			if (comp_size <= 0) {
				error = -EBADMSG;
				break;
			}
			if (current_data + comp_size > data_end) {
				error = -ENOMEM;
				break;
			}
			memcpy(current_data, comp_data, comp_size);
			block_size = comp_size;
			block_buf[i].compression = COMPRESSION_LZ4;
		} else {
			if (current_data + block_size > data_end) {
				error = -ENOMEM;
				break;
			}
			memcpy(current_data, data, block_size);
			block_buf[i].compression = COMPRESSION_NONE;
		}

		block_buf[i].block_index = block_index;
		block_buf[i].data_len = block_size;
		block_buf[i].data = ptr_to_u64(current_data);
		current_data += block_size;
	}

	if (!error) {
		fd = open_file_by_id(mnt_dir, file->id, false);
		if (fd < 0) {
			error = -errno;
			goto out;
		}
		write_res = ioctl(fd, INCFS_IOC_FILL_BLOCKS, &fill_blocks);
		if (write_res >= 0) {
			ksft_print_msg("Wrote to file via normal fd error\n");
			error = -EPERM;
			goto out;
		}

		close(fd);
		fd = open_file_by_id(mnt_dir, file->id, true);
		if (fd < 0) {
			error = -errno;
			goto out;
		}
		write_res = ioctl(fd, INCFS_IOC_FILL_BLOCKS, &fill_blocks);
		if (write_res < 0)
			error = -errno;
		else
			blocks_written = write_res;
	}
	if (error) {
		ksft_print_msg(
			"Writing data block error. Write returned: %d. Error:%s\n",
			write_res, strerror(-error));
	}

out:
	free(block_buf);
	free(data_buf);
	close(fd);
	return (error < 0) ? error : blocks_written;
}

static int emit_test_block(char *mnt_dir, struct test_file *file,
				int block_index)
{
	int res = emit_test_blocks(mnt_dir, file, &block_index, 1);

	if (res == 0)
		return -EINVAL;
	if (res == 1)
		return 0;
	return res;
}

static void shuffle(int array[], int count, unsigned int seed)
{
	int i;

	for (i = 0; i < count - 1; i++) {
		int items_left = count - i;
		int shuffle_index;
		int v;

		seed = 1103515245 * seed + 12345;
		shuffle_index = i + seed % items_left;

		v = array[shuffle_index];
		array[shuffle_index] = array[i];
		array[i] = v;
	}
}

static int emit_test_file_data(char *mount_dir, struct test_file *file)
{
	int i;
	int block_cnt = 1 + (file->size - 1) / INCFS_DATA_FILE_BLOCK_SIZE;
	int *block_indexes = NULL;
	int result = 0;
	int blocks_written = 0;

	if (file->size == 0)
		return 0;

	block_indexes = calloc(block_cnt, sizeof(*block_indexes));
	for (i = 0; i < block_cnt; i++)
		block_indexes[i] = i;
	shuffle(block_indexes, block_cnt, file->index);

	for (i = 0; i < block_cnt; i += blocks_written) {
		blocks_written = emit_test_blocks(mount_dir, file,
					block_indexes + i, block_cnt - i);
		if (blocks_written < 0) {
			result = blocks_written;
			goto out;
		}
		if (blocks_written == 0) {
			result = -EIO;
			goto out;
		}
	}
out:
	free(block_indexes);
	return result;
}

static loff_t read_whole_file(char *filename)
{
	int fd = -1;
	loff_t result;
	loff_t bytes_read = 0;
	uint8_t buff[16 * 1024];

	fd = open(filename, O_RDONLY | O_CLOEXEC);
	if (fd <= 0)
		return fd;

	while (1) {
		int read_result = read(fd, buff, ARRAY_SIZE(buff));

		if (read_result < 0) {
			print_error("Error during reading from a file.");
			result = -errno;
			goto cleanup;
		} else if (read_result == 0)
			break;

		bytes_read += read_result;
	}
	result = bytes_read;

cleanup:
	close(fd);
	return result;
}

static int read_test_file(uint8_t *buf, size_t len, char *filename,
			  int block_idx)
{
	int fd = -1;
	int result;
	int bytes_read = 0;
	size_t bytes_to_read = len;
	off_t offset = ((off_t)block_idx) * INCFS_DATA_FILE_BLOCK_SIZE;

	fd = open(filename, O_RDONLY | O_CLOEXEC);
	if (fd <= 0)
		return fd;

	if (lseek(fd, offset, SEEK_SET) != offset) {
		print_error("Seek error");
		return -errno;
	}

	while (bytes_read < bytes_to_read) {
		int read_result =
			read(fd, buf + bytes_read, bytes_to_read - bytes_read);
		if (read_result < 0) {
			result = -errno;
			goto cleanup;
		} else if (read_result == 0)
			break;

		bytes_read += read_result;
	}
	result = bytes_read;

cleanup:
	close(fd);
	return result;
}

static char *create_backing_dir(char *mount_dir)
{
	struct stat st;
	char backing_dir_name[255];

	snprintf(backing_dir_name, ARRAY_SIZE(backing_dir_name), "%s-src",
		 mount_dir);

	if (stat(backing_dir_name, &st) == 0) {
		if (S_ISDIR(st.st_mode)) {
			int error = delete_dir_tree(backing_dir_name);

			if (error) {
				ksft_print_msg(
				      "Can't delete existing backing dir. %d\n",
				      error);
				return NULL;
			}
		} else {
			if (unlink(backing_dir_name)) {
				print_error("Can't clear backing dir");
				return NULL;
			}
		}
	}

	if (mkdir(backing_dir_name, 0777)) {
		if (errno != EEXIST) {
			print_error("Can't open/create backing dir");
			return NULL;
		}
	}

	return strdup(backing_dir_name);
}

static int validate_test_file_content_with_seed(char *mount_dir,
						struct test_file *file,
						unsigned int shuffle_seed)
{
	int error = -1;
	char *filename = concat_file_name(mount_dir, file->name);
	off_t size = file->size;
	loff_t actual_size = get_file_size(filename);
	int block_cnt = 1 + (size - 1) / INCFS_DATA_FILE_BLOCK_SIZE;
	int *block_indexes = NULL;
	int i;

	block_indexes = alloca(sizeof(int) * block_cnt);
	for (i = 0; i < block_cnt; i++)
		block_indexes[i] = i;

	if (shuffle_seed != 0)
		shuffle(block_indexes, block_cnt, shuffle_seed);

	if (actual_size != size) {
		ksft_print_msg(
			"File size doesn't match. name: %s expected size:%ld actual size:%ld\n",
			filename, size, actual_size);
		error = -1;
		goto failure;
	}

	for (i = 0; i < block_cnt; i++) {
		int block_idx = block_indexes[i];
		uint8_t expected_block[INCFS_DATA_FILE_BLOCK_SIZE];
		uint8_t actual_block[INCFS_DATA_FILE_BLOCK_SIZE];
		int seed = get_file_block_seed(file->index, block_idx);
		size_t bytes_to_compare = min(
			(off_t)INCFS_DATA_FILE_BLOCK_SIZE,
			size - ((off_t)block_idx) * INCFS_DATA_FILE_BLOCK_SIZE);
		int read_result =
			read_test_file(actual_block, INCFS_DATA_FILE_BLOCK_SIZE,
				       filename, block_idx);
		if (read_result < 0) {
			ksft_print_msg(
				"Error reading block %d from file %s. Error: %s\n",
				block_idx, filename, strerror(-read_result));
			error = read_result;
			goto failure;
		}
		rnd_buf(expected_block, INCFS_DATA_FILE_BLOCK_SIZE, seed);
		if (memcmp(expected_block, actual_block, bytes_to_compare)) {
			ksft_print_msg(
				"File contents don't match. name: %s block:%d\n",
				file->name, block_idx);
			error = -2;
			goto failure;
		}
	}
	free(filename);
	return 0;

failure:
	free(filename);
	return error;
}

static int validate_test_file_content(char *mount_dir, struct test_file *file)
{
	return validate_test_file_content_with_seed(mount_dir, file, 0);
}

static int data_producer(char *mount_dir, struct test_files_set *test_set)
{
	int ret = 0;
	int timeout_ms = 1000;
	struct incfs_pending_read_info prs[100] = {};
	int prs_size = ARRAY_SIZE(prs);
	int fd = open_commands_file(mount_dir);

	if (fd < 0)
		return -errno;

	while ((ret = wait_for_pending_reads(fd, timeout_ms, prs, prs_size)) >
	       0) {
		int read_count = ret;
		int i;

		for (i = 0; i < read_count; i++) {
			int j = 0;
			struct test_file *file = NULL;

			for (j = 0; j < test_set->files_count; j++) {
				bool same = same_id(&(test_set->files[j].id),
					&(prs[i].file_id));

				if (same) {
					file = &test_set->files[j];
					break;
				}
			}
			if (!file) {
				ksft_print_msg(
					"Unknown file in pending reads.\n");
				break;
			}

			ret = emit_test_block(mount_dir, file,
				prs[i].block_index);
			if (ret < 0) {
				ksft_print_msg("Emitting test data error: %s\n",
						strerror(-ret));
				break;
			}
		}
	}
	close(fd);
	return ret;
}

static int build_mtree(struct test_file *file)
{
	char data[INCFS_DATA_FILE_BLOCK_SIZE] = {};
	const int digest_size = SHA256_DIGEST_SIZE;
	const int hash_per_block = INCFS_DATA_FILE_BLOCK_SIZE / digest_size;
	int block_count = 0;
	int hash_block_count = 0;
	int total_tree_block_count = 0;
	int tree_lvl_index[INCFS_MAX_MTREE_LEVELS] = {};
	int tree_lvl_count[INCFS_MAX_MTREE_LEVELS] = {};
	int levels_count = 0;
	int i, level;

	if (file->size == 0)
		return 0;

	block_count = 1 + (file->size - 1) / INCFS_DATA_FILE_BLOCK_SIZE;
	hash_block_count = block_count;
	for (i = 0; hash_block_count > 1; i++) {
		hash_block_count = (hash_block_count + hash_per_block - 1)
			/ hash_per_block;
		tree_lvl_count[i] = hash_block_count;
		total_tree_block_count += hash_block_count;
	}
	levels_count = i;

	for (i = 0; i < levels_count; i++) {
		int prev_lvl_base = (i == 0) ? total_tree_block_count :
			tree_lvl_index[i - 1];

		tree_lvl_index[i] = prev_lvl_base - tree_lvl_count[i];
	}

	file->mtree_block_count = total_tree_block_count;
	if (block_count == 1) {
		int seed = get_file_block_seed(file->index, 0);

		memset(data, 0, INCFS_DATA_FILE_BLOCK_SIZE);
		rnd_buf((uint8_t *)data, file->size, seed);
		sha256(data, INCFS_DATA_FILE_BLOCK_SIZE, file->root_hash);
		return 0;
	}

	file->mtree = calloc(total_tree_block_count, sizeof(*file->mtree));
	/* Build level 0 hashes. */
	for (i = 0; i < block_count; i++) {
		off_t offset = i * INCFS_DATA_FILE_BLOCK_SIZE;
		size_t block_size = INCFS_DATA_FILE_BLOCK_SIZE;
		int block_index = tree_lvl_index[0] +
					i / hash_per_block;
		int block_off = (i % hash_per_block) * digest_size;
		int seed = get_file_block_seed(file->index, i);
		char *hash_ptr = file->mtree[block_index].data + block_off;

		if (file->size - offset < block_size) {
			block_size = file->size - offset;
			memset(data, 0, INCFS_DATA_FILE_BLOCK_SIZE);
		}

		rnd_buf((uint8_t *)data, block_size, seed);
		sha256(data, INCFS_DATA_FILE_BLOCK_SIZE, hash_ptr);
	}

	/* Build higher levels of hash tree. */
	for (level = 1; level < levels_count; level++) {
		int prev_lvl_base = tree_lvl_index[level - 1];
		int prev_lvl_count = tree_lvl_count[level - 1];

		for (i = 0; i < prev_lvl_count; i++) {
			int block_index =
				i / hash_per_block + tree_lvl_index[level];
			int block_off = (i % hash_per_block) * digest_size;
			char *hash_ptr =
				file->mtree[block_index].data + block_off;

			sha256(file->mtree[i + prev_lvl_base].data,
			       INCFS_DATA_FILE_BLOCK_SIZE, hash_ptr);
		}
	}

	/* Calculate root hash from the top block */
	sha256(file->mtree[0].data,
		INCFS_DATA_FILE_BLOCK_SIZE, file->root_hash);

	return 0;
}

static int load_hash_tree(const char *mount_dir, struct test_file *file)
{
	int err;
	int i;
	int fd;
	struct incfs_fill_blocks fill_blocks = {
		.count = file->mtree_block_count,
	};
	struct incfs_fill_block *fill_block_array =
		calloc(fill_blocks.count, sizeof(struct incfs_fill_block));

	if (fill_blocks.count == 0)
		return 0;

	if (!fill_block_array)
		return -ENOMEM;
	fill_blocks.fill_blocks = ptr_to_u64(fill_block_array);

	for (i = 0; i < fill_blocks.count; i++) {
		fill_block_array[i] = (struct incfs_fill_block){
			.block_index = i,
			.data_len = INCFS_DATA_FILE_BLOCK_SIZE,
			.data = ptr_to_u64(file->mtree[i].data),
			.flags = INCFS_BLOCK_FLAGS_HASH
		};
	}

	fd = open_file_by_id(mount_dir, file->id, false);
	if (fd < 0) {
		err = errno;
		goto failure;
	}

	err = ioctl(fd, INCFS_IOC_FILL_BLOCKS, &fill_blocks);
	close(fd);
	if (err >= 0) {
		err = -EPERM;
		goto failure;
	}

	fd = open_file_by_id(mount_dir, file->id, true);
	if (fd < 0) {
		err = errno;
		goto failure;
	}

	err = ioctl(fd, INCFS_IOC_FILL_BLOCKS, &fill_blocks);
	close(fd);
	if (err < fill_blocks.count)
		err = errno;
	else {
		err = 0;
		free(file->mtree);
	}

failure:
	free(fill_block_array);
	return err;
}

static int cant_touch_index_test(char *mount_dir)
{
	char *file_name = "test_file";
	int file_size = 123;
	incfs_uuid_t file_id;
	char *index_path = concat_file_name(mount_dir, ".index");
	char *subdir = concat_file_name(index_path, "subdir");
	char *dst_name = concat_file_name(mount_dir, "something");
	char *filename_in_index = NULL;
	char *file_path = concat_file_name(mount_dir, file_name);
	char *backing_dir;
	int cmd_fd = -1;
	int err;

	backing_dir = create_backing_dir(mount_dir);
	if (!backing_dir)
		goto failure;

	/* Mount FS and release the backing file. */
	if (mount_fs(mount_dir, backing_dir, 50) != 0)
		goto failure;
	free(backing_dir);

	cmd_fd = open_commands_file(mount_dir);
	if (cmd_fd < 0)
		goto failure;


	err = mkdir(subdir, 0777);
	if (err == 0 || errno != EBUSY) {
		print_error("Shouldn't be able to crate subdir in index\n");
		goto failure;
	}

	err = emit_file(cmd_fd, ".index", file_name, &file_id,
				file_size, NULL);
	if (err != -EBUSY) {
		print_error("Shouldn't be able to crate a file in index\n");
		goto failure;
	}

	err = emit_file(cmd_fd, NULL, file_name, &file_id,
				file_size, NULL);
	if (err < 0)
		goto failure;
	filename_in_index = get_index_filename(mount_dir, file_id);

	err = unlink(filename_in_index);
	if (err == 0 || errno != EBUSY) {
		print_error("Shouldn't be delete from index\n");
		goto failure;
	}


	err = rename(filename_in_index, dst_name);
	if (err == 0 || errno != EBUSY) {
		print_error("Shouldn't be able to move from index\n");
		goto failure;
	}

	free(filename_in_index);
	filename_in_index = concat_file_name(index_path, "abc");
	err = link(file_path, filename_in_index);
	if (err == 0 || errno != EBUSY) {
		print_error("Shouldn't be able to link inside index\n");
		goto failure;
	}

	close(cmd_fd);
	free(subdir);
	free(index_path);
	free(dst_name);
	free(filename_in_index);
	if (umount(mount_dir) != 0) {
		print_error("Can't unmout FS");
		goto failure;
	}

	return TEST_SUCCESS;

failure:
	free(subdir);
	free(dst_name);
	free(index_path);
	free(filename_in_index);
	close(cmd_fd);
	umount(mount_dir);
	return TEST_FAILURE;
}

static bool iterate_directory(char *dir_to_iterate, bool root, int file_count)
{
	struct expected_name {
		const char *name;
		bool root_only;
		bool found;
	} names[] = {
		{INCFS_LOG_FILENAME, true, false},
		{INCFS_PENDING_READS_FILENAME, true, false},
		{".index", true, false},
		{"..", false, false},
		{".", false, false},
	};

	bool pass = true, found;
	int i;

	/* Test directory iteration */
	int fd = open(dir_to_iterate, O_RDONLY | O_DIRECTORY | O_CLOEXEC);

	if (fd < 0) {
		print_error("Can't open directory\n");
		return false;
	}

	for (;;) {
		/* Enough space for one dirent - no name over 30 */
		char buf[sizeof(struct linux_dirent64) + NAME_MAX];
		struct linux_dirent64 *dirent = (struct linux_dirent64 *) buf;
		int nread;
		int i;

		for (i = 0; i < NAME_MAX; ++i) {
			nread = syscall(__NR_getdents64, fd, buf,
					 sizeof(struct linux_dirent64) + i);

			if (nread >= 0)
				break;
			if (errno != EINVAL)
				break;
		}

		if (nread == 0)
			break;
		if (nread < 0) {
			print_error("Error iterating directory\n");
			pass = false;
			goto failure;
		}

		/* Expected size is rounded up to 8 byte boundary. Not sure if
		 * this is universal truth or just happenstance, but useful test
		 * for the moment
		 */
		if (nread != (((sizeof(struct linux_dirent64)
				+ strlen(dirent->d_name) + 1) + 7) & ~7)) {
			print_error("Wrong dirent size");
			pass = false;
			goto failure;
		}

		found = false;
		for (i = 0; i < sizeof(names) / sizeof(*names); ++i)
			if (!strcmp(dirent->d_name, names[i].name)) {
				if (names[i].root_only && !root) {
					print_error("Root file error");
					pass = false;
					goto failure;
				}

				if (names[i].found) {
					print_error("File appears twice");
					pass = false;
					goto failure;
				}

				names[i].found = true;
				found = true;
				break;
			}

		if (!found)
			--file_count;
	}

	for (i = 0; i < sizeof(names) / sizeof(*names); ++i) {
		if (!names[i].found)
			if (root || !names[i].root_only) {
				print_error("Expected file not present");
				pass = false;
				goto failure;
			}
	}

	if (file_count) {
		print_error("Wrong number of files\n");
		pass = false;
		goto failure;
	}

failure:
	close(fd);
	return pass;
}

static int basic_file_ops_test(char *mount_dir)
{
	struct test_files_set test = get_test_files_set();
	const int file_num = test.files_count;
	char *subdir1 = concat_file_name(mount_dir, "subdir1");
	char *subdir2 = concat_file_name(mount_dir, "subdir2");
	char *backing_dir;
	int cmd_fd = -1;
	int i, err;

	backing_dir = create_backing_dir(mount_dir);
	if (!backing_dir)
		goto failure;

	/* Mount FS and release the backing file. */
	if (mount_fs(mount_dir, backing_dir, 50) != 0)
		goto failure;
	free(backing_dir);

	cmd_fd = open_commands_file(mount_dir);
	if (cmd_fd < 0)
		goto failure;

	err = mkdir(subdir1, 0777);
	if (err < 0 && errno != EEXIST) {
		print_error("Can't create subdir1\n");
		goto failure;
	}

	err = mkdir(subdir2, 0777);
	if (err < 0 && errno != EEXIST) {
		print_error("Can't create subdir2\n");
		goto failure;
	}

	/* Create all test files in subdir1 directory */
	for (i = 0; i < file_num; i++) {
		struct test_file *file = &test.files[i];
		loff_t size;
		char *file_path = concat_file_name(subdir1, file->name);

		err = emit_file(cmd_fd, "subdir1", file->name, &file->id,
				     file->size, NULL);
		if (err < 0)
			goto failure;

		size = get_file_size(file_path);
		free(file_path);
		if (size != file->size) {
			ksft_print_msg("Wrong size %lld of %s.\n",
				size, file->name);
			goto failure;
		}
	}

	if (!iterate_directory(subdir1, false, file_num))
		goto failure;

	/* Link the files to subdir2 */
	for (i = 0; i < file_num; i++) {
		struct test_file *file = &test.files[i];
		char *src_name = concat_file_name(subdir1, file->name);
		char *dst_name = concat_file_name(subdir2, file->name);
		loff_t size;

		err = link(src_name, dst_name);
		if (err < 0) {
			print_error("Can't move file\n");
			goto failure;
		}

		size = get_file_size(dst_name);
		if (size != file->size) {
			ksft_print_msg("Wrong size %lld of %s.\n",
				size, file->name);
			goto failure;
		}
		free(src_name);
		free(dst_name);
	}

	/* Move the files from subdir2 to the mount dir */
	for (i = 0; i < file_num; i++) {
		struct test_file *file = &test.files[i];
		char *src_name = concat_file_name(subdir2, file->name);
		char *dst_name = concat_file_name(mount_dir, file->name);
		loff_t size;

		err = rename(src_name, dst_name);
		if (err < 0) {
			print_error("Can't move file\n");
			goto failure;
		}

		size = get_file_size(dst_name);
		if (size != file->size) {
			ksft_print_msg("Wrong size %lld of %s.\n",
				size, file->name);
			goto failure;
		}
		free(src_name);
		free(dst_name);
	}

	/* +2 because there are 2 subdirs */
	if (!iterate_directory(mount_dir, true, file_num + 2))
		goto failure;

	/* Open and close all files from the mount dir */
	for (i = 0; i < file_num; i++) {
		struct test_file *file = &test.files[i];
		char *path = concat_file_name(mount_dir, file->name);
		int fd;

		fd = open(path, O_RDWR | O_CLOEXEC);
		free(path);
		if (fd <= 0) {
			print_error("Can't open file");
			goto failure;
		}
		if (close(fd)) {
			print_error("Can't close file");
			goto failure;
		}
	}

	/* Delete all files from the mount dir */
	for (i = 0; i < file_num; i++) {
		struct test_file *file = &test.files[i];
		char *path = concat_file_name(mount_dir, file->name);

		err = unlink(path);
		free(path);
		if (err < 0) {
			print_error("Can't unlink file");
			goto failure;
		}
	}

	err = delete_dir_tree(subdir1);
	if (err) {
		ksft_print_msg("Error deleting subdir1 %d", err);
		goto failure;
	}

	err = rmdir(subdir2);
	if (err) {
		print_error("Error deleting subdir2");
		goto failure;
	}

	close(cmd_fd);
	cmd_fd = -1;
	if (umount(mount_dir) != 0) {
		print_error("Can't unmout FS");
		goto failure;
	}

	return TEST_SUCCESS;

failure:
	close(cmd_fd);
	umount(mount_dir);
	return TEST_FAILURE;
}

static int dynamic_files_and_data_test(char *mount_dir)
{
	struct test_files_set test = get_test_files_set();
	const int file_num = test.files_count;
	const int missing_file_idx = 5;
	int cmd_fd = -1;
	char *backing_dir;
	int i;

	backing_dir = create_backing_dir(mount_dir);
	if (!backing_dir)
		goto failure;

	/* Mount FS and release the backing file. */
	if (mount_fs(mount_dir, backing_dir, 50) != 0)
		goto failure;
	free(backing_dir);

	cmd_fd = open_commands_file(mount_dir);
	if (cmd_fd < 0)
		goto failure;

	/* Check that test files don't exist in the filesystem. */
	for (i = 0; i < file_num; i++) {
		struct test_file *file = &test.files[i];
		char *filename = concat_file_name(mount_dir, file->name);

		if (access(filename, F_OK) != -1) {
			ksft_print_msg(
				"File %s somehow already exists in a clean FS.\n",
				filename);
			goto failure;
		}
		free(filename);
	}

	/* Write test data into the command file. */
	for (i = 0; i < file_num; i++) {
		struct test_file *file = &test.files[i];
		int res;

		build_mtree(file);
		res = emit_file(cmd_fd, NULL, file->name, &file->id,
				     file->size, NULL);
		if (res < 0) {
			ksft_print_msg("Error %s emiting file %s.\n",
				       strerror(-res), file->name);
			goto failure;
		}

		/* Skip writing data to one file so we can check */
		/* that it's missing later. */
		if (i == missing_file_idx)
			continue;

		res = emit_test_file_data(mount_dir, file);
		if (res) {
			ksft_print_msg("Error %s emiting data for %s.\n",
				       strerror(-res), file->name);
			goto failure;
		}
	}

	/* Validate contents of the FS */
	for (i = 0; i < file_num; i++) {
		struct test_file *file = &test.files[i];

		if (i == missing_file_idx) {
			/* No data has been written to this file. */
			/* Check for read error; */
			uint8_t buf;
			char *filename =
				concat_file_name(mount_dir, file->name);
			int res = read_test_file(&buf, 1, filename, 0);

			free(filename);
			if (res > 0) {
				ksft_print_msg(
					"Data present, even though never writtern.\n");
				goto failure;
			}
			if (res != -ETIME) {
				ksft_print_msg("Wrong error code: %d.\n", res);
				goto failure;
			}
		} else {
			if (validate_test_file_content(mount_dir, file) < 0)
				goto failure;
		}
	}

	close(cmd_fd);
	cmd_fd = -1;
	if (umount(mount_dir) != 0) {
		print_error("Can't unmout FS");
		goto failure;
	}

	return TEST_SUCCESS;

failure:
	close(cmd_fd);
	umount(mount_dir);
	return TEST_FAILURE;
}

static int concurrent_reads_and_writes_test(char *mount_dir)
{
	struct test_files_set test = get_test_files_set();
	const int file_num = test.files_count;
	/* Validate each file from that many child processes. */
	const int child_multiplier = 3;
	int cmd_fd = -1;
	char *backing_dir;
	int status;
	int i;
	pid_t producer_pid;
	pid_t *child_pids = alloca(child_multiplier * file_num * sizeof(pid_t));

	backing_dir = create_backing_dir(mount_dir);
	if (!backing_dir)
		goto failure;

	/* Mount FS and release the backing file. */
	if (mount_fs(mount_dir, backing_dir, 50) != 0)
		goto failure;
	free(backing_dir);

	cmd_fd = open_commands_file(mount_dir);
	if (cmd_fd < 0)
		goto failure;

	/* Tell FS about the files, without actually providing the data. */
	for (i = 0; i < file_num; i++) {
		struct test_file *file = &test.files[i];
		int res;

		res = emit_file(cmd_fd, NULL, file->name, &file->id,
				     file->size, NULL);
		if (res)
			goto failure;
	}

	/* Start child processes acessing data in the files */
	for (i = 0; i < file_num * child_multiplier; i++) {
		struct test_file *file = &test.files[i / child_multiplier];
		pid_t child_pid = flush_and_fork();

		if (child_pid == 0) {
			/* This is a child process, do the data validation. */
			int ret = validate_test_file_content_with_seed(
				mount_dir, file, i);
			if (ret >= 0) {
				/* Zero exit status if data is valid. */
				exit(0);
			}

			/* Positive status if validation error found. */
			exit(-ret);
		} else if (child_pid > 0) {
			child_pids[i] = child_pid;
		} else {
			print_error("Fork error");
			goto failure;
		}
	}

	producer_pid = flush_and_fork();
	if (producer_pid == 0) {
		int ret;
		/*
		 * This is a child that should provide data to
		 * pending reads.
		 */

		ret = data_producer(mount_dir, &test);
		exit(-ret);
	} else {
		status = wait_for_process(producer_pid);
		if (status != 0) {
			ksft_print_msg("Data produces failed. %d(%s) ", status,
				       strerror(status));
			goto failure;
		}
	}

	/* Check that all children has finished with 0 exit status */
	for (i = 0; i < file_num * child_multiplier; i++) {
		struct test_file *file = &test.files[i / child_multiplier];

		status = wait_for_process(child_pids[i]);
		if (status != 0) {
			ksft_print_msg(
				"Validation for the file %s failed with code %d (%s)\n",
				file->name, status, strerror(status));
			goto failure;
		}
	}

	/* Check that there are no pending reads left */
	{
		struct incfs_pending_read_info prs[1] = {};
		int timeout = 0;
		int read_count = wait_for_pending_reads(cmd_fd, timeout, prs,
							ARRAY_SIZE(prs));

		if (read_count) {
			ksft_print_msg(
				"Pending reads pending when all data written\n");
			goto failure;
		}
	}

	close(cmd_fd);
	cmd_fd = -1;
	if (umount(mount_dir) != 0) {
		print_error("Can't unmout FS");
		goto failure;
	}

	return TEST_SUCCESS;

failure:
	close(cmd_fd);
	umount(mount_dir);
	return TEST_FAILURE;
}

static int work_after_remount_test(char *mount_dir)
{
	struct test_files_set test = get_test_files_set();
	const int file_num = test.files_count;
	const int file_num_stage1 = file_num / 2;
	const int file_num_stage2 = file_num;
	char *backing_dir = NULL;
	int i = 0;
	int cmd_fd = -1;

	backing_dir = create_backing_dir(mount_dir);
	if (!backing_dir)
		goto failure;

	/* Mount FS and release the backing file. */
	if (mount_fs(mount_dir, backing_dir, 50) != 0)
		goto failure;

	cmd_fd = open_commands_file(mount_dir);
	if (cmd_fd < 0)
		goto failure;

	/* Write first half of the data into the command file. (stage 1) */
	for (i = 0; i < file_num_stage1; i++) {
		struct test_file *file = &test.files[i];

		build_mtree(file);
		if (emit_file(cmd_fd, NULL, file->name, &file->id,
				     file->size, NULL))
			goto failure;

		if (emit_test_file_data(mount_dir, file))
			goto failure;
	}

	/* Unmount and mount again, to see that data is persistent. */
	close(cmd_fd);
	cmd_fd = -1;
	if (umount(mount_dir) != 0) {
		print_error("Can't unmout FS");
		goto failure;
	}

	if (mount_fs(mount_dir, backing_dir, 50) != 0)
		goto failure;

	cmd_fd = open_commands_file(mount_dir);
	if (cmd_fd < 0)
		goto failure;

	/* Write the second half of the data into the command file. (stage 2) */
	for (; i < file_num_stage2; i++) {
		struct test_file *file = &test.files[i];
		int res = emit_file(cmd_fd, NULL, file->name, &file->id,
				     file->size, NULL);

		if (res)
			goto failure;

		if (emit_test_file_data(mount_dir, file))
			goto failure;
	}

	/* Validate contents of the FS */
	for (i = 0; i < file_num_stage2; i++) {
		struct test_file *file = &test.files[i];

		if (validate_test_file_content(mount_dir, file) < 0)
			goto failure;
	}

	/* Delete all files */
	for (i = 0; i < file_num; i++) {
		struct test_file *file = &test.files[i];
		char *filename = concat_file_name(mount_dir, file->name);
		char *filename_in_index = get_index_filename(mount_dir,
							file->id);

		if (access(filename, F_OK) != 0) {
			ksft_print_msg("File %s is not visible.\n", filename);
			goto failure;
		}

		if (access(filename_in_index, F_OK) != 0) {
			ksft_print_msg("File %s is not visible.\n",
				filename_in_index);
			goto failure;
		}

		unlink(filename);

		if (access(filename, F_OK) != -1) {
			ksft_print_msg("File %s is still present.\n", filename);
			goto failure;
		}

		if (access(filename_in_index, F_OK) != 0) {
			ksft_print_msg("File %s is still present.\n",
				filename_in_index);
			goto failure;
		}
		free(filename);
		free(filename_in_index);
	}

	/* Unmount and mount again, to see that deleted files stay deleted. */
	close(cmd_fd);
	cmd_fd = -1;
	if (umount(mount_dir) != 0) {
		print_error("Can't unmout FS");
		goto failure;
	}

	if (mount_fs(mount_dir, backing_dir, 50) != 0)
		goto failure;

	cmd_fd = open_commands_file(mount_dir);
	if (cmd_fd < 0)
		goto failure;

	/* Validate all deleted files are still deleted. */
	for (i = 0; i < file_num; i++) {
		struct test_file *file = &test.files[i];
		char *filename = concat_file_name(mount_dir, file->name);

		if (access(filename, F_OK) != -1) {
			ksft_print_msg("File %s is still visible.\n", filename);
			goto failure;
		}
		free(filename);
	}

	/* Final unmount */
	close(cmd_fd);
	free(backing_dir);
	cmd_fd = -1;
	if (umount(mount_dir) != 0) {
		print_error("Can't unmout FS");
		goto failure;
	}

	return TEST_SUCCESS;

failure:
	close(cmd_fd);
	free(backing_dir);
	umount(mount_dir);
	return TEST_FAILURE;
}

static int attribute_test(char *mount_dir)
{
	char file_attr[] = "metadata123123";
	char attr_buf[INCFS_MAX_FILE_ATTR_SIZE] = {};
	int cmd_fd = -1;
	incfs_uuid_t file_id;
	int attr_res = 0;
	char *backing_dir;


	backing_dir = create_backing_dir(mount_dir);
	if (!backing_dir)
		goto failure;

	/* Mount FS and release the backing file. */
	if (mount_fs(mount_dir, backing_dir, 50) != 0)
		goto failure;


	cmd_fd = open_commands_file(mount_dir);
	if (cmd_fd < 0)
		goto failure;

	if (emit_file(cmd_fd, NULL, "file", &file_id, 12, file_attr))
		goto failure;

	/* Test attribute values */
	attr_res = get_file_attr(mount_dir, file_id, attr_buf,
		ARRAY_SIZE(attr_buf));
	if (attr_res != strlen(file_attr)) {
		ksft_print_msg("Get file attr error: %d\n", attr_res);
		goto failure;
	}
	if (strcmp(attr_buf, file_attr) != 0) {
		ksft_print_msg("Incorrect file attr value: '%s'", attr_buf);
		goto failure;
	}

	/* Unmount and mount again, to see that attributes are persistent. */
	close(cmd_fd);
	cmd_fd = -1;
	if (umount(mount_dir) != 0) {
		print_error("Can't unmout FS");
		goto failure;
	}

	if (mount_fs(mount_dir, backing_dir, 50) != 0)
		goto failure;

	cmd_fd = open_commands_file(mount_dir);
	if (cmd_fd < 0)
		goto failure;

	/* Test attribute values again after remount*/
	attr_res = get_file_attr(mount_dir, file_id, attr_buf,
		ARRAY_SIZE(attr_buf));
	if (attr_res != strlen(file_attr)) {
		ksft_print_msg("Get dir attr error: %d\n", attr_res);
		goto failure;
	}
	if (strcmp(attr_buf, file_attr) != 0) {
		ksft_print_msg("Incorrect file attr value: '%s'", attr_buf);
		goto failure;
	}

	/* Final unmount */
	close(cmd_fd);
	free(backing_dir);
	cmd_fd = -1;
	if (umount(mount_dir) != 0) {
		print_error("Can't unmout FS");
		goto failure;
	}

	return TEST_SUCCESS;

failure:
	close(cmd_fd);
	free(backing_dir);
	umount(mount_dir);
	return TEST_FAILURE;
}

static int child_procs_waiting_for_data_test(char *mount_dir)
{
	struct test_files_set test = get_test_files_set();
	const int file_num = test.files_count;
	int cmd_fd = -1;
	int i;
	pid_t *child_pids = alloca(file_num * sizeof(pid_t));
	char *backing_dir;

	backing_dir = create_backing_dir(mount_dir);
	if (!backing_dir)
		goto failure;

	/* Mount FS and release the backing file.  (10s wait time) */
	if (mount_fs(mount_dir, backing_dir, 10000) != 0)
		goto failure;


	cmd_fd = open_commands_file(mount_dir);
	if (cmd_fd < 0)
		goto failure;

	/* Tell FS about the files, without actually providing the data. */
	for (i = 0; i < file_num; i++) {
		struct test_file *file = &test.files[i];

		emit_file(cmd_fd, NULL, file->name, &file->id,
				     file->size, NULL);
	}

	/* Start child processes acessing data in the files */
	for (i = 0; i < file_num; i++) {
		struct test_file *file = &test.files[i];
		pid_t child_pid = flush_and_fork();

		if (child_pid == 0) {
			/* This is a child process, do the data validation. */
			int ret = validate_test_file_content(mount_dir, file);

			if (ret >= 0) {
				/* Zero exit status if data is valid. */
				exit(0);
			}

			/* Positive status if validation error found. */
			exit(-ret);
		} else if (child_pid > 0) {
			child_pids[i] = child_pid;
		} else {
			print_error("Fork error");
			goto failure;
		}
	}

	/* Write test data into the command file. */
	for (i = 0; i < file_num; i++) {
		struct test_file *file = &test.files[i];

		if (emit_test_file_data(mount_dir, file))
			goto failure;
	}

	/* Check that all children has finished with 0 exit status */
	for (i = 0; i < file_num; i++) {
		struct test_file *file = &test.files[i];
		int status = wait_for_process(child_pids[i]);

		if (status != 0) {
			ksft_print_msg(
				"Validation for the file %s failed with code %d (%s)\n",
				file->name, status, strerror(status));
			goto failure;
		}
	}

	close(cmd_fd);
	free(backing_dir);
	cmd_fd = -1;
	if (umount(mount_dir) != 0) {
		print_error("Can't unmout FS");
		goto failure;
	}

	return TEST_SUCCESS;

failure:
	close(cmd_fd);
	free(backing_dir);
	umount(mount_dir);
	return TEST_FAILURE;
}

static int multiple_providers_test(char *mount_dir)
{
	struct test_files_set test = get_test_files_set();
	const int file_num = test.files_count;
	const int producer_count = 5;
	int cmd_fd = -1;
	int status;
	int i;
	pid_t *producer_pids = alloca(producer_count * sizeof(pid_t));
	char *backing_dir;

	backing_dir = create_backing_dir(mount_dir);
	if (!backing_dir)
		goto failure;

	/* Mount FS and release the backing file.  (10s wait time) */
	if (mount_fs(mount_dir, backing_dir, 10000) != 0)
		goto failure;

	cmd_fd = open_commands_file(mount_dir);
	if (cmd_fd < 0)
		goto failure;

	/* Tell FS about the files, without actually providing the data. */
	for (i = 0; i < file_num; i++) {
		struct test_file *file = &test.files[i];

		if (emit_file(cmd_fd, NULL, file->name, &file->id,
				     file->size, NULL) < 0)
			goto failure;
	}

	/* Start producer processes */
	for (i = 0; i < producer_count; i++) {
		pid_t producer_pid = flush_and_fork();

		if (producer_pid == 0) {
			int ret;
			/*
			 * This is a child that should provide data to
			 * pending reads.
			 */

			ret = data_producer(mount_dir, &test);
			exit(-ret);
		} else if (producer_pid > 0) {
			producer_pids[i] = producer_pid;
		} else {
			print_error("Fork error");
			goto failure;
		}
	}

	/* Validate FS content */
	for (i = 0; i < file_num; i++) {
		struct test_file *file = &test.files[i];
		char *filename = concat_file_name(mount_dir, file->name);
		loff_t read_result = read_whole_file(filename);

		free(filename);
		if (read_result != file->size) {
			ksft_print_msg(
				"Error validating file %s. Result: %ld\n",
				file->name, read_result);
			goto failure;
		}
	}

	/* Check that all producers has finished with 0 exit status */
	for (i = 0; i < producer_count; i++) {
		status = wait_for_process(producer_pids[i]);
		if (status != 0) {
			ksft_print_msg("Producer %d failed with code (%s)\n", i,
				       strerror(status));
			goto failure;
		}
	}

	close(cmd_fd);
	free(backing_dir);
	cmd_fd = -1;
	if (umount(mount_dir) != 0) {
		print_error("Can't unmout FS");
		goto failure;
	}

	return TEST_SUCCESS;

failure:
	close(cmd_fd);
	free(backing_dir);
	umount(mount_dir);
	return TEST_FAILURE;
}

static int hash_tree_test(char *mount_dir)
{
	char *backing_dir;
	struct test_files_set test = get_test_files_set();
	const int file_num = test.files_count;
	const int corrupted_file_idx = 5;
	int i = 0;
	int cmd_fd = -1;

	backing_dir = create_backing_dir(mount_dir);
	if (!backing_dir)
		goto failure;

	/* Mount FS and release the backing file. */
	if (mount_fs(mount_dir, backing_dir, 50) != 0)
		goto failure;

	cmd_fd = open_commands_file(mount_dir);
	if (cmd_fd < 0)
		goto failure;

	/* Write hashes and data. */
	for (i = 0; i < file_num; i++) {
		struct test_file *file = &test.files[i];
		int res;

		build_mtree(file);
		res = crypto_emit_file(cmd_fd, NULL, file->name, &file->id,
				       file->size, file->root_hash,
				       file->sig.add_data);

		if (i == corrupted_file_idx) {
			/* Corrupt third blocks hash */
			file->mtree[0].data[2 * SHA256_DIGEST_SIZE] ^= 0xff;
		}
		if (emit_test_file_data(mount_dir, file))
			goto failure;

		res = load_hash_tree(mount_dir, file);
		if (res) {
			ksft_print_msg("Can't load hashes for %s. error: %s\n",
				file->name, strerror(-res));
			goto failure;
		}
	}

	/* Validate data */
	for (i = 0; i < file_num; i++) {
		struct test_file *file = &test.files[i];

		if (i == corrupted_file_idx) {
			uint8_t data[INCFS_DATA_FILE_BLOCK_SIZE];
			char *filename =
				concat_file_name(mount_dir, file->name);
			int res;

			res = read_test_file(data, INCFS_DATA_FILE_BLOCK_SIZE,
					     filename, 2);
			free(filename);
			if (res != -EBADMSG) {
				ksft_print_msg("Hash violation missed1. %d\n",
					       res);
				goto failure;
			}
		} else if (validate_test_file_content(mount_dir, file) < 0)
			goto failure;
	}

	/* Unmount and mount again, to that hashes are persistent. */
	close(cmd_fd);
	cmd_fd = -1;
	if (umount(mount_dir) != 0) {
		print_error("Can't unmout FS");
		goto failure;
	}
	if (mount_fs(mount_dir, backing_dir, 50) != 0)
		goto failure;

	cmd_fd = open_commands_file(mount_dir);
	if (cmd_fd < 0)
		goto failure;

	/* Validate data again */
	for (i = 0; i < file_num; i++) {
		struct test_file *file = &test.files[i];

		if (i == corrupted_file_idx) {
			uint8_t data[INCFS_DATA_FILE_BLOCK_SIZE];
			char *filename =
				concat_file_name(mount_dir, file->name);
			int res;

			res = read_test_file(data, INCFS_DATA_FILE_BLOCK_SIZE,
					     filename, 2);
			free(filename);
			if (res != -EBADMSG) {
				ksft_print_msg("Hash violation missed2. %d\n",
					       res);
				goto failure;
			}
		} else if (validate_test_file_content(mount_dir, file) < 0)
			goto failure;
	}

	/* Final unmount */
	close(cmd_fd);
	cmd_fd = -1;
	if (umount(mount_dir) != 0) {
		print_error("Can't unmout FS");
		goto failure;
	}
	return TEST_SUCCESS;

failure:
	close(cmd_fd);
	free(backing_dir);
	umount(mount_dir);
	return TEST_FAILURE;
}

enum expected_log { FULL_LOG, NO_LOG, PARTIAL_LOG };

static int validate_logs(char *mount_dir, int log_fd, struct test_file *file,
			 enum expected_log expected_log)
{
	uint8_t data[INCFS_DATA_FILE_BLOCK_SIZE];
	struct incfs_pending_read_info prs[2048] = {};
	int prs_size = ARRAY_SIZE(prs);
	int block_cnt = 1 + (file->size - 1) / INCFS_DATA_FILE_BLOCK_SIZE;
	int expected_read_block_cnt;
	int res;
	int read_count;
	int i, j;
	char *filename = concat_file_name(mount_dir, file->name);
	int fd;

	fd = open(filename, O_RDONLY | O_CLOEXEC);
	free(filename);
	if (fd <= 0)
		return TEST_FAILURE;

	if (block_cnt > prs_size)
		block_cnt = prs_size;
	expected_read_block_cnt = block_cnt;

	for (i = 0; i < block_cnt; i++) {
		res = pread(fd, data, sizeof(data),
			    INCFS_DATA_FILE_BLOCK_SIZE * i);

		/* Make some read logs of type SAME_FILE_NEXT_BLOCK */
		if (i % 10 == 0)
			usleep(20000);

		/* Skip some blocks to make logs of type SAME_FILE */
		if (i % 10 == 5) {
			++i;
			--expected_read_block_cnt;
		}

		if (res <= 0)
			goto failure;
	}

	read_count = wait_for_pending_reads(
		log_fd, expected_log == NO_LOG ? 10 : 0, prs, prs_size);
	if (expected_log == NO_LOG) {
		if (read_count == 0)
			goto success;
		if (read_count < 0)
			ksft_print_msg("Error reading logged reads %s.\n",
				       strerror(-read_count));
		else
			ksft_print_msg("Somehow read empty logs.\n");
		goto failure;
	}

	if (read_count < 0) {
		ksft_print_msg("Error reading logged reads %s.\n",
			       strerror(-read_count));
		goto failure;
	}

	i = 0;
	if (expected_log == PARTIAL_LOG) {
		if (read_count == 0) {
			ksft_print_msg("No logs %s.\n", file->name);
			goto failure;
		}

		for (i = 0, j = 0; j < expected_read_block_cnt - read_count;
		     i++, j++)
			if (i % 10 == 5)
				++i;

	} else if (read_count != expected_read_block_cnt) {
		ksft_print_msg("Bad log read count %s %d %d.\n", file->name,
			       read_count, expected_read_block_cnt);
		goto failure;
	}

	for (j = 0; j < read_count; i++, j++) {
		struct incfs_pending_read_info *read = &prs[j];

		if (!same_id(&read->file_id, &file->id)) {
			ksft_print_msg("Bad log read ino %s\n", file->name);
			goto failure;
		}

		if (read->block_index != i) {
			ksft_print_msg("Bad log read ino %s %d %d.\n",
				       file->name, read->block_index, i);
			goto failure;
		}

		if (j != 0) {
			unsigned long psn = prs[j - 1].serial_number;

			if (read->serial_number != psn + 1) {
				ksft_print_msg("Bad log read sn %s %d %d.\n",
					       file->name, read->serial_number,
					       psn);
				goto failure;
			}
		}

		if (read->timestamp_us == 0) {
			ksft_print_msg("Bad log read timestamp %s.\n",
				       file->name);
			goto failure;
		}

		if (i % 10 == 5)
			++i;
	}

success:
	close(fd);
	return TEST_SUCCESS;

failure:
	close(fd);
	return TEST_FAILURE;
}

static int read_log_test(char *mount_dir)
{
	struct test_files_set test = get_test_files_set();
	const int file_num = test.files_count;
	int i = 0;
	int cmd_fd = -1, log_fd = -1, drop_caches = -1;
	char *backing_dir;

	backing_dir = create_backing_dir(mount_dir);
	if (!backing_dir)
		goto failure;

	if (mount_fs_opt(mount_dir, backing_dir, "readahead=0", false) != 0)
		goto failure;

	cmd_fd = open_commands_file(mount_dir);
	if (cmd_fd < 0)
		goto failure;

	log_fd = open_log_file(mount_dir);
	if (log_fd < 0)
		ksft_print_msg("Can't open log file.\n");

	/* Write data. */
	for (i = 0; i < file_num; i++) {
		struct test_file *file = &test.files[i];

		if (emit_file(cmd_fd, NULL, file->name, &file->id,
				     file->size, NULL))
			goto failure;

		if (emit_test_file_data(mount_dir, file))
			goto failure;
	}

	/* Validate data */
	for (i = 0; i < file_num; i++) {
		struct test_file *file = &test.files[i];

		if (validate_logs(mount_dir, log_fd, file, FULL_LOG))
			goto failure;
	}

	/* Unmount and mount again, to see that logs work after remount. */
	close(cmd_fd);
	close(log_fd);
	cmd_fd = -1;
	if (umount(mount_dir) != 0) {
		print_error("Can't unmout FS");
		goto failure;
	}

	if (mount_fs_opt(mount_dir, backing_dir, "readahead=0", false) != 0)
		goto failure;

	cmd_fd = open_commands_file(mount_dir);
	if (cmd_fd < 0)
		goto failure;

	log_fd = open_log_file(mount_dir);
	if (log_fd < 0)
		ksft_print_msg("Can't open log file.\n");

	/* Validate data again */
	for (i = 0; i < file_num; i++) {
		struct test_file *file = &test.files[i];

		if (validate_logs(mount_dir, log_fd, file, FULL_LOG))
			goto failure;
	}

	/*
	 * Unmount and mount again with no read log to make sure poll
	 * doesn't crash
	 */
	close(cmd_fd);
	close(log_fd);
	if (umount(mount_dir) != 0) {
		print_error("Can't unmout FS");
		goto failure;
	}

	if (mount_fs_opt(mount_dir, backing_dir, "readahead=0,rlog_pages=0",
			 false) != 0)
		goto failure;
<<<<<<< HEAD

	log_fd = open_log_file(mount_dir);
	if (log_fd < 0)
		ksft_print_msg("Can't open log file.\n");
=======

	log_fd = open_log_file(mount_dir);
	if (log_fd < 0)
		ksft_print_msg("Can't open log file.\n");

	/* Validate data again - note should fail this time */
	for (i = 0; i < file_num; i++) {
		struct test_file *file = &test.files[i];

		if (validate_logs(mount_dir, log_fd, file, NO_LOG))
			goto failure;
	}

	/*
	 * Remount and check that logs start working again
	 */
	drop_caches = open("/proc/sys/vm/drop_caches", O_WRONLY | O_CLOEXEC);
	if (drop_caches == -1)
		goto failure;
	i = write(drop_caches, "3", 1);
	close(drop_caches);
	if (i != 1)
		goto failure;

	if (mount_fs_opt(mount_dir, backing_dir, "readahead=0,rlog_pages=1",
			 true) != 0)
		goto failure;

	/* Validate data again */
	for (i = 0; i < file_num; i++) {
		struct test_file *file = &test.files[i];

		if (validate_logs(mount_dir, log_fd, file, PARTIAL_LOG))
			goto failure;
	}

	/*
	 * Remount and check that logs start working again
	 */
	drop_caches = open("/proc/sys/vm/drop_caches", O_WRONLY | O_CLOEXEC);
	if (drop_caches == -1)
		goto failure;
	i = write(drop_caches, "3", 1);
	close(drop_caches);
	if (i != 1)
		goto failure;

	if (mount_fs_opt(mount_dir, backing_dir, "readahead=0,rlog_pages=4",
			 true) != 0)
		goto failure;

	/* Validate data again */
	for (i = 0; i < file_num; i++) {
		struct test_file *file = &test.files[i];

		if (validate_logs(mount_dir, log_fd, file, FULL_LOG))
			goto failure;
	}

	/* Final unmount */
	close(log_fd);
	free(backing_dir);
	if (umount(mount_dir) != 0) {
		print_error("Can't unmout FS");
		goto failure;
	}

	return TEST_SUCCESS;

failure:
	close(cmd_fd);
	close(log_fd);
	free(backing_dir);
	umount(mount_dir);
	return TEST_FAILURE;
}

static int emit_partial_test_file_data(char *mount_dir, struct test_file *file)
{
	int i, j;
	int block_cnt = 1 + (file->size - 1) / INCFS_DATA_FILE_BLOCK_SIZE;
	int *block_indexes = NULL;
	int result = 0;
	int blocks_written = 0;

	if (file->size == 0)
		return 0;

	/* Emit 2 blocks, skip 2 blocks etc*/
	block_indexes = calloc(block_cnt, sizeof(*block_indexes));
	for (i = 0, j = 0; i < block_cnt; ++i)
		if ((i & 2) == 0) {
			block_indexes[j] = i;
			++j;
		}

	for (i = 0; i < j; i += blocks_written) {
		blocks_written = emit_test_blocks(mount_dir, file,
						  block_indexes + i, j - i);
		if (blocks_written < 0) {
			result = blocks_written;
			goto out;
		}
		if (blocks_written == 0) {
			result = -EIO;
			goto out;
		}
	}
out:
	free(block_indexes);
	return result;
}

static int validate_ranges(const char *mount_dir, struct test_file *file)
{
	int block_cnt = 1 + (file->size - 1) / INCFS_DATA_FILE_BLOCK_SIZE;
	char *filename = concat_file_name(mount_dir, file->name);
	int fd;
	struct incfs_filled_range ranges[128];
	struct incfs_get_filled_blocks_args fba = {
		.range_buffer = ptr_to_u64(ranges),
		.range_buffer_size = sizeof(ranges),
	};
	int error = TEST_SUCCESS;
	int i;
	int range_cnt;
	int cmd_fd = -1;
	struct incfs_permit_fill permit_fill;

	fd = open(filename, O_RDONLY | O_CLOEXEC);
	free(filename);
	if (fd <= 0)
		return TEST_FAILURE;

	error = ioctl(fd, INCFS_IOC_GET_FILLED_BLOCKS, &fba);
	if (error != -1 || errno != EPERM) {
		ksft_print_msg("INCFS_IOC_GET_FILLED_BLOCKS not blocked\n");
		error = -EPERM;
		goto out;
	}

	cmd_fd = open_commands_file(mount_dir);
	permit_fill.file_descriptor = fd;
	if (ioctl(cmd_fd, INCFS_IOC_PERMIT_FILL, &permit_fill)) {
		print_error("INCFS_IOC_PERMIT_FILL failed");
		return -EPERM;
		goto out;
	}

	error = ioctl(fd, INCFS_IOC_GET_FILLED_BLOCKS, &fba);
	if (error && errno != ERANGE)
		goto out;

	if (error && errno == ERANGE && block_cnt < 509)
		goto out;

	if (!error && block_cnt >= 509) {
		error = -ERANGE;
		goto out;
	}

	if (fba.total_blocks_out != block_cnt) {
		error = -EINVAL;
		goto out;
	}

	if (fba.data_blocks_out != block_cnt) {
		error = -EINVAL;
		goto out;
	}

	range_cnt = (block_cnt + 3) / 4;
	if (range_cnt > 128)
		range_cnt = 128;
	if (range_cnt != fba.range_buffer_size_out / sizeof(*ranges)) {
		error = -ERANGE;
		goto out;
	}

	error = TEST_SUCCESS;
	for (i = 0; i < fba.range_buffer_size_out / sizeof(*ranges) - 1; ++i)
		if (ranges[i].begin != i * 4 || ranges[i].end != i * 4 + 2) {
			error = -EINVAL;
			goto out;
		}

	if (ranges[i].begin != i * 4 ||
	    (ranges[i].end != i * 4 + 1 && ranges[i].end != i * 4 + 2)) {
		error = -EINVAL;
		goto out;
	}

	for (i = 0; i < 64; ++i) {
		fba.start_index = i * 2;
		fba.end_index = i * 2 + 2;
		error = ioctl(fd, INCFS_IOC_GET_FILLED_BLOCKS, &fba);
		if (error)
			goto out;

		if (fba.total_blocks_out != block_cnt) {
			error = -EINVAL;
			goto out;
		}

		if (fba.start_index >= block_cnt) {
			if (fba.index_out != fba.start_index) {
				error = -EINVAL;
				goto out;
			}

			break;
		}

		if (i % 2) {
			if (fba.range_buffer_size_out != 0) {
				error = -EINVAL;
				goto out;
			}
		} else {
			if (fba.range_buffer_size_out != sizeof(*ranges)) {
				error = -EINVAL;
				goto out;
			}

			if (ranges[0].begin != i * 2) {
				error = -EINVAL;
				goto out;
			}

			if (ranges[0].end != i * 2 + 1 &&
			    ranges[0].end != i * 2 + 2) {
				error = -EINVAL;
				goto out;
			}
		}
	}

out:
	close(fd);
	close(cmd_fd);
	return error;
}

static int get_blocks_test(char *mount_dir)
{
	char *backing_dir;
	int cmd_fd = -1;
	int i;
	struct test_files_set test = get_test_files_set();
	const int file_num = test.files_count;

	backing_dir = create_backing_dir(mount_dir);
	if (!backing_dir)
		goto failure;

	if (mount_fs_opt(mount_dir, backing_dir, "readahead=0", false) != 0)
		goto failure;

	cmd_fd = open_commands_file(mount_dir);
	if (cmd_fd < 0)
		goto failure;

	/* Write data. */
	for (i = 0; i < file_num; i++) {
		struct test_file *file = &test.files[i];

		if (emit_file(cmd_fd, NULL, file->name, &file->id, file->size,
			      NULL))
			goto failure;

		if (emit_partial_test_file_data(mount_dir, file))
			goto failure;
	}

	for (i = 0; i < file_num; i++) {
		struct test_file *file = &test.files[i];

		if (validate_ranges(mount_dir, file))
			goto failure;

		/*
		 * The smallest files are filled completely, so this checks that
		 * the fast get_filled_blocks path is not causing issues
		 */
		if (validate_ranges(mount_dir, file))
			goto failure;
	}

	close(cmd_fd);
	umount(mount_dir);
	free(backing_dir);
	return TEST_SUCCESS;

failure:
	close(cmd_fd);
	umount(mount_dir);
	free(backing_dir);
	return TEST_FAILURE;
}

static int emit_partial_test_file_hash(char *mount_dir, struct test_file *file)
{
	int err;
	int fd;
	struct incfs_fill_blocks fill_blocks = {
		.count = 1,
	};
	struct incfs_fill_block *fill_block_array =
		calloc(fill_blocks.count, sizeof(struct incfs_fill_block));
	uint8_t data[INCFS_DATA_FILE_BLOCK_SIZE];

	if (file->size <= 4096 / 32 * 4096)
		return 0;

	if (fill_blocks.count == 0)
		return 0;

	if (!fill_block_array)
		return -ENOMEM;
	fill_blocks.fill_blocks = ptr_to_u64(fill_block_array);

	rnd_buf(data, sizeof(data), 0);

	fill_block_array[0] =
		(struct incfs_fill_block){ .block_index = 1,
					   .data_len =
						   INCFS_DATA_FILE_BLOCK_SIZE,
					   .data = ptr_to_u64(data),
					   .flags = INCFS_BLOCK_FLAGS_HASH };

	fd = open_file_by_id(mount_dir, file->id, true);
	if (fd < 0) {
		err = errno;
		goto failure;
	}

	err = ioctl(fd, INCFS_IOC_FILL_BLOCKS, &fill_blocks);
	close(fd);
	if (err < fill_blocks.count)
		err = errno;
	else
		err = 0;

failure:
	free(fill_block_array);
	return err;
}

static int validate_hash_ranges(const char *mount_dir, struct test_file *file)
{
	int block_cnt = 1 + (file->size - 1) / INCFS_DATA_FILE_BLOCK_SIZE;
	char *filename = concat_file_name(mount_dir, file->name);
	int fd;
	struct incfs_filled_range ranges[128];
	struct incfs_get_filled_blocks_args fba = {
		.range_buffer = ptr_to_u64(ranges),
		.range_buffer_size = sizeof(ranges),
	};
	int error = TEST_SUCCESS;
	int file_blocks = (file->size + INCFS_DATA_FILE_BLOCK_SIZE - 1) /
			  INCFS_DATA_FILE_BLOCK_SIZE;
	int cmd_fd = -1;
	struct incfs_permit_fill permit_fill;

	if (file->size <= 4096 / 32 * 4096)
		return 0;

	fd = open(filename, O_RDONLY | O_CLOEXEC);
	free(filename);
	if (fd <= 0)
		return TEST_FAILURE;

	error = ioctl(fd, INCFS_IOC_GET_FILLED_BLOCKS, &fba);
	if (error != -1 || errno != EPERM) {
		ksft_print_msg("INCFS_IOC_GET_FILLED_BLOCKS not blocked\n");
		error = -EPERM;
		goto out;
	}

	cmd_fd = open_commands_file(mount_dir);
	permit_fill.file_descriptor = fd;
	if (ioctl(cmd_fd, INCFS_IOC_PERMIT_FILL, &permit_fill)) {
		print_error("INCFS_IOC_PERMIT_FILL failed");
		return -EPERM;
		goto out;
	}

	error = ioctl(fd, INCFS_IOC_GET_FILLED_BLOCKS, &fba);
	if (error)
		goto out;

	if (fba.total_blocks_out <= block_cnt) {
		error = -EINVAL;
		goto out;
	}

	if (fba.data_blocks_out != block_cnt) {
		error = -EINVAL;
		goto out;
	}

	if (fba.range_buffer_size_out != sizeof(struct incfs_filled_range)) {
		error = -EINVAL;
		goto out;
	}

	if (ranges[0].begin != file_blocks + 1 ||
	    ranges[0].end != file_blocks + 2) {
		error = -EINVAL;
		goto out;
	}

out:
	close(cmd_fd);
	close(fd);
	return error;
}

static int get_hash_blocks_test(char *mount_dir)
{
	char *backing_dir;
	int cmd_fd = -1;
	int i;
	struct test_files_set test = get_test_files_set();
	const int file_num = test.files_count;

	backing_dir = create_backing_dir(mount_dir);
	if (!backing_dir)
		goto failure;

	if (mount_fs_opt(mount_dir, backing_dir, "readahead=0", false) != 0)
		goto failure;

	cmd_fd = open_commands_file(mount_dir);
	if (cmd_fd < 0)
		goto failure;

	for (i = 0; i < file_num; i++) {
		struct test_file *file = &test.files[i];

		if (crypto_emit_file(cmd_fd, NULL, file->name, &file->id,
				     file->size, file->root_hash,
				     file->sig.add_data))
			goto failure;

		if (emit_partial_test_file_hash(mount_dir, file))
			goto failure;
	}

	for (i = 0; i < file_num; i++) {
		struct test_file *file = &test.files[i];

		if (validate_hash_ranges(mount_dir, file))
			goto failure;
	}

	close(cmd_fd);
	umount(mount_dir);
	free(backing_dir);
	return TEST_SUCCESS;

failure:
	close(cmd_fd);
	umount(mount_dir);
	free(backing_dir);
	return TEST_FAILURE;
}

static int large_file(char *mount_dir)
{
	char *backing_dir;
	int cmd_fd = -1;
	int i;
	int result = TEST_FAILURE;
	uint8_t data[INCFS_DATA_FILE_BLOCK_SIZE] = {};
	int block_count = 3LL * 1024 * 1024 * 1024 / INCFS_DATA_FILE_BLOCK_SIZE;
	struct incfs_fill_block *block_buf =
		calloc(block_count, sizeof(struct incfs_fill_block));
	struct incfs_fill_blocks fill_blocks = {
		.count = block_count,
		.fill_blocks = ptr_to_u64(block_buf),
	};
	incfs_uuid_t id;
	int fd;

	backing_dir = create_backing_dir(mount_dir);
	if (!backing_dir)
		goto failure;

	if (mount_fs_opt(mount_dir, backing_dir, "readahead=0", false) != 0)
		goto failure;

	cmd_fd = open_commands_file(mount_dir);
	if (cmd_fd < 0)
		goto failure;

	if (emit_file(cmd_fd, NULL, "very_large_file", &id,
		      (uint64_t)block_count * INCFS_DATA_FILE_BLOCK_SIZE,
		      NULL) < 0)
		goto failure;

	for (i = 0; i < block_count; i++) {
		block_buf[i].compression = COMPRESSION_NONE;
		block_buf[i].block_index = i;
		block_buf[i].data_len = INCFS_DATA_FILE_BLOCK_SIZE;
		block_buf[i].data = ptr_to_u64(data);
	}

	fd = open_file_by_id(mount_dir, id, true);
	if (fd < 0)
		goto failure;

	if (ioctl(fd, INCFS_IOC_FILL_BLOCKS, &fill_blocks) != block_count)
		goto failure;

	if (emit_file(cmd_fd, NULL, "very_very_large_file", &id, 1LL << 40,
		      NULL) < 0)
		goto failure;

	result = TEST_SUCCESS;

failure:
	close(fd);
	close(cmd_fd);
	return result;
}

static char *setup_mount_dir()
{
	struct stat st;
	char *current_dir = getcwd(NULL, 0);
	char *mount_dir = concat_file_name(current_dir, "incfs-mount-dir");
>>>>>>> 97b6f8d9

	/* Validate data again - note should fail this time */
	for (i = 0; i < file_num; i++) {
		struct test_file *file = &test.files[i];

		if (validate_logs(mount_dir, log_fd, file, NO_LOG))
			goto failure;
	}

	/*
	 * Remount and check that logs start working again
	 */
	drop_caches = open("/proc/sys/vm/drop_caches", O_WRONLY | O_CLOEXEC);
	if (drop_caches == -1)
		goto failure;
	i = write(drop_caches, "3", 1);
	close(drop_caches);
	if (i != 1)
		goto failure;

	if (mount_fs_opt(mount_dir, backing_dir, "readahead=0,rlog_pages=1",
			 true) != 0)
		goto failure;

	/* Validate data again */
	for (i = 0; i < file_num; i++) {
		struct test_file *file = &test.files[i];

		if (validate_logs(mount_dir, log_fd, file, PARTIAL_LOG))
			goto failure;
	}

	/*
	 * Remount and check that logs start working again
	 */
	drop_caches = open("/proc/sys/vm/drop_caches", O_WRONLY);
	if (drop_caches == -1)
		goto failure;
	i = write(drop_caches, "3", 1);
	close(drop_caches);
	if (i != 1)
		goto failure;

	if (mount_fs_opt(mount_dir, backing_dir, "readahead=0,rlog_pages=4",
			 true) != 0)
		goto failure;

	/* Validate data again */
	for (i = 0; i < file_num; i++) {
		struct test_file *file = &test.files[i];

		if (validate_logs(mount_dir, log_fd, file, FULL_LOG))
			goto failure;
	}

	/* Final unmount */
	close(log_fd);
	free(backing_dir);
	if (umount(mount_dir) != 0) {
		print_error("Can't unmout FS");
		goto failure;
	}

	return TEST_SUCCESS;

failure:
	close(cmd_fd);
	close(log_fd);
	free(backing_dir);
	umount(mount_dir);
	return TEST_FAILURE;
}

static int emit_partial_test_file_data(char *mount_dir, struct test_file *file)
{
	int i, j;
	int block_cnt = 1 + (file->size - 1) / INCFS_DATA_FILE_BLOCK_SIZE;
	int *block_indexes = NULL;
	int result = 0;
	int blocks_written = 0;

	if (file->size == 0)
		return 0;

	/* Emit 2 blocks, skip 2 blocks etc*/
	block_indexes = calloc(block_cnt, sizeof(*block_indexes));
	for (i = 0, j = 0; i < block_cnt; ++i)
		if ((i & 2) == 0) {
			block_indexes[j] = i;
			++j;
		}

	for (i = 0; i < j; i += blocks_written) {
		blocks_written = emit_test_blocks(mount_dir, file,
						  block_indexes + i, j - i);
		if (blocks_written < 0) {
			result = blocks_written;
			goto out;
		}
		if (blocks_written == 0) {
			result = -EIO;
			goto out;
		}
	}
out:
	free(block_indexes);
	return result;
}

static int validate_ranges(const char *mount_dir, struct test_file *file)
{
	int block_cnt = 1 + (file->size - 1) / INCFS_DATA_FILE_BLOCK_SIZE;
	char *filename = concat_file_name(mount_dir, file->name);
	int fd;
	struct incfs_filled_range ranges[128];
	struct incfs_get_filled_blocks_args fba = {
		.range_buffer = ptr_to_u64(ranges),
		.range_buffer_size = sizeof(ranges),
	};
	int error = TEST_SUCCESS;
	int i;
	int range_cnt;
	int cmd_fd = -1;
	struct incfs_permit_fill permit_fill;

	fd = open(filename, O_RDONLY);
	free(filename);
	if (fd <= 0)
		return TEST_FAILURE;

	error = ioctl(fd, INCFS_IOC_GET_FILLED_BLOCKS, &fba);
	if (error != -1 || errno != EPERM) {
		ksft_print_msg("INCFS_IOC_GET_FILLED_BLOCKS not blocked\n");
		error = -EPERM;
		goto out;
	}

	cmd_fd = open_commands_file(mount_dir);
	permit_fill.file_descriptor = fd;
	if (ioctl(cmd_fd, INCFS_IOC_PERMIT_FILL, &permit_fill)) {
		print_error("INCFS_IOC_PERMIT_FILL failed");
		return -EPERM;
		goto out;
	}

	error = ioctl(fd, INCFS_IOC_GET_FILLED_BLOCKS, &fba);
	if (error && errno != ERANGE)
		goto out;

	if (error && errno == ERANGE && block_cnt < 509)
		goto out;

	if (!error && block_cnt >= 509) {
		error = -ERANGE;
		goto out;
	}

	if (fba.total_blocks_out != block_cnt) {
		error = -EINVAL;
		goto out;
	}

	if (fba.data_blocks_out != block_cnt) {
		error = -EINVAL;
		goto out;
	}

	range_cnt = (block_cnt + 3) / 4;
	if (range_cnt > 128)
		range_cnt = 128;
	if (range_cnt != fba.range_buffer_size_out / sizeof(*ranges)) {
		error = -ERANGE;
		goto out;
	}

	error = TEST_SUCCESS;
	for (i = 0; i < fba.range_buffer_size_out / sizeof(*ranges) - 1; ++i)
		if (ranges[i].begin != i * 4 || ranges[i].end != i * 4 + 2) {
			error = -EINVAL;
			goto out;
		}

	if (ranges[i].begin != i * 4 ||
	    (ranges[i].end != i * 4 + 1 && ranges[i].end != i * 4 + 2)) {
		error = -EINVAL;
		goto out;
	}

	for (i = 0; i < 64; ++i) {
		fba.start_index = i * 2;
		fba.end_index = i * 2 + 2;
		error = ioctl(fd, INCFS_IOC_GET_FILLED_BLOCKS, &fba);
		if (error)
			goto out;

		if (fba.total_blocks_out != block_cnt) {
			error = -EINVAL;
			goto out;
		}

		if (fba.start_index >= block_cnt) {
			if (fba.index_out != fba.start_index) {
				error = -EINVAL;
				goto out;
			}

			break;
		}

		if (i % 2) {
			if (fba.range_buffer_size_out != 0) {
				error = -EINVAL;
				goto out;
			}
		} else {
			if (fba.range_buffer_size_out != sizeof(*ranges)) {
				error = -EINVAL;
				goto out;
			}

			if (ranges[0].begin != i * 2) {
				error = -EINVAL;
				goto out;
			}

			if (ranges[0].end != i * 2 + 1 &&
			    ranges[0].end != i * 2 + 2) {
				error = -EINVAL;
				goto out;
			}
		}
	}

out:
	close(fd);
	close(cmd_fd);
	return error;
}

static int get_blocks_test(char *mount_dir)
{
	char *backing_dir;
	int cmd_fd = -1;
	int i;
	struct test_files_set test = get_test_files_set();
	const int file_num = test.files_count;

	backing_dir = create_backing_dir(mount_dir);
	if (!backing_dir)
		goto failure;

	if (mount_fs_opt(mount_dir, backing_dir, "readahead=0", false) != 0)
		goto failure;

	cmd_fd = open_commands_file(mount_dir);
	if (cmd_fd < 0)
		goto failure;

	/* Write data. */
	for (i = 0; i < file_num; i++) {
		struct test_file *file = &test.files[i];

		if (emit_file(cmd_fd, NULL, file->name, &file->id, file->size,
			      NULL))
			goto failure;

		if (emit_partial_test_file_data(mount_dir, file))
			goto failure;
	}

	for (i = 0; i < file_num; i++) {
		struct test_file *file = &test.files[i];

		if (validate_ranges(mount_dir, file))
			goto failure;

		/*
		 * The smallest files are filled completely, so this checks that
		 * the fast get_filled_blocks path is not causing issues
		 */
		if (validate_ranges(mount_dir, file))
			goto failure;
	}

	close(cmd_fd);
	umount(mount_dir);
	free(backing_dir);
	return TEST_SUCCESS;

failure:
	close(cmd_fd);
	umount(mount_dir);
	free(backing_dir);
	return TEST_FAILURE;
}

static int emit_partial_test_file_hash(char *mount_dir, struct test_file *file)
{
	int err;
	int fd;
	struct incfs_fill_blocks fill_blocks = {
		.count = 1,
	};
	struct incfs_fill_block *fill_block_array =
		calloc(fill_blocks.count, sizeof(struct incfs_fill_block));
	uint8_t data[INCFS_DATA_FILE_BLOCK_SIZE];

	if (file->size <= 4096 / 32 * 4096)
		return 0;

	if (fill_blocks.count == 0)
		return 0;

	if (!fill_block_array)
		return -ENOMEM;
	fill_blocks.fill_blocks = ptr_to_u64(fill_block_array);

	rnd_buf(data, sizeof(data), 0);

	fill_block_array[0] =
		(struct incfs_fill_block){ .block_index = 1,
					   .data_len =
						   INCFS_DATA_FILE_BLOCK_SIZE,
					   .data = ptr_to_u64(data),
					   .flags = INCFS_BLOCK_FLAGS_HASH };

	fd = open_file_by_id(mount_dir, file->id, true);
	if (fd < 0) {
		err = errno;
		goto failure;
	}

	err = ioctl(fd, INCFS_IOC_FILL_BLOCKS, &fill_blocks);
	close(fd);
	if (err < fill_blocks.count)
		err = errno;
	else
		err = 0;

failure:
	free(fill_block_array);
	return err;
}

static int validate_hash_ranges(const char *mount_dir, struct test_file *file)
{
	int block_cnt = 1 + (file->size - 1) / INCFS_DATA_FILE_BLOCK_SIZE;
	char *filename = concat_file_name(mount_dir, file->name);
	int fd;
	struct incfs_filled_range ranges[128];
	struct incfs_get_filled_blocks_args fba = {
		.range_buffer = ptr_to_u64(ranges),
		.range_buffer_size = sizeof(ranges),
	};
	int error = TEST_SUCCESS;
	int file_blocks = (file->size + INCFS_DATA_FILE_BLOCK_SIZE - 1) /
			  INCFS_DATA_FILE_BLOCK_SIZE;
	int cmd_fd = -1;
	struct incfs_permit_fill permit_fill;

	if (file->size <= 4096 / 32 * 4096)
		return 0;

	fd = open(filename, O_RDONLY);
	free(filename);
	if (fd <= 0)
		return TEST_FAILURE;

	error = ioctl(fd, INCFS_IOC_GET_FILLED_BLOCKS, &fba);
	if (error != -1 || errno != EPERM) {
		ksft_print_msg("INCFS_IOC_GET_FILLED_BLOCKS not blocked\n");
		error = -EPERM;
		goto out;
	}

	cmd_fd = open_commands_file(mount_dir);
	permit_fill.file_descriptor = fd;
	if (ioctl(cmd_fd, INCFS_IOC_PERMIT_FILL, &permit_fill)) {
		print_error("INCFS_IOC_PERMIT_FILL failed");
		return -EPERM;
		goto out;
	}

	error = ioctl(fd, INCFS_IOC_GET_FILLED_BLOCKS, &fba);
	if (error)
		goto out;

	if (fba.total_blocks_out <= block_cnt) {
		error = -EINVAL;
		goto out;
	}

	if (fba.data_blocks_out != block_cnt) {
		error = -EINVAL;
		goto out;
	}

	if (fba.range_buffer_size_out != sizeof(struct incfs_filled_range)) {
		error = -EINVAL;
		goto out;
	}

	if (ranges[0].begin != file_blocks + 1 ||
	    ranges[0].end != file_blocks + 2) {
		error = -EINVAL;
		goto out;
	}

out:
	close(cmd_fd);
	close(fd);
	return error;
}

static int get_hash_blocks_test(char *mount_dir)
{
	char *backing_dir;
	int cmd_fd = -1;
	int i;
	struct test_files_set test = get_test_files_set();
	const int file_num = test.files_count;

	backing_dir = create_backing_dir(mount_dir);
	if (!backing_dir)
		goto failure;

	if (mount_fs_opt(mount_dir, backing_dir, "readahead=0", false) != 0)
		goto failure;

	cmd_fd = open_commands_file(mount_dir);
	if (cmd_fd < 0)
		goto failure;

	for (i = 0; i < file_num; i++) {
		struct test_file *file = &test.files[i];

		if (crypto_emit_file(cmd_fd, NULL, file->name, &file->id,
				     file->size, file->root_hash,
				     file->sig.add_data))
			goto failure;

		if (emit_partial_test_file_hash(mount_dir, file))
			goto failure;
	}

	for (i = 0; i < file_num; i++) {
		struct test_file *file = &test.files[i];

		if (validate_hash_ranges(mount_dir, file))
			goto failure;
	}

	close(cmd_fd);
	umount(mount_dir);
	free(backing_dir);
	return TEST_SUCCESS;

failure:
	close(cmd_fd);
	umount(mount_dir);
	free(backing_dir);
	return TEST_FAILURE;
}

static int large_file(char *mount_dir)
{
	char *backing_dir;
	int cmd_fd = -1;
	int i;
	int result = TEST_FAILURE;
	uint8_t data[INCFS_DATA_FILE_BLOCK_SIZE] = {};
	int block_count = 3LL * 1024 * 1024 * 1024 / INCFS_DATA_FILE_BLOCK_SIZE;
	struct incfs_fill_block *block_buf =
		calloc(block_count, sizeof(struct incfs_fill_block));
	struct incfs_fill_blocks fill_blocks = {
		.count = block_count,
		.fill_blocks = ptr_to_u64(block_buf),
	};
	incfs_uuid_t id;
	int fd;

	backing_dir = create_backing_dir(mount_dir);
	if (!backing_dir)
		goto failure;

	if (mount_fs_opt(mount_dir, backing_dir, "readahead=0", false) != 0)
		goto failure;

	cmd_fd = open_commands_file(mount_dir);
	if (cmd_fd < 0)
		goto failure;

	if (emit_file(cmd_fd, NULL, "very_large_file", &id,
		      (uint64_t)block_count * INCFS_DATA_FILE_BLOCK_SIZE,
		      NULL) < 0)
		goto failure;

	for (i = 0; i < block_count; i++) {
		block_buf[i].compression = COMPRESSION_NONE;
		block_buf[i].block_index = i;
		block_buf[i].data_len = INCFS_DATA_FILE_BLOCK_SIZE;
		block_buf[i].data = ptr_to_u64(data);
	}

	fd = open_file_by_id(mount_dir, id, true);
	if (fd < 0)
		goto failure;

	if (ioctl(fd, INCFS_IOC_FILL_BLOCKS, &fill_blocks) != block_count)
		goto failure;

	if (emit_file(cmd_fd, NULL, "very_very_large_file", &id, 1LL << 40,
		      NULL) < 0)
		goto failure;

	result = TEST_SUCCESS;

failure:
	close(fd);
	close(cmd_fd);
	return result;
}

static char *setup_mount_dir()
{
	struct stat st;
	char *current_dir = getcwd(NULL, 0);
	char *mount_dir = concat_file_name(current_dir, "incfs-mount-dir");

	free(current_dir);
	if (stat(mount_dir, &st) == 0) {
		if (S_ISDIR(st.st_mode))
			return mount_dir;

		ksft_print_msg("%s is a file, not a dir.\n", mount_dir);
		return NULL;
	}

	if (mkdir(mount_dir, 0777)) {
		print_error("Can't create mount dir.");
		return NULL;
	}

	return mount_dir;
}

int main(int argc, char *argv[])
{
	char *mount_dir = NULL;
	int fails = 0;
	int i;
	int fd, count;

	// Seed randomness pool for testing on QEMU
	// NOTE - this abuses the concept of randomness - do *not* ever do this
	// on a machine for production use - the device will think it has good
	// randomness when it does not.
	fd = open("/dev/urandom", O_WRONLY | O_CLOEXEC);
	count = 4096;
	for (int i = 0; i < 128; ++i)
		ioctl(fd, RNDADDTOENTCNT, &count);
	close(fd);

	ksft_print_header();

	if (geteuid() != 0)
		ksft_print_msg("Not a root, might fail to mount.\n");

	mount_dir = setup_mount_dir();
	if (mount_dir == NULL)
		ksft_exit_fail_msg("Can't create a mount dir\n");

#define MAKE_TEST(test)                                                        \
	{                                                                      \
		test, #test                                                    \
	}
	struct {
		int (*pfunc)(char *dir);
		const char *name;
	} cases[] = {
		MAKE_TEST(basic_file_ops_test),
		MAKE_TEST(cant_touch_index_test),
		MAKE_TEST(dynamic_files_and_data_test),
		MAKE_TEST(concurrent_reads_and_writes_test),
		MAKE_TEST(attribute_test),
		MAKE_TEST(work_after_remount_test),
		MAKE_TEST(child_procs_waiting_for_data_test),
		MAKE_TEST(multiple_providers_test),
		MAKE_TEST(hash_tree_test),
		MAKE_TEST(read_log_test),
		MAKE_TEST(get_blocks_test),
		MAKE_TEST(get_hash_blocks_test),
		MAKE_TEST(large_file),
	};
#undef MAKE_TEST

	ksft_set_plan(ARRAY_SIZE(cases));

	for (i = 0; i < ARRAY_SIZE(cases); ++i) {
		ksft_print_msg("Running %s\n", cases[i].name);
		if (cases[i].pfunc(mount_dir) == TEST_SUCCESS)
			ksft_test_result_pass("%s\n", cases[i].name);
		else {
			ksft_test_result_fail("%s\n", cases[i].name);
			fails++;
		}
	}

	umount2(mount_dir, MNT_FORCE);
	rmdir(mount_dir);

	if (fails > 0)
		ksft_exit_fail();
	else
		ksft_exit_pass();
	return 0;
}<|MERGE_RESOLUTION|>--- conflicted
+++ resolved
@@ -210,11 +210,7 @@
 {
 	char *path = get_index_filename(mnt_dir, id);
 	int cmd_fd = open_commands_file(mnt_dir);
-<<<<<<< HEAD
-	int fd = open(path, O_RDWR);
-=======
 	int fd = open(path, O_RDWR | O_CLOEXEC);
->>>>>>> 97b6f8d9
 	struct incfs_permit_fill permit_fill = {
 		.file_descriptor = fd,
 	};
@@ -2145,12 +2141,6 @@
 	if (mount_fs_opt(mount_dir, backing_dir, "readahead=0,rlog_pages=0",
 			 false) != 0)
 		goto failure;
-<<<<<<< HEAD
-
-	log_fd = open_log_file(mount_dir);
-	if (log_fd < 0)
-		ksft_print_msg("Can't open log file.\n");
-=======
 
 	log_fd = open_log_file(mount_dir);
 	if (log_fd < 0)
@@ -2519,535 +2509,6 @@
 		return 0;
 
 	fd = open(filename, O_RDONLY | O_CLOEXEC);
-	free(filename);
-	if (fd <= 0)
-		return TEST_FAILURE;
-
-	error = ioctl(fd, INCFS_IOC_GET_FILLED_BLOCKS, &fba);
-	if (error != -1 || errno != EPERM) {
-		ksft_print_msg("INCFS_IOC_GET_FILLED_BLOCKS not blocked\n");
-		error = -EPERM;
-		goto out;
-	}
-
-	cmd_fd = open_commands_file(mount_dir);
-	permit_fill.file_descriptor = fd;
-	if (ioctl(cmd_fd, INCFS_IOC_PERMIT_FILL, &permit_fill)) {
-		print_error("INCFS_IOC_PERMIT_FILL failed");
-		return -EPERM;
-		goto out;
-	}
-
-	error = ioctl(fd, INCFS_IOC_GET_FILLED_BLOCKS, &fba);
-	if (error)
-		goto out;
-
-	if (fba.total_blocks_out <= block_cnt) {
-		error = -EINVAL;
-		goto out;
-	}
-
-	if (fba.data_blocks_out != block_cnt) {
-		error = -EINVAL;
-		goto out;
-	}
-
-	if (fba.range_buffer_size_out != sizeof(struct incfs_filled_range)) {
-		error = -EINVAL;
-		goto out;
-	}
-
-	if (ranges[0].begin != file_blocks + 1 ||
-	    ranges[0].end != file_blocks + 2) {
-		error = -EINVAL;
-		goto out;
-	}
-
-out:
-	close(cmd_fd);
-	close(fd);
-	return error;
-}
-
-static int get_hash_blocks_test(char *mount_dir)
-{
-	char *backing_dir;
-	int cmd_fd = -1;
-	int i;
-	struct test_files_set test = get_test_files_set();
-	const int file_num = test.files_count;
-
-	backing_dir = create_backing_dir(mount_dir);
-	if (!backing_dir)
-		goto failure;
-
-	if (mount_fs_opt(mount_dir, backing_dir, "readahead=0", false) != 0)
-		goto failure;
-
-	cmd_fd = open_commands_file(mount_dir);
-	if (cmd_fd < 0)
-		goto failure;
-
-	for (i = 0; i < file_num; i++) {
-		struct test_file *file = &test.files[i];
-
-		if (crypto_emit_file(cmd_fd, NULL, file->name, &file->id,
-				     file->size, file->root_hash,
-				     file->sig.add_data))
-			goto failure;
-
-		if (emit_partial_test_file_hash(mount_dir, file))
-			goto failure;
-	}
-
-	for (i = 0; i < file_num; i++) {
-		struct test_file *file = &test.files[i];
-
-		if (validate_hash_ranges(mount_dir, file))
-			goto failure;
-	}
-
-	close(cmd_fd);
-	umount(mount_dir);
-	free(backing_dir);
-	return TEST_SUCCESS;
-
-failure:
-	close(cmd_fd);
-	umount(mount_dir);
-	free(backing_dir);
-	return TEST_FAILURE;
-}
-
-static int large_file(char *mount_dir)
-{
-	char *backing_dir;
-	int cmd_fd = -1;
-	int i;
-	int result = TEST_FAILURE;
-	uint8_t data[INCFS_DATA_FILE_BLOCK_SIZE] = {};
-	int block_count = 3LL * 1024 * 1024 * 1024 / INCFS_DATA_FILE_BLOCK_SIZE;
-	struct incfs_fill_block *block_buf =
-		calloc(block_count, sizeof(struct incfs_fill_block));
-	struct incfs_fill_blocks fill_blocks = {
-		.count = block_count,
-		.fill_blocks = ptr_to_u64(block_buf),
-	};
-	incfs_uuid_t id;
-	int fd;
-
-	backing_dir = create_backing_dir(mount_dir);
-	if (!backing_dir)
-		goto failure;
-
-	if (mount_fs_opt(mount_dir, backing_dir, "readahead=0", false) != 0)
-		goto failure;
-
-	cmd_fd = open_commands_file(mount_dir);
-	if (cmd_fd < 0)
-		goto failure;
-
-	if (emit_file(cmd_fd, NULL, "very_large_file", &id,
-		      (uint64_t)block_count * INCFS_DATA_FILE_BLOCK_SIZE,
-		      NULL) < 0)
-		goto failure;
-
-	for (i = 0; i < block_count; i++) {
-		block_buf[i].compression = COMPRESSION_NONE;
-		block_buf[i].block_index = i;
-		block_buf[i].data_len = INCFS_DATA_FILE_BLOCK_SIZE;
-		block_buf[i].data = ptr_to_u64(data);
-	}
-
-	fd = open_file_by_id(mount_dir, id, true);
-	if (fd < 0)
-		goto failure;
-
-	if (ioctl(fd, INCFS_IOC_FILL_BLOCKS, &fill_blocks) != block_count)
-		goto failure;
-
-	if (emit_file(cmd_fd, NULL, "very_very_large_file", &id, 1LL << 40,
-		      NULL) < 0)
-		goto failure;
-
-	result = TEST_SUCCESS;
-
-failure:
-	close(fd);
-	close(cmd_fd);
-	return result;
-}
-
-static char *setup_mount_dir()
-{
-	struct stat st;
-	char *current_dir = getcwd(NULL, 0);
-	char *mount_dir = concat_file_name(current_dir, "incfs-mount-dir");
->>>>>>> 97b6f8d9
-
-	/* Validate data again - note should fail this time */
-	for (i = 0; i < file_num; i++) {
-		struct test_file *file = &test.files[i];
-
-		if (validate_logs(mount_dir, log_fd, file, NO_LOG))
-			goto failure;
-	}
-
-	/*
-	 * Remount and check that logs start working again
-	 */
-	drop_caches = open("/proc/sys/vm/drop_caches", O_WRONLY | O_CLOEXEC);
-	if (drop_caches == -1)
-		goto failure;
-	i = write(drop_caches, "3", 1);
-	close(drop_caches);
-	if (i != 1)
-		goto failure;
-
-	if (mount_fs_opt(mount_dir, backing_dir, "readahead=0,rlog_pages=1",
-			 true) != 0)
-		goto failure;
-
-	/* Validate data again */
-	for (i = 0; i < file_num; i++) {
-		struct test_file *file = &test.files[i];
-
-		if (validate_logs(mount_dir, log_fd, file, PARTIAL_LOG))
-			goto failure;
-	}
-
-	/*
-	 * Remount and check that logs start working again
-	 */
-	drop_caches = open("/proc/sys/vm/drop_caches", O_WRONLY);
-	if (drop_caches == -1)
-		goto failure;
-	i = write(drop_caches, "3", 1);
-	close(drop_caches);
-	if (i != 1)
-		goto failure;
-
-	if (mount_fs_opt(mount_dir, backing_dir, "readahead=0,rlog_pages=4",
-			 true) != 0)
-		goto failure;
-
-	/* Validate data again */
-	for (i = 0; i < file_num; i++) {
-		struct test_file *file = &test.files[i];
-
-		if (validate_logs(mount_dir, log_fd, file, FULL_LOG))
-			goto failure;
-	}
-
-	/* Final unmount */
-	close(log_fd);
-	free(backing_dir);
-	if (umount(mount_dir) != 0) {
-		print_error("Can't unmout FS");
-		goto failure;
-	}
-
-	return TEST_SUCCESS;
-
-failure:
-	close(cmd_fd);
-	close(log_fd);
-	free(backing_dir);
-	umount(mount_dir);
-	return TEST_FAILURE;
-}
-
-static int emit_partial_test_file_data(char *mount_dir, struct test_file *file)
-{
-	int i, j;
-	int block_cnt = 1 + (file->size - 1) / INCFS_DATA_FILE_BLOCK_SIZE;
-	int *block_indexes = NULL;
-	int result = 0;
-	int blocks_written = 0;
-
-	if (file->size == 0)
-		return 0;
-
-	/* Emit 2 blocks, skip 2 blocks etc*/
-	block_indexes = calloc(block_cnt, sizeof(*block_indexes));
-	for (i = 0, j = 0; i < block_cnt; ++i)
-		if ((i & 2) == 0) {
-			block_indexes[j] = i;
-			++j;
-		}
-
-	for (i = 0; i < j; i += blocks_written) {
-		blocks_written = emit_test_blocks(mount_dir, file,
-						  block_indexes + i, j - i);
-		if (blocks_written < 0) {
-			result = blocks_written;
-			goto out;
-		}
-		if (blocks_written == 0) {
-			result = -EIO;
-			goto out;
-		}
-	}
-out:
-	free(block_indexes);
-	return result;
-}
-
-static int validate_ranges(const char *mount_dir, struct test_file *file)
-{
-	int block_cnt = 1 + (file->size - 1) / INCFS_DATA_FILE_BLOCK_SIZE;
-	char *filename = concat_file_name(mount_dir, file->name);
-	int fd;
-	struct incfs_filled_range ranges[128];
-	struct incfs_get_filled_blocks_args fba = {
-		.range_buffer = ptr_to_u64(ranges),
-		.range_buffer_size = sizeof(ranges),
-	};
-	int error = TEST_SUCCESS;
-	int i;
-	int range_cnt;
-	int cmd_fd = -1;
-	struct incfs_permit_fill permit_fill;
-
-	fd = open(filename, O_RDONLY);
-	free(filename);
-	if (fd <= 0)
-		return TEST_FAILURE;
-
-	error = ioctl(fd, INCFS_IOC_GET_FILLED_BLOCKS, &fba);
-	if (error != -1 || errno != EPERM) {
-		ksft_print_msg("INCFS_IOC_GET_FILLED_BLOCKS not blocked\n");
-		error = -EPERM;
-		goto out;
-	}
-
-	cmd_fd = open_commands_file(mount_dir);
-	permit_fill.file_descriptor = fd;
-	if (ioctl(cmd_fd, INCFS_IOC_PERMIT_FILL, &permit_fill)) {
-		print_error("INCFS_IOC_PERMIT_FILL failed");
-		return -EPERM;
-		goto out;
-	}
-
-	error = ioctl(fd, INCFS_IOC_GET_FILLED_BLOCKS, &fba);
-	if (error && errno != ERANGE)
-		goto out;
-
-	if (error && errno == ERANGE && block_cnt < 509)
-		goto out;
-
-	if (!error && block_cnt >= 509) {
-		error = -ERANGE;
-		goto out;
-	}
-
-	if (fba.total_blocks_out != block_cnt) {
-		error = -EINVAL;
-		goto out;
-	}
-
-	if (fba.data_blocks_out != block_cnt) {
-		error = -EINVAL;
-		goto out;
-	}
-
-	range_cnt = (block_cnt + 3) / 4;
-	if (range_cnt > 128)
-		range_cnt = 128;
-	if (range_cnt != fba.range_buffer_size_out / sizeof(*ranges)) {
-		error = -ERANGE;
-		goto out;
-	}
-
-	error = TEST_SUCCESS;
-	for (i = 0; i < fba.range_buffer_size_out / sizeof(*ranges) - 1; ++i)
-		if (ranges[i].begin != i * 4 || ranges[i].end != i * 4 + 2) {
-			error = -EINVAL;
-			goto out;
-		}
-
-	if (ranges[i].begin != i * 4 ||
-	    (ranges[i].end != i * 4 + 1 && ranges[i].end != i * 4 + 2)) {
-		error = -EINVAL;
-		goto out;
-	}
-
-	for (i = 0; i < 64; ++i) {
-		fba.start_index = i * 2;
-		fba.end_index = i * 2 + 2;
-		error = ioctl(fd, INCFS_IOC_GET_FILLED_BLOCKS, &fba);
-		if (error)
-			goto out;
-
-		if (fba.total_blocks_out != block_cnt) {
-			error = -EINVAL;
-			goto out;
-		}
-
-		if (fba.start_index >= block_cnt) {
-			if (fba.index_out != fba.start_index) {
-				error = -EINVAL;
-				goto out;
-			}
-
-			break;
-		}
-
-		if (i % 2) {
-			if (fba.range_buffer_size_out != 0) {
-				error = -EINVAL;
-				goto out;
-			}
-		} else {
-			if (fba.range_buffer_size_out != sizeof(*ranges)) {
-				error = -EINVAL;
-				goto out;
-			}
-
-			if (ranges[0].begin != i * 2) {
-				error = -EINVAL;
-				goto out;
-			}
-
-			if (ranges[0].end != i * 2 + 1 &&
-			    ranges[0].end != i * 2 + 2) {
-				error = -EINVAL;
-				goto out;
-			}
-		}
-	}
-
-out:
-	close(fd);
-	close(cmd_fd);
-	return error;
-}
-
-static int get_blocks_test(char *mount_dir)
-{
-	char *backing_dir;
-	int cmd_fd = -1;
-	int i;
-	struct test_files_set test = get_test_files_set();
-	const int file_num = test.files_count;
-
-	backing_dir = create_backing_dir(mount_dir);
-	if (!backing_dir)
-		goto failure;
-
-	if (mount_fs_opt(mount_dir, backing_dir, "readahead=0", false) != 0)
-		goto failure;
-
-	cmd_fd = open_commands_file(mount_dir);
-	if (cmd_fd < 0)
-		goto failure;
-
-	/* Write data. */
-	for (i = 0; i < file_num; i++) {
-		struct test_file *file = &test.files[i];
-
-		if (emit_file(cmd_fd, NULL, file->name, &file->id, file->size,
-			      NULL))
-			goto failure;
-
-		if (emit_partial_test_file_data(mount_dir, file))
-			goto failure;
-	}
-
-	for (i = 0; i < file_num; i++) {
-		struct test_file *file = &test.files[i];
-
-		if (validate_ranges(mount_dir, file))
-			goto failure;
-
-		/*
-		 * The smallest files are filled completely, so this checks that
-		 * the fast get_filled_blocks path is not causing issues
-		 */
-		if (validate_ranges(mount_dir, file))
-			goto failure;
-	}
-
-	close(cmd_fd);
-	umount(mount_dir);
-	free(backing_dir);
-	return TEST_SUCCESS;
-
-failure:
-	close(cmd_fd);
-	umount(mount_dir);
-	free(backing_dir);
-	return TEST_FAILURE;
-}
-
-static int emit_partial_test_file_hash(char *mount_dir, struct test_file *file)
-{
-	int err;
-	int fd;
-	struct incfs_fill_blocks fill_blocks = {
-		.count = 1,
-	};
-	struct incfs_fill_block *fill_block_array =
-		calloc(fill_blocks.count, sizeof(struct incfs_fill_block));
-	uint8_t data[INCFS_DATA_FILE_BLOCK_SIZE];
-
-	if (file->size <= 4096 / 32 * 4096)
-		return 0;
-
-	if (fill_blocks.count == 0)
-		return 0;
-
-	if (!fill_block_array)
-		return -ENOMEM;
-	fill_blocks.fill_blocks = ptr_to_u64(fill_block_array);
-
-	rnd_buf(data, sizeof(data), 0);
-
-	fill_block_array[0] =
-		(struct incfs_fill_block){ .block_index = 1,
-					   .data_len =
-						   INCFS_DATA_FILE_BLOCK_SIZE,
-					   .data = ptr_to_u64(data),
-					   .flags = INCFS_BLOCK_FLAGS_HASH };
-
-	fd = open_file_by_id(mount_dir, file->id, true);
-	if (fd < 0) {
-		err = errno;
-		goto failure;
-	}
-
-	err = ioctl(fd, INCFS_IOC_FILL_BLOCKS, &fill_blocks);
-	close(fd);
-	if (err < fill_blocks.count)
-		err = errno;
-	else
-		err = 0;
-
-failure:
-	free(fill_block_array);
-	return err;
-}
-
-static int validate_hash_ranges(const char *mount_dir, struct test_file *file)
-{
-	int block_cnt = 1 + (file->size - 1) / INCFS_DATA_FILE_BLOCK_SIZE;
-	char *filename = concat_file_name(mount_dir, file->name);
-	int fd;
-	struct incfs_filled_range ranges[128];
-	struct incfs_get_filled_blocks_args fba = {
-		.range_buffer = ptr_to_u64(ranges),
-		.range_buffer_size = sizeof(ranges),
-	};
-	int error = TEST_SUCCESS;
-	int file_blocks = (file->size + INCFS_DATA_FILE_BLOCK_SIZE - 1) /
-			  INCFS_DATA_FILE_BLOCK_SIZE;
-	int cmd_fd = -1;
-	struct incfs_permit_fill permit_fill;
-
-	if (file->size <= 4096 / 32 * 4096)
-		return 0;
-
-	fd = open(filename, O_RDONLY);
 	free(filename);
 	if (fd <= 0)
 		return TEST_FAILURE;
