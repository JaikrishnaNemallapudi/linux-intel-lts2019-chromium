// SPDX-License-Identifier: GPL-2.0-or-later
/*
 *  acpi_thermal.c - ACPI Thermal Zone Driver ($Revision: 41 $)
 *
 *  Copyright (C) 2001, 2002 Andy Grover <andrew.grover@intel.com>
 *  Copyright (C) 2001, 2002 Paul Diefenbaugh <paul.s.diefenbaugh@intel.com>
 *
 *  This driver fully implements the ACPI thermal policy as described in the
 *  ACPI 2.0 Specification.
 *
 *  TBD: 1. Implement passive cooling hysteresis.
 *       2. Enhance passive cooling (CPU) states/limit interface to support
 *          concepts of 'multiple limiters', upper/lower limits, etc.
 */

#include <linux/kernel.h>
#include <linux/module.h>
#include <linux/dmi.h>
#include <linux/init.h>
#include <linux/slab.h>
#include <linux/types.h>
#include <linux/jiffies.h>
#include <linux/kmod.h>
#include <linux/reboot.h>
#include <linux/device.h>
#include <linux/thermal.h>
#include <linux/acpi.h>
#include <linux/workqueue.h>
#include <linux/uaccess.h>

#define PREFIX "ACPI: "

#define ACPI_THERMAL_CLASS		"thermal_zone"
#define ACPI_THERMAL_DEVICE_NAME	"Thermal Zone"
#define ACPI_THERMAL_NOTIFY_TEMPERATURE	0x80
#define ACPI_THERMAL_NOTIFY_THRESHOLDS	0x81
#define ACPI_THERMAL_NOTIFY_DEVICES	0x82
#define ACPI_THERMAL_NOTIFY_CRITICAL	0xF0
#define ACPI_THERMAL_NOTIFY_HOT		0xF1
#define ACPI_THERMAL_MODE_ACTIVE	0x00

#define ACPI_THERMAL_MAX_ACTIVE	10
#define ACPI_THERMAL_MAX_LIMIT_STR_LEN 65

#define _COMPONENT		ACPI_THERMAL_COMPONENT
ACPI_MODULE_NAME("thermal");

MODULE_AUTHOR("Paul Diefenbaugh");
MODULE_DESCRIPTION("ACPI Thermal Zone Driver");
MODULE_LICENSE("GPL");

static int act;
module_param(act, int, 0644);
MODULE_PARM_DESC(act, "Disable or override all lowest active trip points.");

static int crt;
module_param(crt, int, 0644);
MODULE_PARM_DESC(crt, "Disable or lower all critical trip points.");

static int tzp;
module_param(tzp, int, 0444);
MODULE_PARM_DESC(tzp, "Thermal zone polling frequency, in 1/10 seconds.");

static int nocrt;
module_param(nocrt, int, 0);
MODULE_PARM_DESC(nocrt, "Set to take no action upon ACPI thermal zone critical trips points.");

static int off;
module_param(off, int, 0);
MODULE_PARM_DESC(off, "Set to disable ACPI thermal support.");

static int psv;
module_param(psv, int, 0644);
MODULE_PARM_DESC(psv, "Disable or override all passive trip points.");

static struct workqueue_struct *acpi_thermal_pm_queue;

static int acpi_thermal_add(struct acpi_device *device);
static int acpi_thermal_remove(struct acpi_device *device);
static void acpi_thermal_notify(struct acpi_device *device, u32 event);

static const struct acpi_device_id  thermal_device_ids[] = {
	{ACPI_THERMAL_HID, 0},
	{"", 0},
};
MODULE_DEVICE_TABLE(acpi, thermal_device_ids);

#ifdef CONFIG_PM_SLEEP
static int acpi_thermal_suspend(struct device *dev);
static int acpi_thermal_resume(struct device *dev);
#else
#define acpi_thermal_suspend NULL
#define acpi_thermal_resume NULL
#endif
static SIMPLE_DEV_PM_OPS(acpi_thermal_pm, acpi_thermal_suspend, acpi_thermal_resume);

static struct acpi_driver acpi_thermal_driver = {
	.name = "thermal",
	.class = ACPI_THERMAL_CLASS,
	.ids = thermal_device_ids,
	.ops = {
		.add = acpi_thermal_add,
		.remove = acpi_thermal_remove,
		.notify = acpi_thermal_notify,
		},
	.drv.pm = &acpi_thermal_pm,
};

struct acpi_thermal_state {
	u8 critical:1;
	u8 hot:1;
	u8 passive:1;
	u8 active:1;
	u8 reserved:4;
	int active_index;
};

struct acpi_thermal_state_flags {
	u8 valid:1;
	u8 enabled:1;
	u8 reserved:6;
};

struct acpi_thermal_critical {
	struct acpi_thermal_state_flags flags;
	unsigned long temperature;
};

struct acpi_thermal_hot {
	struct acpi_thermal_state_flags flags;
	unsigned long temperature;
};

struct acpi_thermal_passive {
	struct acpi_thermal_state_flags flags;
	unsigned long temperature;
	unsigned long tc1;
	unsigned long tc2;
	unsigned long tsp;
	struct acpi_handle_list devices;
};

struct acpi_thermal_active {
	struct acpi_thermal_state_flags flags;
	unsigned long temperature;
	struct acpi_handle_list devices;
};

struct acpi_thermal_trips {
	struct acpi_thermal_critical critical;
	struct acpi_thermal_hot hot;
	struct acpi_thermal_passive passive;
	struct acpi_thermal_active active[ACPI_THERMAL_MAX_ACTIVE];
};

struct acpi_thermal_flags {
	u8 cooling_mode:1;	/* _SCP */
	u8 devices:1;		/* _TZD */
	u8 reserved:6;
};

struct acpi_thermal {
	struct acpi_device * device;
	acpi_bus_id name;
	unsigned long temperature;
	unsigned long last_temperature;
	unsigned long polling_frequency;
	volatile u8 zombie;
	struct acpi_thermal_flags flags;
	struct acpi_thermal_state state;
	struct acpi_thermal_trips trips;
	struct acpi_handle_list devices;
	struct thermal_zone_device *thermal_zone;
	int tz_enabled;
	int kelvin_offset;
	struct work_struct thermal_check_work;
	struct mutex thermal_check_lock;
	refcount_t thermal_check_count;
};

/* --------------------------------------------------------------------------
                             Thermal Zone Management
   -------------------------------------------------------------------------- */

static int acpi_thermal_get_temperature(struct acpi_thermal *tz)
{
	acpi_status status = AE_OK;
	unsigned long long tmp;

	if (!tz)
		return -EINVAL;

	tz->last_temperature = tz->temperature;

	status = acpi_evaluate_integer(tz->device->handle, "_TMP", NULL, &tmp);
	if (ACPI_FAILURE(status))
		return -ENODEV;

	tz->temperature = tmp;
	ACPI_DEBUG_PRINT((ACPI_DB_INFO, "Temperature is %lu dK\n",
			  tz->temperature));

	return 0;
}

static int acpi_thermal_get_polling_frequency(struct acpi_thermal *tz)
{
	acpi_status status = AE_OK;
	unsigned long long tmp;

	if (!tz)
		return -EINVAL;

	if (tz->tz_enabled == THERMAL_DEVICE_DISABLED) {
		tz->polling_frequency = 0;
		return 0;
	}

	/* Get default polling frequency [_TZP] (optional) */
	if (tzp) {
		tz->polling_frequency = tzp;
		return 0;
	}

	status = acpi_evaluate_integer(tz->device->handle, "_TZP", NULL, &tmp);
	if (ACPI_FAILURE(status))
		return -ENODEV;

	tz->polling_frequency = tmp;
	ACPI_DEBUG_PRINT((ACPI_DB_INFO, "Polling frequency is %lu dS\n",
			  tz->polling_frequency));

	return 0;
}

static int acpi_thermal_set_cooling_mode(struct acpi_thermal *tz, int mode)
{
	if (!tz)
		return -EINVAL;

	if (ACPI_FAILURE(acpi_execute_simple_method(tz->device->handle,
						    "_SCP", mode)))
		return -ENODEV;

	return 0;
}

#define ACPI_TRIPS_CRITICAL	0x01
#define ACPI_TRIPS_HOT		0x02
#define ACPI_TRIPS_PASSIVE	0x04
#define ACPI_TRIPS_ACTIVE	0x08
#define ACPI_TRIPS_DEVICES	0x10

#define ACPI_TRIPS_REFRESH_THRESHOLDS	(ACPI_TRIPS_PASSIVE | ACPI_TRIPS_ACTIVE)
#define ACPI_TRIPS_REFRESH_DEVICES	ACPI_TRIPS_DEVICES

#define ACPI_TRIPS_INIT      (ACPI_TRIPS_CRITICAL | ACPI_TRIPS_HOT |	\
			      ACPI_TRIPS_PASSIVE | ACPI_TRIPS_ACTIVE |	\
			      ACPI_TRIPS_DEVICES)

/*
 * This exception is thrown out in two cases:
 * 1.An invalid trip point becomes invalid or a valid trip point becomes invalid
 *   when re-evaluating the AML code.
 * 2.TODO: Devices listed in _PSL, _ALx, _TZD may change.
 *   We need to re-bind the cooling devices of a thermal zone when this occurs.
 */
#define ACPI_THERMAL_TRIPS_EXCEPTION(flags, str)	\
do {	\
	if (flags != ACPI_TRIPS_INIT)	\
		ACPI_EXCEPTION((AE_INFO, AE_ERROR,	\
		"ACPI thermal trip point %s changed\n"	\
		"Please send acpidump to linux-acpi@vger.kernel.org", str)); \
} while (0)

static int acpi_thermal_trips_update(struct acpi_thermal *tz, int flag)
{
	acpi_status status = AE_OK;
	unsigned long long tmp;
	struct acpi_handle_list devices;
	int valid = 0;
	int i;

	/* Critical Shutdown */
	if (flag & ACPI_TRIPS_CRITICAL) {
		status = acpi_evaluate_integer(tz->device->handle,
				"_CRT", NULL, &tmp);
		tz->trips.critical.temperature = tmp;
		/*
		 * Treat freezing temperatures as invalid as well; some
		 * BIOSes return really low values and cause reboots at startup.
		 * Below zero (Celsius) values clearly aren't right for sure..
		 * ... so lets discard those as invalid.
		 */
		if (ACPI_FAILURE(status)) {
			tz->trips.critical.flags.valid = 0;
			ACPI_DEBUG_PRINT((ACPI_DB_INFO,
					  "No critical threshold\n"));
		} else if (tmp <= 2732) {
			pr_warn(FW_BUG "Invalid critical threshold (%llu)\n",
				tmp);
			tz->trips.critical.flags.valid = 0;
		} else {
			tz->trips.critical.flags.valid = 1;
			ACPI_DEBUG_PRINT((ACPI_DB_INFO,
					  "Found critical threshold [%lu]\n",
					  tz->trips.critical.temperature));
		}
		if (tz->trips.critical.flags.valid == 1) {
			if (crt == -1) {
				tz->trips.critical.flags.valid = 0;
			} else if (crt > 0) {
				unsigned long crt_k = CELSIUS_TO_DECI_KELVIN(crt);
				/*
				 * Allow override critical threshold
				 */
				if (crt_k > tz->trips.critical.temperature)
					pr_warn(PREFIX "Critical threshold %d C\n",
						crt);
				tz->trips.critical.temperature = crt_k;
			}
		}
	}

	/* Critical Sleep (optional) */
	if (flag & ACPI_TRIPS_HOT) {
		status = acpi_evaluate_integer(tz->device->handle,
				"_HOT", NULL, &tmp);
		if (ACPI_FAILURE(status)) {
			tz->trips.hot.flags.valid = 0;
			ACPI_DEBUG_PRINT((ACPI_DB_INFO,
					"No hot threshold\n"));
		} else {
			tz->trips.hot.temperature = tmp;
			tz->trips.hot.flags.valid = 1;
			ACPI_DEBUG_PRINT((ACPI_DB_INFO,
					"Found hot threshold [%lu]\n",
					tz->trips.hot.temperature));
		}
	}

	/* Passive (optional) */
	if (((flag & ACPI_TRIPS_PASSIVE) && tz->trips.passive.flags.valid) ||
		(flag == ACPI_TRIPS_INIT)) {
		valid = tz->trips.passive.flags.valid;
		if (psv == -1) {
			status = AE_SUPPORT;
		} else if (psv > 0) {
			tmp = CELSIUS_TO_DECI_KELVIN(psv);
			status = AE_OK;
		} else {
			status = acpi_evaluate_integer(tz->device->handle,
				"_PSV", NULL, &tmp);
		}

		if (ACPI_FAILURE(status))
			tz->trips.passive.flags.valid = 0;
		else {
			tz->trips.passive.temperature = tmp;
			tz->trips.passive.flags.valid = 1;
			if (flag == ACPI_TRIPS_INIT) {
				status = acpi_evaluate_integer(
						tz->device->handle, "_TC1",
						NULL, &tmp);
				if (ACPI_FAILURE(status))
					tz->trips.passive.flags.valid = 0;
				else
					tz->trips.passive.tc1 = tmp;
				status = acpi_evaluate_integer(
						tz->device->handle, "_TC2",
						NULL, &tmp);
				if (ACPI_FAILURE(status))
					tz->trips.passive.flags.valid = 0;
				else
					tz->trips.passive.tc2 = tmp;
				status = acpi_evaluate_integer(
						tz->device->handle, "_TSP",
						NULL, &tmp);
				if (ACPI_FAILURE(status))
					tz->trips.passive.flags.valid = 0;
				else
					tz->trips.passive.tsp = tmp;
			}
		}
	}
	if ((flag & ACPI_TRIPS_DEVICES) && tz->trips.passive.flags.valid) {
		memset(&devices, 0, sizeof(struct acpi_handle_list));
		status = acpi_evaluate_reference(tz->device->handle, "_PSL",
							NULL, &devices);
		if (ACPI_FAILURE(status)) {
			pr_warn(PREFIX "Invalid passive threshold\n");
			tz->trips.passive.flags.valid = 0;
		}
		else
			tz->trips.passive.flags.valid = 1;

		if (memcmp(&tz->trips.passive.devices, &devices,
				sizeof(struct acpi_handle_list))) {
			memcpy(&tz->trips.passive.devices, &devices,
				sizeof(struct acpi_handle_list));
			ACPI_THERMAL_TRIPS_EXCEPTION(flag, "device");
		}
	}
	if ((flag & ACPI_TRIPS_PASSIVE) || (flag & ACPI_TRIPS_DEVICES)) {
		if (valid != tz->trips.passive.flags.valid)
				ACPI_THERMAL_TRIPS_EXCEPTION(flag, "state");
	}

	/* Active (optional) */
	for (i = 0; i < ACPI_THERMAL_MAX_ACTIVE; i++) {
		char name[5] = { '_', 'A', 'C', ('0' + i), '\0' };
		valid = tz->trips.active[i].flags.valid;

		if (act == -1)
			break; /* disable all active trip points */

		if ((flag == ACPI_TRIPS_INIT) || ((flag & ACPI_TRIPS_ACTIVE) &&
			tz->trips.active[i].flags.valid)) {
			status = acpi_evaluate_integer(tz->device->handle,
							name, NULL, &tmp);
			if (ACPI_FAILURE(status)) {
				tz->trips.active[i].flags.valid = 0;
				if (i == 0)
					break;
				if (act <= 0)
					break;
				if (i == 1)
					tz->trips.active[0].temperature =
						CELSIUS_TO_DECI_KELVIN(act);
				else
					/*
					 * Don't allow override higher than
					 * the next higher trip point
					 */
					tz->trips.active[i - 1].temperature =
						(tz->trips.active[i - 2].temperature <
						CELSIUS_TO_DECI_KELVIN(act) ?
						tz->trips.active[i - 2].temperature :
						CELSIUS_TO_DECI_KELVIN(act));
				break;
			} else {
				tz->trips.active[i].temperature = tmp;
				tz->trips.active[i].flags.valid = 1;
			}
		}

		name[2] = 'L';
		if ((flag & ACPI_TRIPS_DEVICES) && tz->trips.active[i].flags.valid ) {
			memset(&devices, 0, sizeof(struct acpi_handle_list));
			status = acpi_evaluate_reference(tz->device->handle,
						name, NULL, &devices);
			if (ACPI_FAILURE(status)) {
				pr_warn(PREFIX "Invalid active%d threshold\n",
					i);
				tz->trips.active[i].flags.valid = 0;
			}
			else
				tz->trips.active[i].flags.valid = 1;

			if (memcmp(&tz->trips.active[i].devices, &devices,
					sizeof(struct acpi_handle_list))) {
				memcpy(&tz->trips.active[i].devices, &devices,
					sizeof(struct acpi_handle_list));
				ACPI_THERMAL_TRIPS_EXCEPTION(flag, "device");
			}
		}
		if ((flag & ACPI_TRIPS_ACTIVE) || (flag & ACPI_TRIPS_DEVICES))
			if (valid != tz->trips.active[i].flags.valid)
				ACPI_THERMAL_TRIPS_EXCEPTION(flag, "state");

		if (!tz->trips.active[i].flags.valid)
			break;
	}

	if (flag & ACPI_TRIPS_DEVICES) {
		memset(&devices, 0, sizeof(devices));
		status = acpi_evaluate_reference(tz->device->handle, "_TZD",
						NULL, &devices);
		if (ACPI_SUCCESS(status)
		    && memcmp(&tz->devices, &devices, sizeof(devices))) {
			tz->devices = devices;
			ACPI_THERMAL_TRIPS_EXCEPTION(flag, "device");
		}
	}

	return 0;
}

static int acpi_thermal_get_trip_points(struct acpi_thermal *tz)
{
	int i, valid, ret = acpi_thermal_trips_update(tz, ACPI_TRIPS_INIT);

	if (ret)
		return ret;

	valid = tz->trips.critical.flags.valid |
		tz->trips.hot.flags.valid |
		tz->trips.passive.flags.valid;

	for (i = 0; i < ACPI_THERMAL_MAX_ACTIVE; i++)
		valid |= tz->trips.active[i].flags.valid;

	if (!valid) {
		pr_warn(FW_BUG "No valid trip found\n");
		return -ENODEV;
	}
	return 0;
}

/* sys I/F for generic thermal sysfs support */

static int thermal_get_temp(struct thermal_zone_device *thermal, int *temp)
{
	struct acpi_thermal *tz = thermal->devdata;
	int result;

	if (!tz)
		return -EINVAL;

	result = acpi_thermal_get_temperature(tz);
	if (result)
		return result;

	*temp = DECI_KELVIN_TO_MILLICELSIUS_WITH_OFFSET(tz->temperature,
							tz->kelvin_offset);
	return 0;
}

static int thermal_get_mode(struct thermal_zone_device *thermal,
				enum thermal_device_mode *mode)
{
	struct acpi_thermal *tz = thermal->devdata;

	if (!tz)
		return -EINVAL;

	*mode = tz->tz_enabled ? THERMAL_DEVICE_ENABLED :
		THERMAL_DEVICE_DISABLED;

	return 0;
}

static void acpi_thermal_check_fn(struct work_struct *work);

static int thermal_set_mode(struct thermal_zone_device *thermal,
				enum thermal_device_mode mode)
{
	struct acpi_thermal *tz = thermal->devdata;
	int enable;

	if (!tz)
		return -EINVAL;

	/*
	 * enable/disable thermal management from ACPI thermal driver
	 */
	if (mode == THERMAL_DEVICE_ENABLED)
		enable = 1;
	else if (mode == THERMAL_DEVICE_DISABLED) {
		enable = 0;
		pr_warn("thermal zone will be disabled\n");
	} else
		return -EINVAL;

	if (enable != tz->tz_enabled) {
		tz->tz_enabled = enable;
		ACPI_DEBUG_PRINT((ACPI_DB_INFO,
			"%s kernel ACPI thermal control\n",
			tz->tz_enabled ? "Enable" : "Disable"));
<<<<<<< HEAD

		acpi_thermal_get_polling_frequency(tz);

		mutex_lock(&tz->thermal_zone->lock);
		tz->thermal_zone->polling_delay = tz->polling_frequency*100;
		tz->thermal_zone->passive_delay = tz->polling_frequency*100;
		mutex_unlock(&tz->thermal_zone->lock);

		acpi_thermal_check(tz);
=======
		acpi_thermal_check_fn(&tz->thermal_check_work);
>>>>>>> 5e194206
	}
	return 0;
}

static int thermal_get_trip_type(struct thermal_zone_device *thermal,
				 int trip, enum thermal_trip_type *type)
{
	struct acpi_thermal *tz = thermal->devdata;
	int i;

	if (!tz || trip < 0)
		return -EINVAL;

	if (tz->trips.critical.flags.valid) {
		if (!trip) {
			*type = THERMAL_TRIP_CRITICAL;
			return 0;
		}
		trip--;
	}

	if (tz->trips.hot.flags.valid) {
		if (!trip) {
			*type = THERMAL_TRIP_HOT;
			return 0;
		}
		trip--;
	}

	if (tz->trips.passive.flags.valid) {
		if (!trip) {
			*type = THERMAL_TRIP_PASSIVE;
			return 0;
		}
		trip--;
	}

	for (i = 0; i < ACPI_THERMAL_MAX_ACTIVE &&
		tz->trips.active[i].flags.valid; i++) {
		if (!trip) {
			*type = THERMAL_TRIP_ACTIVE;
			return 0;
		}
		trip--;
	}

	return -EINVAL;
}

static int thermal_get_trip_temp(struct thermal_zone_device *thermal,
				 int trip, int *temp)
{
	struct acpi_thermal *tz = thermal->devdata;
	int i;

	if (!tz || trip < 0)
		return -EINVAL;

	if (tz->trips.critical.flags.valid) {
		if (!trip) {
			*temp = DECI_KELVIN_TO_MILLICELSIUS_WITH_OFFSET(
				tz->trips.critical.temperature,
				tz->kelvin_offset);
			return 0;
		}
		trip--;
	}

	if (tz->trips.hot.flags.valid) {
		if (!trip) {
			*temp = DECI_KELVIN_TO_MILLICELSIUS_WITH_OFFSET(
				tz->trips.hot.temperature,
				tz->kelvin_offset);
			return 0;
		}
		trip--;
	}

	if (tz->trips.passive.flags.valid) {
		if (!trip) {
			*temp = DECI_KELVIN_TO_MILLICELSIUS_WITH_OFFSET(
				tz->trips.passive.temperature,
				tz->kelvin_offset);
			return 0;
		}
		trip--;
	}

	for (i = 0; i < ACPI_THERMAL_MAX_ACTIVE &&
		tz->trips.active[i].flags.valid; i++) {
		if (!trip) {
			*temp = DECI_KELVIN_TO_MILLICELSIUS_WITH_OFFSET(
				tz->trips.active[i].temperature,
				tz->kelvin_offset);
			return 0;
		}
		trip--;
	}

	return -EINVAL;
}

static int thermal_get_crit_temp(struct thermal_zone_device *thermal,
				int *temperature)
{
	struct acpi_thermal *tz = thermal->devdata;

	if (tz->trips.critical.flags.valid) {
		*temperature = DECI_KELVIN_TO_MILLICELSIUS_WITH_OFFSET(
				tz->trips.critical.temperature,
				tz->kelvin_offset);
		return 0;
	} else
		return -EINVAL;
}

static int thermal_get_trend(struct thermal_zone_device *thermal,
				int trip, enum thermal_trend *trend)
{
	struct acpi_thermal *tz = thermal->devdata;
	enum thermal_trip_type type;
	int i;

	if (thermal_get_trip_type(thermal, trip, &type))
		return -EINVAL;

	if (type == THERMAL_TRIP_ACTIVE) {
		int trip_temp;
		int temp = DECI_KELVIN_TO_MILLICELSIUS_WITH_OFFSET(
					tz->temperature, tz->kelvin_offset);
		if (thermal_get_trip_temp(thermal, trip, &trip_temp))
			return -EINVAL;

		if (temp > trip_temp) {
			*trend = THERMAL_TREND_RAISING;
			return 0;
		} else {
			/* Fall back on default trend */
			return -EINVAL;
		}
	}

	/*
	 * tz->temperature has already been updated by generic thermal layer,
	 * before this callback being invoked
	 */
	i = (tz->trips.passive.tc1 * (tz->temperature - tz->last_temperature))
		+ (tz->trips.passive.tc2
		* (tz->temperature - tz->trips.passive.temperature));

	if (i > 0)
		*trend = THERMAL_TREND_RAISING;
	else if (i < 0)
		*trend = THERMAL_TREND_DROPPING;
	else
		*trend = THERMAL_TREND_STABLE;
	return 0;
}


static int thermal_notify(struct thermal_zone_device *thermal, int trip,
			   enum thermal_trip_type trip_type)
{
	u8 type = 0;
	struct acpi_thermal *tz = thermal->devdata;

	if (trip_type == THERMAL_TRIP_CRITICAL)
		type = ACPI_THERMAL_NOTIFY_CRITICAL;
	else if (trip_type == THERMAL_TRIP_HOT)
		type = ACPI_THERMAL_NOTIFY_HOT;
	else
		return 0;

	acpi_bus_generate_netlink_event(tz->device->pnp.device_class,
					dev_name(&tz->device->dev), type, 1);

	if (trip_type == THERMAL_TRIP_CRITICAL && nocrt)
		return 1;

	return 0;
}

static int acpi_thermal_cooling_device_cb(struct thermal_zone_device *thermal,
					struct thermal_cooling_device *cdev,
					bool bind)
{
	struct acpi_device *device = cdev->devdata;
	struct acpi_thermal *tz = thermal->devdata;
	struct acpi_device *dev;
	acpi_status status;
	acpi_handle handle;
	int i;
	int j;
	int trip = -1;
	int result = 0;

	if (tz->trips.critical.flags.valid)
		trip++;

	if (tz->trips.hot.flags.valid)
		trip++;

	if (tz->trips.passive.flags.valid) {
		trip++;
		for (i = 0; i < tz->trips.passive.devices.count;
		    i++) {
			handle = tz->trips.passive.devices.handles[i];
			status = acpi_bus_get_device(handle, &dev);
			if (ACPI_FAILURE(status) || dev != device)
				continue;
			if (bind)
				result =
					thermal_zone_bind_cooling_device
					(thermal, trip, cdev,
					 THERMAL_NO_LIMIT, THERMAL_NO_LIMIT,
					 THERMAL_WEIGHT_DEFAULT);
			else
				result =
					thermal_zone_unbind_cooling_device
					(thermal, trip, cdev);
			if (result)
				goto failed;
		}
	}

	for (i = 0; i < ACPI_THERMAL_MAX_ACTIVE; i++) {
		if (!tz->trips.active[i].flags.valid)
			break;
		trip++;
		for (j = 0;
		    j < tz->trips.active[i].devices.count;
		    j++) {
			handle = tz->trips.active[i].devices.handles[j];
			status = acpi_bus_get_device(handle, &dev);
			if (ACPI_FAILURE(status) || dev != device)
				continue;
			if (bind)
				result = thermal_zone_bind_cooling_device
					(thermal, trip, cdev,
					 THERMAL_NO_LIMIT, THERMAL_NO_LIMIT,
					 THERMAL_WEIGHT_DEFAULT);
			else
				result = thermal_zone_unbind_cooling_device
					(thermal, trip, cdev);
			if (result)
				goto failed;
		}
	}

	for (i = 0; i < tz->devices.count; i++) {
		handle = tz->devices.handles[i];
		status = acpi_bus_get_device(handle, &dev);
		if (ACPI_SUCCESS(status) && (dev == device)) {
			if (bind)
				result = thermal_zone_bind_cooling_device
						(thermal, THERMAL_TRIPS_NONE,
						 cdev, THERMAL_NO_LIMIT,
						 THERMAL_NO_LIMIT,
						 THERMAL_WEIGHT_DEFAULT);
			else
				result = thermal_zone_unbind_cooling_device
						(thermal, THERMAL_TRIPS_NONE,
						 cdev);
			if (result)
				goto failed;
		}
	}

failed:
	return result;
}

static int
acpi_thermal_bind_cooling_device(struct thermal_zone_device *thermal,
					struct thermal_cooling_device *cdev)
{
	return acpi_thermal_cooling_device_cb(thermal, cdev, true);
}

static int
acpi_thermal_unbind_cooling_device(struct thermal_zone_device *thermal,
					struct thermal_cooling_device *cdev)
{
	return acpi_thermal_cooling_device_cb(thermal, cdev, false);
}

static struct thermal_zone_device_ops acpi_thermal_zone_ops = {
	.bind = acpi_thermal_bind_cooling_device,
	.unbind	= acpi_thermal_unbind_cooling_device,
	.get_temp = thermal_get_temp,
	.get_mode = thermal_get_mode,
	.set_mode = thermal_set_mode,
	.get_trip_type = thermal_get_trip_type,
	.get_trip_temp = thermal_get_trip_temp,
	.get_crit_temp = thermal_get_crit_temp,
	.get_trend = thermal_get_trend,
	.notify = thermal_notify,
};

static int acpi_thermal_register_thermal_zone(struct acpi_thermal *tz)
{
	int trips = 0;
	int result;
	acpi_status status;
	int i;

	if (tz->trips.critical.flags.valid)
		trips++;

	if (tz->trips.hot.flags.valid)
		trips++;

	if (tz->trips.passive.flags.valid)
		trips++;

	for (i = 0; i < ACPI_THERMAL_MAX_ACTIVE &&
			tz->trips.active[i].flags.valid; i++, trips++);

	if (tz->trips.passive.flags.valid)
		tz->thermal_zone =
			thermal_zone_device_register("acpitz", trips, 0, tz,
						&acpi_thermal_zone_ops, NULL,
						     tz->trips.passive.tsp*100,
						     tz->polling_frequency*100);
	else
		tz->thermal_zone =
			thermal_zone_device_register("acpitz", trips, 0, tz,
						&acpi_thermal_zone_ops, NULL,
						0, tz->polling_frequency*100);
	if (IS_ERR(tz->thermal_zone))
		return -ENODEV;

	result = sysfs_create_link(&tz->device->dev.kobj,
				   &tz->thermal_zone->device.kobj, "thermal_zone");
	if (result)
		return result;

	result = sysfs_create_link(&tz->thermal_zone->device.kobj,
				   &tz->device->dev.kobj, "device");
	if (result)
		return result;

	status =  acpi_bus_attach_private_data(tz->device->handle,
					       tz->thermal_zone);
	if (ACPI_FAILURE(status))
		return -ENODEV;

	dev_info(&tz->device->dev, "registered as thermal_zone%d\n",
		 tz->thermal_zone->id);
	return 0;
}

static void acpi_thermal_unregister_thermal_zone(struct acpi_thermal *tz)
{
	sysfs_remove_link(&tz->device->dev.kobj, "thermal_zone");
	sysfs_remove_link(&tz->thermal_zone->device.kobj, "device");
	thermal_zone_device_unregister(tz->thermal_zone);
	tz->thermal_zone = NULL;
	acpi_bus_detach_private_data(tz->device->handle);
}


/* --------------------------------------------------------------------------
                                 Driver Interface
   -------------------------------------------------------------------------- */

static void acpi_queue_thermal_check(struct acpi_thermal *tz)
{
	if (!work_pending(&tz->thermal_check_work))
		queue_work(acpi_thermal_pm_queue, &tz->thermal_check_work);
}

static void acpi_thermal_notify(struct acpi_device *device, u32 event)
{
	struct acpi_thermal *tz = acpi_driver_data(device);


	if (!tz)
		return;

	switch (event) {
	case ACPI_THERMAL_NOTIFY_TEMPERATURE:
		acpi_queue_thermal_check(tz);
		break;
	case ACPI_THERMAL_NOTIFY_THRESHOLDS:
		acpi_thermal_trips_update(tz, ACPI_TRIPS_REFRESH_THRESHOLDS);
		acpi_queue_thermal_check(tz);
		acpi_bus_generate_netlink_event(device->pnp.device_class,
						  dev_name(&device->dev), event, 0);
		break;
	case ACPI_THERMAL_NOTIFY_DEVICES:
		acpi_thermal_trips_update(tz, ACPI_TRIPS_REFRESH_DEVICES);
		acpi_queue_thermal_check(tz);
		acpi_bus_generate_netlink_event(device->pnp.device_class,
						  dev_name(&device->dev), event, 0);
		break;
	default:
		ACPI_DEBUG_PRINT((ACPI_DB_INFO,
				  "Unsupported event [0x%x]\n", event));
		break;
	}
}

/*
 * On some platforms, the AML code has dependency about
 * the evaluating order of _TMP and _CRT/_HOT/_PSV/_ACx.
 * 1. On HP Pavilion G4-1016tx, _TMP must be invoked after
 *    /_CRT/_HOT/_PSV/_ACx, or else system will be power off.
 * 2. On HP Compaq 6715b/6715s, the return value of _PSV is 0
 *    if _TMP has never been evaluated.
 *
 * As this dependency is totally transparent to OS, evaluate
 * all of them once, in the order of _CRT/_HOT/_PSV/_ACx,
 * _TMP, before they are actually used.
 */
static void acpi_thermal_aml_dependency_fix(struct acpi_thermal *tz)
{
	acpi_handle handle = tz->device->handle;
	unsigned long long value;
	int i;

	acpi_evaluate_integer(handle, "_CRT", NULL, &value);
	acpi_evaluate_integer(handle, "_HOT", NULL, &value);
	acpi_evaluate_integer(handle, "_PSV", NULL, &value);
	for (i = 0; i < ACPI_THERMAL_MAX_ACTIVE; i++) {
		char name[5] = { '_', 'A', 'C', ('0' + i), '\0' };
		acpi_status status;

		status = acpi_evaluate_integer(handle, name, NULL, &value);
		if (status == AE_NOT_FOUND)
			break;
	}
	acpi_evaluate_integer(handle, "_TMP", NULL, &value);
}

static int acpi_thermal_get_info(struct acpi_thermal *tz)
{
	int result = 0;


	if (!tz)
		return -EINVAL;

	acpi_thermal_aml_dependency_fix(tz);

	/* Get trip points [_CRT, _PSV, etc.] (required) */
	result = acpi_thermal_get_trip_points(tz);
	if (result)
		return result;

	/* Get temperature [_TMP] (required) */
	result = acpi_thermal_get_temperature(tz);
	if (result)
		return result;

	/* Set the cooling mode [_SCP] to active cooling (default) */
	result = acpi_thermal_set_cooling_mode(tz, ACPI_THERMAL_MODE_ACTIVE);
	if (!result)
		tz->flags.cooling_mode = 1;

	acpi_thermal_get_polling_frequency(tz);

	return 0;
}

/*
 * The exact offset between Kelvin and degree Celsius is 273.15. However ACPI
 * handles temperature values with a single decimal place. As a consequence,
 * some implementations use an offset of 273.1 and others use an offset of
 * 273.2. Try to find out which one is being used, to present the most
 * accurate and visually appealing number.
 *
 * The heuristic below should work for all ACPI thermal zones which have a
 * critical trip point with a value being a multiple of 0.5 degree Celsius.
 */
static void acpi_thermal_guess_offset(struct acpi_thermal *tz)
{
	if (tz->trips.critical.flags.valid &&
	    (tz->trips.critical.temperature % 5) == 1)
		tz->kelvin_offset = 2731;
	else
		tz->kelvin_offset = 2732;
}

static void acpi_thermal_check_fn(struct work_struct *work)
{
	struct acpi_thermal *tz = container_of(work, struct acpi_thermal,
					       thermal_check_work);

	if (!tz->tz_enabled)
		return;
	/*
	 * In general, it is not sufficient to check the pending bit, because
	 * subsequent instances of this function may be queued after one of them
	 * has started running (e.g. if _TMP sleeps).  Avoid bailing out if just
	 * one of them is running, though, because it may have done the actual
	 * check some time ago, so allow at least one of them to block on the
	 * mutex while another one is running the update.
	 */
	if (!refcount_dec_not_one(&tz->thermal_check_count))
		return;

	mutex_lock(&tz->thermal_check_lock);

	thermal_zone_device_update(tz->thermal_zone, THERMAL_EVENT_UNSPECIFIED);

	refcount_inc(&tz->thermal_check_count);

	mutex_unlock(&tz->thermal_check_lock);
}

static int acpi_thermal_add(struct acpi_device *device)
{
	int result = 0;
	struct acpi_thermal *tz = NULL;


	if (!device)
		return -EINVAL;

	tz = kzalloc(sizeof(struct acpi_thermal), GFP_KERNEL);
	if (!tz)
		return -ENOMEM;

	tz->device = device;
	tz->tz_enabled = 1;
	strcpy(tz->name, device->pnp.bus_id);
	strcpy(acpi_device_name(device), ACPI_THERMAL_DEVICE_NAME);
	strcpy(acpi_device_class(device), ACPI_THERMAL_CLASS);
	device->driver_data = tz;

	result = acpi_thermal_get_info(tz);
	if (result)
		goto free_memory;

	acpi_thermal_guess_offset(tz);

	result = acpi_thermal_register_thermal_zone(tz);
	if (result)
		goto free_memory;

	refcount_set(&tz->thermal_check_count, 3);
	mutex_init(&tz->thermal_check_lock);
	INIT_WORK(&tz->thermal_check_work, acpi_thermal_check_fn);

	pr_info(PREFIX "%s [%s] (%ld C)\n", acpi_device_name(device),
		acpi_device_bid(device), DECI_KELVIN_TO_CELSIUS(tz->temperature));
	goto end;

free_memory:
	kfree(tz);
end:
	return result;
}

static int acpi_thermal_remove(struct acpi_device *device)
{
	struct acpi_thermal *tz = NULL;

	if (!device || !acpi_driver_data(device))
		return -EINVAL;

	flush_workqueue(acpi_thermal_pm_queue);
	tz = acpi_driver_data(device);

	acpi_thermal_unregister_thermal_zone(tz);
	kfree(tz);
	return 0;
}

#ifdef CONFIG_PM_SLEEP
static int acpi_thermal_suspend(struct device *dev)
{
	/* Make sure the previously queued thermal check work has been done */
	flush_workqueue(acpi_thermal_pm_queue);
	return 0;
}

static int acpi_thermal_resume(struct device *dev)
{
	struct acpi_thermal *tz;
	int i, j, power_state, result;

	if (!dev)
		return -EINVAL;

	tz = acpi_driver_data(to_acpi_device(dev));
	if (!tz)
		return -EINVAL;

	for (i = 0; i < ACPI_THERMAL_MAX_ACTIVE; i++) {
		if (!(&tz->trips.active[i]))
			break;
		if (!tz->trips.active[i].flags.valid)
			break;
		tz->trips.active[i].flags.enabled = 1;
		for (j = 0; j < tz->trips.active[i].devices.count; j++) {
			result = acpi_bus_update_power(
					tz->trips.active[i].devices.handles[j],
					&power_state);
			if (result || (power_state != ACPI_STATE_D0)) {
				tz->trips.active[i].flags.enabled = 0;
				break;
			}
		}
		tz->state.active |= tz->trips.active[i].flags.enabled;
	}

	acpi_queue_thermal_check(tz);

	return AE_OK;
}
#endif

static int thermal_act(const struct dmi_system_id *d) {

	if (act == 0) {
		pr_notice(PREFIX "%s detected: "
			  "disabling all active thermal trip points\n", d->ident);
		act = -1;
	}
	return 0;
}
static int thermal_nocrt(const struct dmi_system_id *d) {

	pr_notice(PREFIX "%s detected: "
		  "disabling all critical thermal trip point actions.\n", d->ident);
	nocrt = 1;
	return 0;
}
static int thermal_tzp(const struct dmi_system_id *d) {

	if (tzp == 0) {
		pr_notice(PREFIX "%s detected: "
			  "enabling thermal zone polling\n", d->ident);
		tzp = 300;	/* 300 dS = 30 Seconds */
	}
	return 0;
}
static int thermal_psv(const struct dmi_system_id *d) {

	if (psv == 0) {
		pr_notice(PREFIX "%s detected: "
			  "disabling all passive thermal trip points\n", d->ident);
		psv = -1;
	}
	return 0;
}

static const struct dmi_system_id thermal_dmi_table[] __initconst = {
	/*
	 * Award BIOS on this AOpen makes thermal control almost worthless.
	 * http://bugzilla.kernel.org/show_bug.cgi?id=8842
	 */
	{
	 .callback = thermal_act,
	 .ident = "AOpen i915GMm-HFS",
	 .matches = {
		DMI_MATCH(DMI_BOARD_VENDOR, "AOpen"),
		DMI_MATCH(DMI_BOARD_NAME, "i915GMm-HFS"),
		},
	},
	{
	 .callback = thermal_psv,
	 .ident = "AOpen i915GMm-HFS",
	 .matches = {
		DMI_MATCH(DMI_BOARD_VENDOR, "AOpen"),
		DMI_MATCH(DMI_BOARD_NAME, "i915GMm-HFS"),
		},
	},
	{
	 .callback = thermal_tzp,
	 .ident = "AOpen i915GMm-HFS",
	 .matches = {
		DMI_MATCH(DMI_BOARD_VENDOR, "AOpen"),
		DMI_MATCH(DMI_BOARD_NAME, "i915GMm-HFS"),
		},
	},
	{
	 .callback = thermal_nocrt,
	 .ident = "Gigabyte GA-7ZX",
	 .matches = {
		DMI_MATCH(DMI_BOARD_VENDOR, "Gigabyte Technology Co., Ltd."),
		DMI_MATCH(DMI_BOARD_NAME, "7ZX"),
		},
	},
	{}
};

static int __init acpi_thermal_init(void)
{
	int result = 0;

	dmi_check_system(thermal_dmi_table);

	if (off) {
		pr_notice(PREFIX "thermal control disabled\n");
		return -ENODEV;
	}

	acpi_thermal_pm_queue = alloc_workqueue("acpi_thermal_pm",
						WQ_HIGHPRI | WQ_MEM_RECLAIM, 0);
	if (!acpi_thermal_pm_queue)
		return -ENODEV;

	result = acpi_bus_register_driver(&acpi_thermal_driver);
	if (result < 0) {
		destroy_workqueue(acpi_thermal_pm_queue);
		return -ENODEV;
	}

	return 0;
}

static void __exit acpi_thermal_exit(void)
{
	acpi_bus_unregister_driver(&acpi_thermal_driver);
	destroy_workqueue(acpi_thermal_pm_queue);

	return;
}

module_init(acpi_thermal_init);
module_exit(acpi_thermal_exit);<|MERGE_RESOLUTION|>--- conflicted
+++ resolved
@@ -567,7 +567,6 @@
 		ACPI_DEBUG_PRINT((ACPI_DB_INFO,
 			"%s kernel ACPI thermal control\n",
 			tz->tz_enabled ? "Enable" : "Disable"));
-<<<<<<< HEAD
 
 		acpi_thermal_get_polling_frequency(tz);
 
@@ -576,10 +575,7 @@
 		tz->thermal_zone->passive_delay = tz->polling_frequency*100;
 		mutex_unlock(&tz->thermal_zone->lock);
 
-		acpi_thermal_check(tz);
-=======
 		acpi_thermal_check_fn(&tz->thermal_check_work);
->>>>>>> 5e194206
 	}
 	return 0;
 }
