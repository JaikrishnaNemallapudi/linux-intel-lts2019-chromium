/*
 * Copyright 2014 Advanced Micro Devices, Inc.
 *
 * Permission is hereby granted, free of charge, to any person obtaining a
 * copy of this software and associated documentation files (the "Software"),
 * to deal in the Software without restriction, including without limitation
 * the rights to use, copy, modify, merge, publish, distribute, sublicense,
 * and/or sell copies of the Software, and to permit persons to whom the
 * Software is furnished to do so, subject to the following conditions:
 *
 * The above copyright notice and this permission notice shall be included in
 * all copies or substantial portions of the Software.
 *
 * THE SOFTWARE IS PROVIDED "AS IS", WITHOUT WARRANTY OF ANY KIND, EXPRESS OR
 * IMPLIED, INCLUDING BUT NOT LIMITED TO THE WARRANTIES OF MERCHANTABILITY,
 * FITNESS FOR A PARTICULAR PURPOSE AND NONINFRINGEMENT.  IN NO EVENT SHALL
 * THE COPYRIGHT HOLDER(S) OR AUTHOR(S) BE LIABLE FOR ANY CLAIM, DAMAGES OR
 * OTHER LIABILITY, WHETHER IN AN ACTION OF CONTRACT, TORT OR OTHERWISE,
 * ARISING FROM, OUT OF OR IN CONNECTION WITH THE SOFTWARE OR THE USE OR
 * OTHER DEALINGS IN THE SOFTWARE.
 *
 */
#include <linux/firmware.h>
#include <drm/drmP.h>
#include "amdgpu.h"
#include "amdgpu_ih.h"
#include "amdgpu_gfx.h"
#include "cikd.h"
#include "cik.h"
#include "cik_structs.h"
#include "atom.h"
#include "amdgpu_ucode.h"
#include "clearstate_ci.h"

#include "dce/dce_8_0_d.h"
#include "dce/dce_8_0_sh_mask.h"

#include "bif/bif_4_1_d.h"
#include "bif/bif_4_1_sh_mask.h"

#include "gca/gfx_7_0_d.h"
#include "gca/gfx_7_2_enum.h"
#include "gca/gfx_7_2_sh_mask.h"

#include "gmc/gmc_7_0_d.h"
#include "gmc/gmc_7_0_sh_mask.h"

#include "oss/oss_2_0_d.h"
#include "oss/oss_2_0_sh_mask.h"

#define GFX7_NUM_GFX_RINGS     1
#define GFX7_MEC_HPD_SIZE      2048

static void gfx_v7_0_set_ring_funcs(struct amdgpu_device *adev);
static void gfx_v7_0_set_irq_funcs(struct amdgpu_device *adev);
static void gfx_v7_0_set_gds_init(struct amdgpu_device *adev);

MODULE_FIRMWARE("radeon/bonaire_pfp.bin");
MODULE_FIRMWARE("radeon/bonaire_me.bin");
MODULE_FIRMWARE("radeon/bonaire_ce.bin");
MODULE_FIRMWARE("radeon/bonaire_rlc.bin");
MODULE_FIRMWARE("radeon/bonaire_mec.bin");

MODULE_FIRMWARE("radeon/hawaii_pfp.bin");
MODULE_FIRMWARE("radeon/hawaii_me.bin");
MODULE_FIRMWARE("radeon/hawaii_ce.bin");
MODULE_FIRMWARE("radeon/hawaii_rlc.bin");
MODULE_FIRMWARE("radeon/hawaii_mec.bin");

MODULE_FIRMWARE("radeon/kaveri_pfp.bin");
MODULE_FIRMWARE("radeon/kaveri_me.bin");
MODULE_FIRMWARE("radeon/kaveri_ce.bin");
MODULE_FIRMWARE("radeon/kaveri_rlc.bin");
MODULE_FIRMWARE("radeon/kaveri_mec.bin");
MODULE_FIRMWARE("radeon/kaveri_mec2.bin");

MODULE_FIRMWARE("radeon/kabini_pfp.bin");
MODULE_FIRMWARE("radeon/kabini_me.bin");
MODULE_FIRMWARE("radeon/kabini_ce.bin");
MODULE_FIRMWARE("radeon/kabini_rlc.bin");
MODULE_FIRMWARE("radeon/kabini_mec.bin");

MODULE_FIRMWARE("radeon/mullins_pfp.bin");
MODULE_FIRMWARE("radeon/mullins_me.bin");
MODULE_FIRMWARE("radeon/mullins_ce.bin");
MODULE_FIRMWARE("radeon/mullins_rlc.bin");
MODULE_FIRMWARE("radeon/mullins_mec.bin");

static const struct amdgpu_gds_reg_offset amdgpu_gds_reg_offset[] =
{
	{mmGDS_VMID0_BASE, mmGDS_VMID0_SIZE, mmGDS_GWS_VMID0, mmGDS_OA_VMID0},
	{mmGDS_VMID1_BASE, mmGDS_VMID1_SIZE, mmGDS_GWS_VMID1, mmGDS_OA_VMID1},
	{mmGDS_VMID2_BASE, mmGDS_VMID2_SIZE, mmGDS_GWS_VMID2, mmGDS_OA_VMID2},
	{mmGDS_VMID3_BASE, mmGDS_VMID3_SIZE, mmGDS_GWS_VMID3, mmGDS_OA_VMID3},
	{mmGDS_VMID4_BASE, mmGDS_VMID4_SIZE, mmGDS_GWS_VMID4, mmGDS_OA_VMID4},
	{mmGDS_VMID5_BASE, mmGDS_VMID5_SIZE, mmGDS_GWS_VMID5, mmGDS_OA_VMID5},
	{mmGDS_VMID6_BASE, mmGDS_VMID6_SIZE, mmGDS_GWS_VMID6, mmGDS_OA_VMID6},
	{mmGDS_VMID7_BASE, mmGDS_VMID7_SIZE, mmGDS_GWS_VMID7, mmGDS_OA_VMID7},
	{mmGDS_VMID8_BASE, mmGDS_VMID8_SIZE, mmGDS_GWS_VMID8, mmGDS_OA_VMID8},
	{mmGDS_VMID9_BASE, mmGDS_VMID9_SIZE, mmGDS_GWS_VMID9, mmGDS_OA_VMID9},
	{mmGDS_VMID10_BASE, mmGDS_VMID10_SIZE, mmGDS_GWS_VMID10, mmGDS_OA_VMID10},
	{mmGDS_VMID11_BASE, mmGDS_VMID11_SIZE, mmGDS_GWS_VMID11, mmGDS_OA_VMID11},
	{mmGDS_VMID12_BASE, mmGDS_VMID12_SIZE, mmGDS_GWS_VMID12, mmGDS_OA_VMID12},
	{mmGDS_VMID13_BASE, mmGDS_VMID13_SIZE, mmGDS_GWS_VMID13, mmGDS_OA_VMID13},
	{mmGDS_VMID14_BASE, mmGDS_VMID14_SIZE, mmGDS_GWS_VMID14, mmGDS_OA_VMID14},
	{mmGDS_VMID15_BASE, mmGDS_VMID15_SIZE, mmGDS_GWS_VMID15, mmGDS_OA_VMID15}
};

static const u32 spectre_rlc_save_restore_register_list[] =
{
	(0x0e00 << 16) | (0xc12c >> 2),
	0x00000000,
	(0x0e00 << 16) | (0xc140 >> 2),
	0x00000000,
	(0x0e00 << 16) | (0xc150 >> 2),
	0x00000000,
	(0x0e00 << 16) | (0xc15c >> 2),
	0x00000000,
	(0x0e00 << 16) | (0xc168 >> 2),
	0x00000000,
	(0x0e00 << 16) | (0xc170 >> 2),
	0x00000000,
	(0x0e00 << 16) | (0xc178 >> 2),
	0x00000000,
	(0x0e00 << 16) | (0xc204 >> 2),
	0x00000000,
	(0x0e00 << 16) | (0xc2b4 >> 2),
	0x00000000,
	(0x0e00 << 16) | (0xc2b8 >> 2),
	0x00000000,
	(0x0e00 << 16) | (0xc2bc >> 2),
	0x00000000,
	(0x0e00 << 16) | (0xc2c0 >> 2),
	0x00000000,
	(0x0e00 << 16) | (0x8228 >> 2),
	0x00000000,
	(0x0e00 << 16) | (0x829c >> 2),
	0x00000000,
	(0x0e00 << 16) | (0x869c >> 2),
	0x00000000,
	(0x0600 << 16) | (0x98f4 >> 2),
	0x00000000,
	(0x0e00 << 16) | (0x98f8 >> 2),
	0x00000000,
	(0x0e00 << 16) | (0x9900 >> 2),
	0x00000000,
	(0x0e00 << 16) | (0xc260 >> 2),
	0x00000000,
	(0x0e00 << 16) | (0x90e8 >> 2),
	0x00000000,
	(0x0e00 << 16) | (0x3c000 >> 2),
	0x00000000,
	(0x0e00 << 16) | (0x3c00c >> 2),
	0x00000000,
	(0x0e00 << 16) | (0x8c1c >> 2),
	0x00000000,
	(0x0e00 << 16) | (0x9700 >> 2),
	0x00000000,
	(0x0e00 << 16) | (0xcd20 >> 2),
	0x00000000,
	(0x4e00 << 16) | (0xcd20 >> 2),
	0x00000000,
	(0x5e00 << 16) | (0xcd20 >> 2),
	0x00000000,
	(0x6e00 << 16) | (0xcd20 >> 2),
	0x00000000,
	(0x7e00 << 16) | (0xcd20 >> 2),
	0x00000000,
	(0x8e00 << 16) | (0xcd20 >> 2),
	0x00000000,
	(0x9e00 << 16) | (0xcd20 >> 2),
	0x00000000,
	(0xae00 << 16) | (0xcd20 >> 2),
	0x00000000,
	(0xbe00 << 16) | (0xcd20 >> 2),
	0x00000000,
	(0x0e00 << 16) | (0x89bc >> 2),
	0x00000000,
	(0x0e00 << 16) | (0x8900 >> 2),
	0x00000000,
	0x3,
	(0x0e00 << 16) | (0xc130 >> 2),
	0x00000000,
	(0x0e00 << 16) | (0xc134 >> 2),
	0x00000000,
	(0x0e00 << 16) | (0xc1fc >> 2),
	0x00000000,
	(0x0e00 << 16) | (0xc208 >> 2),
	0x00000000,
	(0x0e00 << 16) | (0xc264 >> 2),
	0x00000000,
	(0x0e00 << 16) | (0xc268 >> 2),
	0x00000000,
	(0x0e00 << 16) | (0xc26c >> 2),
	0x00000000,
	(0x0e00 << 16) | (0xc270 >> 2),
	0x00000000,
	(0x0e00 << 16) | (0xc274 >> 2),
	0x00000000,
	(0x0e00 << 16) | (0xc278 >> 2),
	0x00000000,
	(0x0e00 << 16) | (0xc27c >> 2),
	0x00000000,
	(0x0e00 << 16) | (0xc280 >> 2),
	0x00000000,
	(0x0e00 << 16) | (0xc284 >> 2),
	0x00000000,
	(0x0e00 << 16) | (0xc288 >> 2),
	0x00000000,
	(0x0e00 << 16) | (0xc28c >> 2),
	0x00000000,
	(0x0e00 << 16) | (0xc290 >> 2),
	0x00000000,
	(0x0e00 << 16) | (0xc294 >> 2),
	0x00000000,
	(0x0e00 << 16) | (0xc298 >> 2),
	0x00000000,
	(0x0e00 << 16) | (0xc29c >> 2),
	0x00000000,
	(0x0e00 << 16) | (0xc2a0 >> 2),
	0x00000000,
	(0x0e00 << 16) | (0xc2a4 >> 2),
	0x00000000,
	(0x0e00 << 16) | (0xc2a8 >> 2),
	0x00000000,
	(0x0e00 << 16) | (0xc2ac  >> 2),
	0x00000000,
	(0x0e00 << 16) | (0xc2b0 >> 2),
	0x00000000,
	(0x0e00 << 16) | (0x301d0 >> 2),
	0x00000000,
	(0x0e00 << 16) | (0x30238 >> 2),
	0x00000000,
	(0x0e00 << 16) | (0x30250 >> 2),
	0x00000000,
	(0x0e00 << 16) | (0x30254 >> 2),
	0x00000000,
	(0x0e00 << 16) | (0x30258 >> 2),
	0x00000000,
	(0x0e00 << 16) | (0x3025c >> 2),
	0x00000000,
	(0x4e00 << 16) | (0xc900 >> 2),
	0x00000000,
	(0x5e00 << 16) | (0xc900 >> 2),
	0x00000000,
	(0x6e00 << 16) | (0xc900 >> 2),
	0x00000000,
	(0x7e00 << 16) | (0xc900 >> 2),
	0x00000000,
	(0x8e00 << 16) | (0xc900 >> 2),
	0x00000000,
	(0x9e00 << 16) | (0xc900 >> 2),
	0x00000000,
	(0xae00 << 16) | (0xc900 >> 2),
	0x00000000,
	(0xbe00 << 16) | (0xc900 >> 2),
	0x00000000,
	(0x4e00 << 16) | (0xc904 >> 2),
	0x00000000,
	(0x5e00 << 16) | (0xc904 >> 2),
	0x00000000,
	(0x6e00 << 16) | (0xc904 >> 2),
	0x00000000,
	(0x7e00 << 16) | (0xc904 >> 2),
	0x00000000,
	(0x8e00 << 16) | (0xc904 >> 2),
	0x00000000,
	(0x9e00 << 16) | (0xc904 >> 2),
	0x00000000,
	(0xae00 << 16) | (0xc904 >> 2),
	0x00000000,
	(0xbe00 << 16) | (0xc904 >> 2),
	0x00000000,
	(0x4e00 << 16) | (0xc908 >> 2),
	0x00000000,
	(0x5e00 << 16) | (0xc908 >> 2),
	0x00000000,
	(0x6e00 << 16) | (0xc908 >> 2),
	0x00000000,
	(0x7e00 << 16) | (0xc908 >> 2),
	0x00000000,
	(0x8e00 << 16) | (0xc908 >> 2),
	0x00000000,
	(0x9e00 << 16) | (0xc908 >> 2),
	0x00000000,
	(0xae00 << 16) | (0xc908 >> 2),
	0x00000000,
	(0xbe00 << 16) | (0xc908 >> 2),
	0x00000000,
	(0x4e00 << 16) | (0xc90c >> 2),
	0x00000000,
	(0x5e00 << 16) | (0xc90c >> 2),
	0x00000000,
	(0x6e00 << 16) | (0xc90c >> 2),
	0x00000000,
	(0x7e00 << 16) | (0xc90c >> 2),
	0x00000000,
	(0x8e00 << 16) | (0xc90c >> 2),
	0x00000000,
	(0x9e00 << 16) | (0xc90c >> 2),
	0x00000000,
	(0xae00 << 16) | (0xc90c >> 2),
	0x00000000,
	(0xbe00 << 16) | (0xc90c >> 2),
	0x00000000,
	(0x4e00 << 16) | (0xc910 >> 2),
	0x00000000,
	(0x5e00 << 16) | (0xc910 >> 2),
	0x00000000,
	(0x6e00 << 16) | (0xc910 >> 2),
	0x00000000,
	(0x7e00 << 16) | (0xc910 >> 2),
	0x00000000,
	(0x8e00 << 16) | (0xc910 >> 2),
	0x00000000,
	(0x9e00 << 16) | (0xc910 >> 2),
	0x00000000,
	(0xae00 << 16) | (0xc910 >> 2),
	0x00000000,
	(0xbe00 << 16) | (0xc910 >> 2),
	0x00000000,
	(0x0e00 << 16) | (0xc99c >> 2),
	0x00000000,
	(0x0e00 << 16) | (0x9834 >> 2),
	0x00000000,
	(0x0000 << 16) | (0x30f00 >> 2),
	0x00000000,
	(0x0001 << 16) | (0x30f00 >> 2),
	0x00000000,
	(0x0000 << 16) | (0x30f04 >> 2),
	0x00000000,
	(0x0001 << 16) | (0x30f04 >> 2),
	0x00000000,
	(0x0000 << 16) | (0x30f08 >> 2),
	0x00000000,
	(0x0001 << 16) | (0x30f08 >> 2),
	0x00000000,
	(0x0000 << 16) | (0x30f0c >> 2),
	0x00000000,
	(0x0001 << 16) | (0x30f0c >> 2),
	0x00000000,
	(0x0600 << 16) | (0x9b7c >> 2),
	0x00000000,
	(0x0e00 << 16) | (0x8a14 >> 2),
	0x00000000,
	(0x0e00 << 16) | (0x8a18 >> 2),
	0x00000000,
	(0x0600 << 16) | (0x30a00 >> 2),
	0x00000000,
	(0x0e00 << 16) | (0x8bf0 >> 2),
	0x00000000,
	(0x0e00 << 16) | (0x8bcc >> 2),
	0x00000000,
	(0x0e00 << 16) | (0x8b24 >> 2),
	0x00000000,
	(0x0e00 << 16) | (0x30a04 >> 2),
	0x00000000,
	(0x0600 << 16) | (0x30a10 >> 2),
	0x00000000,
	(0x0600 << 16) | (0x30a14 >> 2),
	0x00000000,
	(0x0600 << 16) | (0x30a18 >> 2),
	0x00000000,
	(0x0600 << 16) | (0x30a2c >> 2),
	0x00000000,
	(0x0e00 << 16) | (0xc700 >> 2),
	0x00000000,
	(0x0e00 << 16) | (0xc704 >> 2),
	0x00000000,
	(0x0e00 << 16) | (0xc708 >> 2),
	0x00000000,
	(0x0e00 << 16) | (0xc768 >> 2),
	0x00000000,
	(0x0400 << 16) | (0xc770 >> 2),
	0x00000000,
	(0x0400 << 16) | (0xc774 >> 2),
	0x00000000,
	(0x0400 << 16) | (0xc778 >> 2),
	0x00000000,
	(0x0400 << 16) | (0xc77c >> 2),
	0x00000000,
	(0x0400 << 16) | (0xc780 >> 2),
	0x00000000,
	(0x0400 << 16) | (0xc784 >> 2),
	0x00000000,
	(0x0400 << 16) | (0xc788 >> 2),
	0x00000000,
	(0x0400 << 16) | (0xc78c >> 2),
	0x00000000,
	(0x0400 << 16) | (0xc798 >> 2),
	0x00000000,
	(0x0400 << 16) | (0xc79c >> 2),
	0x00000000,
	(0x0400 << 16) | (0xc7a0 >> 2),
	0x00000000,
	(0x0400 << 16) | (0xc7a4 >> 2),
	0x00000000,
	(0x0400 << 16) | (0xc7a8 >> 2),
	0x00000000,
	(0x0400 << 16) | (0xc7ac >> 2),
	0x00000000,
	(0x0400 << 16) | (0xc7b0 >> 2),
	0x00000000,
	(0x0400 << 16) | (0xc7b4 >> 2),
	0x00000000,
	(0x0e00 << 16) | (0x9100 >> 2),
	0x00000000,
	(0x0e00 << 16) | (0x3c010 >> 2),
	0x00000000,
	(0x0e00 << 16) | (0x92a8 >> 2),
	0x00000000,
	(0x0e00 << 16) | (0x92ac >> 2),
	0x00000000,
	(0x0e00 << 16) | (0x92b4 >> 2),
	0x00000000,
	(0x0e00 << 16) | (0x92b8 >> 2),
	0x00000000,
	(0x0e00 << 16) | (0x92bc >> 2),
	0x00000000,
	(0x0e00 << 16) | (0x92c0 >> 2),
	0x00000000,
	(0x0e00 << 16) | (0x92c4 >> 2),
	0x00000000,
	(0x0e00 << 16) | (0x92c8 >> 2),
	0x00000000,
	(0x0e00 << 16) | (0x92cc >> 2),
	0x00000000,
	(0x0e00 << 16) | (0x92d0 >> 2),
	0x00000000,
	(0x0e00 << 16) | (0x8c00 >> 2),
	0x00000000,
	(0x0e00 << 16) | (0x8c04 >> 2),
	0x00000000,
	(0x0e00 << 16) | (0x8c20 >> 2),
	0x00000000,
	(0x0e00 << 16) | (0x8c38 >> 2),
	0x00000000,
	(0x0e00 << 16) | (0x8c3c >> 2),
	0x00000000,
	(0x0e00 << 16) | (0xae00 >> 2),
	0x00000000,
	(0x0e00 << 16) | (0x9604 >> 2),
	0x00000000,
	(0x0e00 << 16) | (0xac08 >> 2),
	0x00000000,
	(0x0e00 << 16) | (0xac0c >> 2),
	0x00000000,
	(0x0e00 << 16) | (0xac10 >> 2),
	0x00000000,
	(0x0e00 << 16) | (0xac14 >> 2),
	0x00000000,
	(0x0e00 << 16) | (0xac58 >> 2),
	0x00000000,
	(0x0e00 << 16) | (0xac68 >> 2),
	0x00000000,
	(0x0e00 << 16) | (0xac6c >> 2),
	0x00000000,
	(0x0e00 << 16) | (0xac70 >> 2),
	0x00000000,
	(0x0e00 << 16) | (0xac74 >> 2),
	0x00000000,
	(0x0e00 << 16) | (0xac78 >> 2),
	0x00000000,
	(0x0e00 << 16) | (0xac7c >> 2),
	0x00000000,
	(0x0e00 << 16) | (0xac80 >> 2),
	0x00000000,
	(0x0e00 << 16) | (0xac84 >> 2),
	0x00000000,
	(0x0e00 << 16) | (0xac88 >> 2),
	0x00000000,
	(0x0e00 << 16) | (0xac8c >> 2),
	0x00000000,
	(0x0e00 << 16) | (0x970c >> 2),
	0x00000000,
	(0x0e00 << 16) | (0x9714 >> 2),
	0x00000000,
	(0x0e00 << 16) | (0x9718 >> 2),
	0x00000000,
	(0x0e00 << 16) | (0x971c >> 2),
	0x00000000,
	(0x0e00 << 16) | (0x31068 >> 2),
	0x00000000,
	(0x4e00 << 16) | (0x31068 >> 2),
	0x00000000,
	(0x5e00 << 16) | (0x31068 >> 2),
	0x00000000,
	(0x6e00 << 16) | (0x31068 >> 2),
	0x00000000,
	(0x7e00 << 16) | (0x31068 >> 2),
	0x00000000,
	(0x8e00 << 16) | (0x31068 >> 2),
	0x00000000,
	(0x9e00 << 16) | (0x31068 >> 2),
	0x00000000,
	(0xae00 << 16) | (0x31068 >> 2),
	0x00000000,
	(0xbe00 << 16) | (0x31068 >> 2),
	0x00000000,
	(0x0e00 << 16) | (0xcd10 >> 2),
	0x00000000,
	(0x0e00 << 16) | (0xcd14 >> 2),
	0x00000000,
	(0x0e00 << 16) | (0x88b0 >> 2),
	0x00000000,
	(0x0e00 << 16) | (0x88b4 >> 2),
	0x00000000,
	(0x0e00 << 16) | (0x88b8 >> 2),
	0x00000000,
	(0x0e00 << 16) | (0x88bc >> 2),
	0x00000000,
	(0x0400 << 16) | (0x89c0 >> 2),
	0x00000000,
	(0x0e00 << 16) | (0x88c4 >> 2),
	0x00000000,
	(0x0e00 << 16) | (0x88c8 >> 2),
	0x00000000,
	(0x0e00 << 16) | (0x88d0 >> 2),
	0x00000000,
	(0x0e00 << 16) | (0x88d4 >> 2),
	0x00000000,
	(0x0e00 << 16) | (0x88d8 >> 2),
	0x00000000,
	(0x0e00 << 16) | (0x8980 >> 2),
	0x00000000,
	(0x0e00 << 16) | (0x30938 >> 2),
	0x00000000,
	(0x0e00 << 16) | (0x3093c >> 2),
	0x00000000,
	(0x0e00 << 16) | (0x30940 >> 2),
	0x00000000,
	(0x0e00 << 16) | (0x89a0 >> 2),
	0x00000000,
	(0x0e00 << 16) | (0x30900 >> 2),
	0x00000000,
	(0x0e00 << 16) | (0x30904 >> 2),
	0x00000000,
	(0x0e00 << 16) | (0x89b4 >> 2),
	0x00000000,
	(0x0e00 << 16) | (0x3c210 >> 2),
	0x00000000,
	(0x0e00 << 16) | (0x3c214 >> 2),
	0x00000000,
	(0x0e00 << 16) | (0x3c218 >> 2),
	0x00000000,
	(0x0e00 << 16) | (0x8904 >> 2),
	0x00000000,
	0x5,
	(0x0e00 << 16) | (0x8c28 >> 2),
	(0x0e00 << 16) | (0x8c2c >> 2),
	(0x0e00 << 16) | (0x8c30 >> 2),
	(0x0e00 << 16) | (0x8c34 >> 2),
	(0x0e00 << 16) | (0x9600 >> 2),
};

static const u32 kalindi_rlc_save_restore_register_list[] =
{
	(0x0e00 << 16) | (0xc12c >> 2),
	0x00000000,
	(0x0e00 << 16) | (0xc140 >> 2),
	0x00000000,
	(0x0e00 << 16) | (0xc150 >> 2),
	0x00000000,
	(0x0e00 << 16) | (0xc15c >> 2),
	0x00000000,
	(0x0e00 << 16) | (0xc168 >> 2),
	0x00000000,
	(0x0e00 << 16) | (0xc170 >> 2),
	0x00000000,
	(0x0e00 << 16) | (0xc204 >> 2),
	0x00000000,
	(0x0e00 << 16) | (0xc2b4 >> 2),
	0x00000000,
	(0x0e00 << 16) | (0xc2b8 >> 2),
	0x00000000,
	(0x0e00 << 16) | (0xc2bc >> 2),
	0x00000000,
	(0x0e00 << 16) | (0xc2c0 >> 2),
	0x00000000,
	(0x0e00 << 16) | (0x8228 >> 2),
	0x00000000,
	(0x0e00 << 16) | (0x829c >> 2),
	0x00000000,
	(0x0e00 << 16) | (0x869c >> 2),
	0x00000000,
	(0x0600 << 16) | (0x98f4 >> 2),
	0x00000000,
	(0x0e00 << 16) | (0x98f8 >> 2),
	0x00000000,
	(0x0e00 << 16) | (0x9900 >> 2),
	0x00000000,
	(0x0e00 << 16) | (0xc260 >> 2),
	0x00000000,
	(0x0e00 << 16) | (0x90e8 >> 2),
	0x00000000,
	(0x0e00 << 16) | (0x3c000 >> 2),
	0x00000000,
	(0x0e00 << 16) | (0x3c00c >> 2),
	0x00000000,
	(0x0e00 << 16) | (0x8c1c >> 2),
	0x00000000,
	(0x0e00 << 16) | (0x9700 >> 2),
	0x00000000,
	(0x0e00 << 16) | (0xcd20 >> 2),
	0x00000000,
	(0x4e00 << 16) | (0xcd20 >> 2),
	0x00000000,
	(0x5e00 << 16) | (0xcd20 >> 2),
	0x00000000,
	(0x6e00 << 16) | (0xcd20 >> 2),
	0x00000000,
	(0x7e00 << 16) | (0xcd20 >> 2),
	0x00000000,
	(0x0e00 << 16) | (0x89bc >> 2),
	0x00000000,
	(0x0e00 << 16) | (0x8900 >> 2),
	0x00000000,
	0x3,
	(0x0e00 << 16) | (0xc130 >> 2),
	0x00000000,
	(0x0e00 << 16) | (0xc134 >> 2),
	0x00000000,
	(0x0e00 << 16) | (0xc1fc >> 2),
	0x00000000,
	(0x0e00 << 16) | (0xc208 >> 2),
	0x00000000,
	(0x0e00 << 16) | (0xc264 >> 2),
	0x00000000,
	(0x0e00 << 16) | (0xc268 >> 2),
	0x00000000,
	(0x0e00 << 16) | (0xc26c >> 2),
	0x00000000,
	(0x0e00 << 16) | (0xc270 >> 2),
	0x00000000,
	(0x0e00 << 16) | (0xc274 >> 2),
	0x00000000,
	(0x0e00 << 16) | (0xc28c >> 2),
	0x00000000,
	(0x0e00 << 16) | (0xc290 >> 2),
	0x00000000,
	(0x0e00 << 16) | (0xc294 >> 2),
	0x00000000,
	(0x0e00 << 16) | (0xc298 >> 2),
	0x00000000,
	(0x0e00 << 16) | (0xc2a0 >> 2),
	0x00000000,
	(0x0e00 << 16) | (0xc2a4 >> 2),
	0x00000000,
	(0x0e00 << 16) | (0xc2a8 >> 2),
	0x00000000,
	(0x0e00 << 16) | (0xc2ac >> 2),
	0x00000000,
	(0x0e00 << 16) | (0x301d0 >> 2),
	0x00000000,
	(0x0e00 << 16) | (0x30238 >> 2),
	0x00000000,
	(0x0e00 << 16) | (0x30250 >> 2),
	0x00000000,
	(0x0e00 << 16) | (0x30254 >> 2),
	0x00000000,
	(0x0e00 << 16) | (0x30258 >> 2),
	0x00000000,
	(0x0e00 << 16) | (0x3025c >> 2),
	0x00000000,
	(0x4e00 << 16) | (0xc900 >> 2),
	0x00000000,
	(0x5e00 << 16) | (0xc900 >> 2),
	0x00000000,
	(0x6e00 << 16) | (0xc900 >> 2),
	0x00000000,
	(0x7e00 << 16) | (0xc900 >> 2),
	0x00000000,
	(0x4e00 << 16) | (0xc904 >> 2),
	0x00000000,
	(0x5e00 << 16) | (0xc904 >> 2),
	0x00000000,
	(0x6e00 << 16) | (0xc904 >> 2),
	0x00000000,
	(0x7e00 << 16) | (0xc904 >> 2),
	0x00000000,
	(0x4e00 << 16) | (0xc908 >> 2),
	0x00000000,
	(0x5e00 << 16) | (0xc908 >> 2),
	0x00000000,
	(0x6e00 << 16) | (0xc908 >> 2),
	0x00000000,
	(0x7e00 << 16) | (0xc908 >> 2),
	0x00000000,
	(0x4e00 << 16) | (0xc90c >> 2),
	0x00000000,
	(0x5e00 << 16) | (0xc90c >> 2),
	0x00000000,
	(0x6e00 << 16) | (0xc90c >> 2),
	0x00000000,
	(0x7e00 << 16) | (0xc90c >> 2),
	0x00000000,
	(0x4e00 << 16) | (0xc910 >> 2),
	0x00000000,
	(0x5e00 << 16) | (0xc910 >> 2),
	0x00000000,
	(0x6e00 << 16) | (0xc910 >> 2),
	0x00000000,
	(0x7e00 << 16) | (0xc910 >> 2),
	0x00000000,
	(0x0e00 << 16) | (0xc99c >> 2),
	0x00000000,
	(0x0e00 << 16) | (0x9834 >> 2),
	0x00000000,
	(0x0000 << 16) | (0x30f00 >> 2),
	0x00000000,
	(0x0000 << 16) | (0x30f04 >> 2),
	0x00000000,
	(0x0000 << 16) | (0x30f08 >> 2),
	0x00000000,
	(0x0000 << 16) | (0x30f0c >> 2),
	0x00000000,
	(0x0600 << 16) | (0x9b7c >> 2),
	0x00000000,
	(0x0e00 << 16) | (0x8a14 >> 2),
	0x00000000,
	(0x0e00 << 16) | (0x8a18 >> 2),
	0x00000000,
	(0x0600 << 16) | (0x30a00 >> 2),
	0x00000000,
	(0x0e00 << 16) | (0x8bf0 >> 2),
	0x00000000,
	(0x0e00 << 16) | (0x8bcc >> 2),
	0x00000000,
	(0x0e00 << 16) | (0x8b24 >> 2),
	0x00000000,
	(0x0e00 << 16) | (0x30a04 >> 2),
	0x00000000,
	(0x0600 << 16) | (0x30a10 >> 2),
	0x00000000,
	(0x0600 << 16) | (0x30a14 >> 2),
	0x00000000,
	(0x0600 << 16) | (0x30a18 >> 2),
	0x00000000,
	(0x0600 << 16) | (0x30a2c >> 2),
	0x00000000,
	(0x0e00 << 16) | (0xc700 >> 2),
	0x00000000,
	(0x0e00 << 16) | (0xc704 >> 2),
	0x00000000,
	(0x0e00 << 16) | (0xc708 >> 2),
	0x00000000,
	(0x0e00 << 16) | (0xc768 >> 2),
	0x00000000,
	(0x0400 << 16) | (0xc770 >> 2),
	0x00000000,
	(0x0400 << 16) | (0xc774 >> 2),
	0x00000000,
	(0x0400 << 16) | (0xc798 >> 2),
	0x00000000,
	(0x0400 << 16) | (0xc79c >> 2),
	0x00000000,
	(0x0e00 << 16) | (0x9100 >> 2),
	0x00000000,
	(0x0e00 << 16) | (0x3c010 >> 2),
	0x00000000,
	(0x0e00 << 16) | (0x8c00 >> 2),
	0x00000000,
	(0x0e00 << 16) | (0x8c04 >> 2),
	0x00000000,
	(0x0e00 << 16) | (0x8c20 >> 2),
	0x00000000,
	(0x0e00 << 16) | (0x8c38 >> 2),
	0x00000000,
	(0x0e00 << 16) | (0x8c3c >> 2),
	0x00000000,
	(0x0e00 << 16) | (0xae00 >> 2),
	0x00000000,
	(0x0e00 << 16) | (0x9604 >> 2),
	0x00000000,
	(0x0e00 << 16) | (0xac08 >> 2),
	0x00000000,
	(0x0e00 << 16) | (0xac0c >> 2),
	0x00000000,
	(0x0e00 << 16) | (0xac10 >> 2),
	0x00000000,
	(0x0e00 << 16) | (0xac14 >> 2),
	0x00000000,
	(0x0e00 << 16) | (0xac58 >> 2),
	0x00000000,
	(0x0e00 << 16) | (0xac68 >> 2),
	0x00000000,
	(0x0e00 << 16) | (0xac6c >> 2),
	0x00000000,
	(0x0e00 << 16) | (0xac70 >> 2),
	0x00000000,
	(0x0e00 << 16) | (0xac74 >> 2),
	0x00000000,
	(0x0e00 << 16) | (0xac78 >> 2),
	0x00000000,
	(0x0e00 << 16) | (0xac7c >> 2),
	0x00000000,
	(0x0e00 << 16) | (0xac80 >> 2),
	0x00000000,
	(0x0e00 << 16) | (0xac84 >> 2),
	0x00000000,
	(0x0e00 << 16) | (0xac88 >> 2),
	0x00000000,
	(0x0e00 << 16) | (0xac8c >> 2),
	0x00000000,
	(0x0e00 << 16) | (0x970c >> 2),
	0x00000000,
	(0x0e00 << 16) | (0x9714 >> 2),
	0x00000000,
	(0x0e00 << 16) | (0x9718 >> 2),
	0x00000000,
	(0x0e00 << 16) | (0x971c >> 2),
	0x00000000,
	(0x0e00 << 16) | (0x31068 >> 2),
	0x00000000,
	(0x4e00 << 16) | (0x31068 >> 2),
	0x00000000,
	(0x5e00 << 16) | (0x31068 >> 2),
	0x00000000,
	(0x6e00 << 16) | (0x31068 >> 2),
	0x00000000,
	(0x7e00 << 16) | (0x31068 >> 2),
	0x00000000,
	(0x0e00 << 16) | (0xcd10 >> 2),
	0x00000000,
	(0x0e00 << 16) | (0xcd14 >> 2),
	0x00000000,
	(0x0e00 << 16) | (0x88b0 >> 2),
	0x00000000,
	(0x0e00 << 16) | (0x88b4 >> 2),
	0x00000000,
	(0x0e00 << 16) | (0x88b8 >> 2),
	0x00000000,
	(0x0e00 << 16) | (0x88bc >> 2),
	0x00000000,
	(0x0400 << 16) | (0x89c0 >> 2),
	0x00000000,
	(0x0e00 << 16) | (0x88c4 >> 2),
	0x00000000,
	(0x0e00 << 16) | (0x88c8 >> 2),
	0x00000000,
	(0x0e00 << 16) | (0x88d0 >> 2),
	0x00000000,
	(0x0e00 << 16) | (0x88d4 >> 2),
	0x00000000,
	(0x0e00 << 16) | (0x88d8 >> 2),
	0x00000000,
	(0x0e00 << 16) | (0x8980 >> 2),
	0x00000000,
	(0x0e00 << 16) | (0x30938 >> 2),
	0x00000000,
	(0x0e00 << 16) | (0x3093c >> 2),
	0x00000000,
	(0x0e00 << 16) | (0x30940 >> 2),
	0x00000000,
	(0x0e00 << 16) | (0x89a0 >> 2),
	0x00000000,
	(0x0e00 << 16) | (0x30900 >> 2),
	0x00000000,
	(0x0e00 << 16) | (0x30904 >> 2),
	0x00000000,
	(0x0e00 << 16) | (0x89b4 >> 2),
	0x00000000,
	(0x0e00 << 16) | (0x3e1fc >> 2),
	0x00000000,
	(0x0e00 << 16) | (0x3c210 >> 2),
	0x00000000,
	(0x0e00 << 16) | (0x3c214 >> 2),
	0x00000000,
	(0x0e00 << 16) | (0x3c218 >> 2),
	0x00000000,
	(0x0e00 << 16) | (0x8904 >> 2),
	0x00000000,
	0x5,
	(0x0e00 << 16) | (0x8c28 >> 2),
	(0x0e00 << 16) | (0x8c2c >> 2),
	(0x0e00 << 16) | (0x8c30 >> 2),
	(0x0e00 << 16) | (0x8c34 >> 2),
	(0x0e00 << 16) | (0x9600 >> 2),
};

static u32 gfx_v7_0_get_csb_size(struct amdgpu_device *adev);
static void gfx_v7_0_get_csb_buffer(struct amdgpu_device *adev, volatile u32 *buffer);
static void gfx_v7_0_init_cp_pg_table(struct amdgpu_device *adev);
static void gfx_v7_0_init_pg(struct amdgpu_device *adev);
static void gfx_v7_0_get_cu_info(struct amdgpu_device *adev);

/*
 * Core functions
 */
/**
 * gfx_v7_0_init_microcode - load ucode images from disk
 *
 * @adev: amdgpu_device pointer
 *
 * Use the firmware interface to load the ucode images into
 * the driver (not loaded into hw).
 * Returns 0 on success, error on failure.
 */
static int gfx_v7_0_init_microcode(struct amdgpu_device *adev)
{
	const char *chip_name;
	char fw_name[30];
	int err;

	DRM_DEBUG("\n");

	switch (adev->asic_type) {
	case CHIP_BONAIRE:
		chip_name = "bonaire";
		break;
	case CHIP_HAWAII:
		chip_name = "hawaii";
		break;
	case CHIP_KAVERI:
		chip_name = "kaveri";
		break;
	case CHIP_KABINI:
		chip_name = "kabini";
		break;
	case CHIP_MULLINS:
		chip_name = "mullins";
		break;
	default: BUG();
	}

	snprintf(fw_name, sizeof(fw_name), "radeon/%s_pfp.bin", chip_name);
	err = request_firmware(&adev->gfx.pfp_fw, fw_name, adev->dev);
	if (err)
		goto out;
	err = amdgpu_ucode_validate(adev->gfx.pfp_fw);
	if (err)
		goto out;

	snprintf(fw_name, sizeof(fw_name), "radeon/%s_me.bin", chip_name);
	err = request_firmware(&adev->gfx.me_fw, fw_name, adev->dev);
	if (err)
		goto out;
	err = amdgpu_ucode_validate(adev->gfx.me_fw);
	if (err)
		goto out;

	snprintf(fw_name, sizeof(fw_name), "radeon/%s_ce.bin", chip_name);
	err = request_firmware(&adev->gfx.ce_fw, fw_name, adev->dev);
	if (err)
		goto out;
	err = amdgpu_ucode_validate(adev->gfx.ce_fw);
	if (err)
		goto out;

	snprintf(fw_name, sizeof(fw_name), "radeon/%s_mec.bin", chip_name);
	err = request_firmware(&adev->gfx.mec_fw, fw_name, adev->dev);
	if (err)
		goto out;
	err = amdgpu_ucode_validate(adev->gfx.mec_fw);
	if (err)
		goto out;

	if (adev->asic_type == CHIP_KAVERI) {
		snprintf(fw_name, sizeof(fw_name), "radeon/%s_mec2.bin", chip_name);
		err = request_firmware(&adev->gfx.mec2_fw, fw_name, adev->dev);
		if (err)
			goto out;
		err = amdgpu_ucode_validate(adev->gfx.mec2_fw);
		if (err)
			goto out;
	}

	snprintf(fw_name, sizeof(fw_name), "radeon/%s_rlc.bin", chip_name);
	err = request_firmware(&adev->gfx.rlc_fw, fw_name, adev->dev);
	if (err)
		goto out;
	err = amdgpu_ucode_validate(adev->gfx.rlc_fw);

out:
	if (err) {
		pr_err("gfx7: Failed to load firmware \"%s\"\n", fw_name);
		release_firmware(adev->gfx.pfp_fw);
		adev->gfx.pfp_fw = NULL;
		release_firmware(adev->gfx.me_fw);
		adev->gfx.me_fw = NULL;
		release_firmware(adev->gfx.ce_fw);
		adev->gfx.ce_fw = NULL;
		release_firmware(adev->gfx.mec_fw);
		adev->gfx.mec_fw = NULL;
		release_firmware(adev->gfx.mec2_fw);
		adev->gfx.mec2_fw = NULL;
		release_firmware(adev->gfx.rlc_fw);
		adev->gfx.rlc_fw = NULL;
	}
	return err;
}

static void gfx_v7_0_free_microcode(struct amdgpu_device *adev)
{
	release_firmware(adev->gfx.pfp_fw);
	adev->gfx.pfp_fw = NULL;
	release_firmware(adev->gfx.me_fw);
	adev->gfx.me_fw = NULL;
	release_firmware(adev->gfx.ce_fw);
	adev->gfx.ce_fw = NULL;
	release_firmware(adev->gfx.mec_fw);
	adev->gfx.mec_fw = NULL;
	release_firmware(adev->gfx.mec2_fw);
	adev->gfx.mec2_fw = NULL;
	release_firmware(adev->gfx.rlc_fw);
	adev->gfx.rlc_fw = NULL;
}

/**
 * gfx_v7_0_tiling_mode_table_init - init the hw tiling table
 *
 * @adev: amdgpu_device pointer
 *
 * Starting with SI, the tiling setup is done globally in a
 * set of 32 tiling modes.  Rather than selecting each set of
 * parameters per surface as on older asics, we just select
 * which index in the tiling table we want to use, and the
 * surface uses those parameters (CIK).
 */
static void gfx_v7_0_tiling_mode_table_init(struct amdgpu_device *adev)
{
	const u32 num_tile_mode_states =
			ARRAY_SIZE(adev->gfx.config.tile_mode_array);
	const u32 num_secondary_tile_mode_states =
			ARRAY_SIZE(adev->gfx.config.macrotile_mode_array);
	u32 reg_offset, split_equal_to_row_size;
	uint32_t *tile, *macrotile;

	tile = adev->gfx.config.tile_mode_array;
	macrotile = adev->gfx.config.macrotile_mode_array;

	switch (adev->gfx.config.mem_row_size_in_kb) {
	case 1:
		split_equal_to_row_size = ADDR_SURF_TILE_SPLIT_1KB;
		break;
	case 2:
	default:
		split_equal_to_row_size = ADDR_SURF_TILE_SPLIT_2KB;
		break;
	case 4:
		split_equal_to_row_size = ADDR_SURF_TILE_SPLIT_4KB;
		break;
	}

	for (reg_offset = 0; reg_offset < num_tile_mode_states; reg_offset++)
		tile[reg_offset] = 0;
	for (reg_offset = 0; reg_offset < num_secondary_tile_mode_states; reg_offset++)
		macrotile[reg_offset] = 0;

	switch (adev->asic_type) {
	case CHIP_BONAIRE:
		tile[0] = (ARRAY_MODE(ARRAY_2D_TILED_THIN1) |
			   PIPE_CONFIG(ADDR_SURF_P4_16x16) |
			   TILE_SPLIT(ADDR_SURF_TILE_SPLIT_64B) |
			   MICRO_TILE_MODE_NEW(ADDR_SURF_DEPTH_MICRO_TILING));
		tile[1] = (ARRAY_MODE(ARRAY_2D_TILED_THIN1) |
			   PIPE_CONFIG(ADDR_SURF_P4_16x16) |
			   TILE_SPLIT(ADDR_SURF_TILE_SPLIT_128B) |
			   MICRO_TILE_MODE_NEW(ADDR_SURF_DEPTH_MICRO_TILING));
		tile[2] = (ARRAY_MODE(ARRAY_2D_TILED_THIN1) |
			   PIPE_CONFIG(ADDR_SURF_P4_16x16) |
			   TILE_SPLIT(ADDR_SURF_TILE_SPLIT_256B) |
			   MICRO_TILE_MODE_NEW(ADDR_SURF_DEPTH_MICRO_TILING));
		tile[3] = (ARRAY_MODE(ARRAY_2D_TILED_THIN1) |
			   PIPE_CONFIG(ADDR_SURF_P4_16x16) |
			   TILE_SPLIT(ADDR_SURF_TILE_SPLIT_512B) |
			   MICRO_TILE_MODE_NEW(ADDR_SURF_DEPTH_MICRO_TILING));
		tile[4] = (ARRAY_MODE(ARRAY_2D_TILED_THIN1) |
			   PIPE_CONFIG(ADDR_SURF_P4_16x16) |
			   MICRO_TILE_MODE_NEW(ADDR_SURF_DEPTH_MICRO_TILING) |
			   TILE_SPLIT(split_equal_to_row_size));
		tile[5] = (ARRAY_MODE(ARRAY_1D_TILED_THIN1) |
			   PIPE_CONFIG(ADDR_SURF_P4_16x16) |
			   MICRO_TILE_MODE_NEW(ADDR_SURF_DEPTH_MICRO_TILING));
		tile[6] = (ARRAY_MODE(ARRAY_PRT_TILED_THIN1) |
			   PIPE_CONFIG(ADDR_SURF_P4_16x16) |
			   MICRO_TILE_MODE_NEW(ADDR_SURF_DEPTH_MICRO_TILING) |
			   TILE_SPLIT(split_equal_to_row_size));
		tile[7] = (TILE_SPLIT(split_equal_to_row_size));
		tile[8] = (ARRAY_MODE(ARRAY_LINEAR_ALIGNED) |
			   PIPE_CONFIG(ADDR_SURF_P4_16x16));
		tile[9] = (ARRAY_MODE(ARRAY_1D_TILED_THIN1) |
			   PIPE_CONFIG(ADDR_SURF_P4_16x16) |
			   MICRO_TILE_MODE_NEW(ADDR_SURF_DISPLAY_MICRO_TILING));
		tile[10] = (ARRAY_MODE(ARRAY_2D_TILED_THIN1) |
			    PIPE_CONFIG(ADDR_SURF_P4_16x16) |
			    MICRO_TILE_MODE_NEW(ADDR_SURF_DISPLAY_MICRO_TILING) |
			    SAMPLE_SPLIT(ADDR_SURF_SAMPLE_SPLIT_2));
		tile[11] = (ARRAY_MODE(ARRAY_PRT_TILED_THIN1) |
			    PIPE_CONFIG(ADDR_SURF_P4_16x16) |
			    MICRO_TILE_MODE_NEW(ADDR_SURF_DISPLAY_MICRO_TILING) |
			    SAMPLE_SPLIT(ADDR_SURF_SAMPLE_SPLIT_8));
		tile[12] = (TILE_SPLIT(split_equal_to_row_size));
		tile[13] = (ARRAY_MODE(ARRAY_1D_TILED_THIN1) |
			    PIPE_CONFIG(ADDR_SURF_P4_16x16) |
			    MICRO_TILE_MODE_NEW(ADDR_SURF_THIN_MICRO_TILING));
		tile[14] = (ARRAY_MODE(ARRAY_2D_TILED_THIN1) |
			    PIPE_CONFIG(ADDR_SURF_P4_16x16) |
			    MICRO_TILE_MODE_NEW(ADDR_SURF_THIN_MICRO_TILING) |
			    SAMPLE_SPLIT(ADDR_SURF_SAMPLE_SPLIT_2));
		tile[15] = (ARRAY_MODE(ARRAY_3D_TILED_THIN1) |
			    PIPE_CONFIG(ADDR_SURF_P4_16x16) |
			    MICRO_TILE_MODE_NEW(ADDR_SURF_THIN_MICRO_TILING) |
			    SAMPLE_SPLIT(ADDR_SURF_SAMPLE_SPLIT_2));
		tile[16] = (ARRAY_MODE(ARRAY_PRT_TILED_THIN1) |
			    PIPE_CONFIG(ADDR_SURF_P4_16x16) |
			    MICRO_TILE_MODE_NEW(ADDR_SURF_THIN_MICRO_TILING) |
			    SAMPLE_SPLIT(ADDR_SURF_SAMPLE_SPLIT_8));
		tile[17] = (TILE_SPLIT(split_equal_to_row_size));
		tile[18] = (ARRAY_MODE(ARRAY_1D_TILED_THICK) |
			    PIPE_CONFIG(ADDR_SURF_P4_16x16) |
			    MICRO_TILE_MODE_NEW(ADDR_SURF_THIN_MICRO_TILING) |
			    SAMPLE_SPLIT(ADDR_SURF_SAMPLE_SPLIT_1));
		tile[19] = (ARRAY_MODE(ARRAY_1D_TILED_THICK) |
			    PIPE_CONFIG(ADDR_SURF_P4_16x16) |
			    MICRO_TILE_MODE_NEW(ADDR_SURF_THIN_MICRO_TILING));
		tile[20] = (ARRAY_MODE(ARRAY_2D_TILED_THICK) |
			    PIPE_CONFIG(ADDR_SURF_P4_16x16) |
			    MICRO_TILE_MODE_NEW(ADDR_SURF_THIN_MICRO_TILING) |
			    SAMPLE_SPLIT(ADDR_SURF_SAMPLE_SPLIT_1));
		tile[21] =  (ARRAY_MODE(ARRAY_3D_TILED_THICK) |
			    PIPE_CONFIG(ADDR_SURF_P4_16x16) |
			    MICRO_TILE_MODE_NEW(ADDR_SURF_THIN_MICRO_TILING) |
			    SAMPLE_SPLIT(ADDR_SURF_SAMPLE_SPLIT_1));
		tile[22] = (ARRAY_MODE(ARRAY_PRT_TILED_THICK) |
			    PIPE_CONFIG(ADDR_SURF_P4_16x16) |
			    MICRO_TILE_MODE_NEW(ADDR_SURF_THIN_MICRO_TILING) |
			    SAMPLE_SPLIT(ADDR_SURF_SAMPLE_SPLIT_1));
		tile[23] = (TILE_SPLIT(split_equal_to_row_size));
		tile[24] = (ARRAY_MODE(ARRAY_2D_TILED_THICK) |
			    PIPE_CONFIG(ADDR_SURF_P4_16x16) |
			    MICRO_TILE_MODE_NEW(ADDR_SURF_THIN_MICRO_TILING) |
			    SAMPLE_SPLIT(ADDR_SURF_SAMPLE_SPLIT_1));
		tile[25] = (ARRAY_MODE(ARRAY_2D_TILED_XTHICK) |
			    PIPE_CONFIG(ADDR_SURF_P4_16x16) |
			    MICRO_TILE_MODE_NEW(ADDR_SURF_THIN_MICRO_TILING) |
			    SAMPLE_SPLIT(ADDR_SURF_SAMPLE_SPLIT_1));
		tile[26] = (ARRAY_MODE(ARRAY_3D_TILED_XTHICK) |
			    PIPE_CONFIG(ADDR_SURF_P4_16x16) |
			    MICRO_TILE_MODE_NEW(ADDR_SURF_THIN_MICRO_TILING) |
			    SAMPLE_SPLIT(ADDR_SURF_SAMPLE_SPLIT_1));
		tile[27] = (ARRAY_MODE(ARRAY_1D_TILED_THIN1) |
			    PIPE_CONFIG(ADDR_SURF_P4_16x16) |
			    MICRO_TILE_MODE_NEW(ADDR_SURF_ROTATED_MICRO_TILING));
		tile[28] = (ARRAY_MODE(ARRAY_2D_TILED_THIN1) |
			    PIPE_CONFIG(ADDR_SURF_P4_16x16) |
			    MICRO_TILE_MODE_NEW(ADDR_SURF_ROTATED_MICRO_TILING) |
			    SAMPLE_SPLIT(ADDR_SURF_SAMPLE_SPLIT_2));
		tile[29] = (ARRAY_MODE(ARRAY_PRT_TILED_THIN1) |
			    PIPE_CONFIG(ADDR_SURF_P4_16x16) |
			    MICRO_TILE_MODE_NEW(ADDR_SURF_ROTATED_MICRO_TILING) |
			    SAMPLE_SPLIT(ADDR_SURF_SAMPLE_SPLIT_8));
		tile[30] = (TILE_SPLIT(split_equal_to_row_size));

		macrotile[0] = (BANK_WIDTH(ADDR_SURF_BANK_WIDTH_1) |
				BANK_HEIGHT(ADDR_SURF_BANK_HEIGHT_4) |
				MACRO_TILE_ASPECT(ADDR_SURF_MACRO_ASPECT_4) |
				NUM_BANKS(ADDR_SURF_16_BANK));
		macrotile[1] = (BANK_WIDTH(ADDR_SURF_BANK_WIDTH_1) |
				BANK_HEIGHT(ADDR_SURF_BANK_HEIGHT_2) |
				MACRO_TILE_ASPECT(ADDR_SURF_MACRO_ASPECT_4) |
				NUM_BANKS(ADDR_SURF_16_BANK));
		macrotile[2] = (BANK_WIDTH(ADDR_SURF_BANK_WIDTH_1) |
				BANK_HEIGHT(ADDR_SURF_BANK_HEIGHT_1) |
				MACRO_TILE_ASPECT(ADDR_SURF_MACRO_ASPECT_2) |
				NUM_BANKS(ADDR_SURF_16_BANK));
		macrotile[3] = (BANK_WIDTH(ADDR_SURF_BANK_WIDTH_1) |
				BANK_HEIGHT(ADDR_SURF_BANK_HEIGHT_1) |
				MACRO_TILE_ASPECT(ADDR_SURF_MACRO_ASPECT_2) |
				NUM_BANKS(ADDR_SURF_16_BANK));
		macrotile[4] = (BANK_WIDTH(ADDR_SURF_BANK_WIDTH_1) |
				BANK_HEIGHT(ADDR_SURF_BANK_HEIGHT_1) |
				MACRO_TILE_ASPECT(ADDR_SURF_MACRO_ASPECT_2) |
				NUM_BANKS(ADDR_SURF_16_BANK));
		macrotile[5] = (BANK_WIDTH(ADDR_SURF_BANK_WIDTH_1) |
				BANK_HEIGHT(ADDR_SURF_BANK_HEIGHT_1) |
				MACRO_TILE_ASPECT(ADDR_SURF_MACRO_ASPECT_2) |
				NUM_BANKS(ADDR_SURF_8_BANK));
		macrotile[6] = (BANK_WIDTH(ADDR_SURF_BANK_WIDTH_1) |
				BANK_HEIGHT(ADDR_SURF_BANK_HEIGHT_1) |
				MACRO_TILE_ASPECT(ADDR_SURF_MACRO_ASPECT_1) |
				NUM_BANKS(ADDR_SURF_4_BANK));
		macrotile[8] = (BANK_WIDTH(ADDR_SURF_BANK_WIDTH_2) |
				BANK_HEIGHT(ADDR_SURF_BANK_HEIGHT_8) |
				MACRO_TILE_ASPECT(ADDR_SURF_MACRO_ASPECT_4) |
				NUM_BANKS(ADDR_SURF_16_BANK));
		macrotile[9] = (BANK_WIDTH(ADDR_SURF_BANK_WIDTH_2) |
				BANK_HEIGHT(ADDR_SURF_BANK_HEIGHT_4) |
				MACRO_TILE_ASPECT(ADDR_SURF_MACRO_ASPECT_4) |
				NUM_BANKS(ADDR_SURF_16_BANK));
		macrotile[10] = (BANK_WIDTH(ADDR_SURF_BANK_WIDTH_1) |
				BANK_HEIGHT(ADDR_SURF_BANK_HEIGHT_4) |
				MACRO_TILE_ASPECT(ADDR_SURF_MACRO_ASPECT_4) |
				NUM_BANKS(ADDR_SURF_16_BANK));
		macrotile[11] = (BANK_WIDTH(ADDR_SURF_BANK_WIDTH_1) |
				BANK_HEIGHT(ADDR_SURF_BANK_HEIGHT_2) |
				MACRO_TILE_ASPECT(ADDR_SURF_MACRO_ASPECT_4) |
				NUM_BANKS(ADDR_SURF_16_BANK));
		macrotile[12] = (BANK_WIDTH(ADDR_SURF_BANK_WIDTH_1) |
				BANK_HEIGHT(ADDR_SURF_BANK_HEIGHT_1) |
				MACRO_TILE_ASPECT(ADDR_SURF_MACRO_ASPECT_2) |
				NUM_BANKS(ADDR_SURF_16_BANK));
		macrotile[13] = (BANK_WIDTH(ADDR_SURF_BANK_WIDTH_1) |
				BANK_HEIGHT(ADDR_SURF_BANK_HEIGHT_1) |
				MACRO_TILE_ASPECT(ADDR_SURF_MACRO_ASPECT_2) |
				NUM_BANKS(ADDR_SURF_8_BANK));
		macrotile[14] = (BANK_WIDTH(ADDR_SURF_BANK_WIDTH_1) |
				BANK_HEIGHT(ADDR_SURF_BANK_HEIGHT_1) |
				MACRO_TILE_ASPECT(ADDR_SURF_MACRO_ASPECT_1) |
				NUM_BANKS(ADDR_SURF_4_BANK));

		for (reg_offset = 0; reg_offset < num_tile_mode_states; reg_offset++)
			WREG32(mmGB_TILE_MODE0 + reg_offset, tile[reg_offset]);
		for (reg_offset = 0; reg_offset < num_secondary_tile_mode_states; reg_offset++)
			if (reg_offset != 7)
				WREG32(mmGB_MACROTILE_MODE0 + reg_offset, macrotile[reg_offset]);
		break;
	case CHIP_HAWAII:
		tile[0] = (ARRAY_MODE(ARRAY_2D_TILED_THIN1) |
			   PIPE_CONFIG(ADDR_SURF_P16_32x32_16x16) |
			   TILE_SPLIT(ADDR_SURF_TILE_SPLIT_64B) |
			   MICRO_TILE_MODE_NEW(ADDR_SURF_DEPTH_MICRO_TILING));
		tile[1] = (ARRAY_MODE(ARRAY_2D_TILED_THIN1) |
			   PIPE_CONFIG(ADDR_SURF_P16_32x32_16x16) |
			   TILE_SPLIT(ADDR_SURF_TILE_SPLIT_128B) |
			   MICRO_TILE_MODE_NEW(ADDR_SURF_DEPTH_MICRO_TILING));
		tile[2] = (ARRAY_MODE(ARRAY_2D_TILED_THIN1) |
			   PIPE_CONFIG(ADDR_SURF_P16_32x32_16x16) |
			   TILE_SPLIT(ADDR_SURF_TILE_SPLIT_256B) |
			   MICRO_TILE_MODE_NEW(ADDR_SURF_DEPTH_MICRO_TILING));
		tile[3] = (ARRAY_MODE(ARRAY_2D_TILED_THIN1) |
			   PIPE_CONFIG(ADDR_SURF_P16_32x32_16x16) |
			   TILE_SPLIT(ADDR_SURF_TILE_SPLIT_512B) |
			   MICRO_TILE_MODE_NEW(ADDR_SURF_DEPTH_MICRO_TILING));
		tile[4] = (ARRAY_MODE(ARRAY_2D_TILED_THIN1) |
			   PIPE_CONFIG(ADDR_SURF_P16_32x32_16x16) |
			   MICRO_TILE_MODE_NEW(ADDR_SURF_DEPTH_MICRO_TILING) |
			   TILE_SPLIT(split_equal_to_row_size));
		tile[5] = (ARRAY_MODE(ARRAY_1D_TILED_THIN1) |
			   PIPE_CONFIG(ADDR_SURF_P16_32x32_16x16) |
			   MICRO_TILE_MODE_NEW(ADDR_SURF_DEPTH_MICRO_TILING) |
			   TILE_SPLIT(split_equal_to_row_size));
		tile[6] = (ARRAY_MODE(ARRAY_PRT_TILED_THIN1) |
			   PIPE_CONFIG(ADDR_SURF_P16_32x32_16x16) |
			   MICRO_TILE_MODE_NEW(ADDR_SURF_DEPTH_MICRO_TILING) |
			   TILE_SPLIT(split_equal_to_row_size));
		tile[7] = (ARRAY_MODE(ARRAY_PRT_TILED_THIN1) |
			   PIPE_CONFIG(ADDR_SURF_P4_16x16) |
			   MICRO_TILE_MODE_NEW(ADDR_SURF_DEPTH_MICRO_TILING) |
			   TILE_SPLIT(split_equal_to_row_size));
		tile[8] = (ARRAY_MODE(ARRAY_LINEAR_ALIGNED) |
			   PIPE_CONFIG(ADDR_SURF_P16_32x32_16x16));
		tile[9] = (ARRAY_MODE(ARRAY_1D_TILED_THIN1) |
			   PIPE_CONFIG(ADDR_SURF_P16_32x32_16x16) |
			   MICRO_TILE_MODE_NEW(ADDR_SURF_DISPLAY_MICRO_TILING));
		tile[10] = (ARRAY_MODE(ARRAY_2D_TILED_THIN1) |
			    PIPE_CONFIG(ADDR_SURF_P16_32x32_16x16) |
			    MICRO_TILE_MODE_NEW(ADDR_SURF_DISPLAY_MICRO_TILING) |
			    SAMPLE_SPLIT(ADDR_SURF_SAMPLE_SPLIT_2));
		tile[11] = (ARRAY_MODE(ARRAY_PRT_TILED_THIN1) |
			    PIPE_CONFIG(ADDR_SURF_P16_32x32_16x16) |
			    MICRO_TILE_MODE_NEW(ADDR_SURF_DISPLAY_MICRO_TILING) |
			    SAMPLE_SPLIT(ADDR_SURF_SAMPLE_SPLIT_8));
		tile[12] = (ARRAY_MODE(ARRAY_PRT_2D_TILED_THIN1) |
			    PIPE_CONFIG(ADDR_SURF_P4_16x16) |
			    MICRO_TILE_MODE_NEW(ADDR_SURF_DISPLAY_MICRO_TILING) |
			    SAMPLE_SPLIT(ADDR_SURF_SAMPLE_SPLIT_8));
		tile[13] = (ARRAY_MODE(ARRAY_1D_TILED_THIN1) |
			    PIPE_CONFIG(ADDR_SURF_P16_32x32_16x16) |
			    MICRO_TILE_MODE_NEW(ADDR_SURF_THIN_MICRO_TILING));
		tile[14] = (ARRAY_MODE(ARRAY_2D_TILED_THIN1) |
			    PIPE_CONFIG(ADDR_SURF_P16_32x32_16x16) |
			    MICRO_TILE_MODE_NEW(ADDR_SURF_THIN_MICRO_TILING) |
			    SAMPLE_SPLIT(ADDR_SURF_SAMPLE_SPLIT_2));
		tile[15] = (ARRAY_MODE(ARRAY_3D_TILED_THIN1) |
			    PIPE_CONFIG(ADDR_SURF_P16_32x32_16x16) |
			    MICRO_TILE_MODE_NEW(ADDR_SURF_THIN_MICRO_TILING) |
			    SAMPLE_SPLIT(ADDR_SURF_SAMPLE_SPLIT_2));
		tile[16] = (ARRAY_MODE(ARRAY_PRT_TILED_THIN1) |
			    PIPE_CONFIG(ADDR_SURF_P16_32x32_16x16) |
			    MICRO_TILE_MODE_NEW(ADDR_SURF_THIN_MICRO_TILING) |
			    SAMPLE_SPLIT(ADDR_SURF_SAMPLE_SPLIT_8));
		tile[17] = (ARRAY_MODE(ARRAY_PRT_TILED_THIN1) |
			    PIPE_CONFIG(ADDR_SURF_P4_16x16) |
			    MICRO_TILE_MODE_NEW(ADDR_SURF_THIN_MICRO_TILING) |
			    SAMPLE_SPLIT(ADDR_SURF_SAMPLE_SPLIT_8));
		tile[18] = (ARRAY_MODE(ARRAY_1D_TILED_THICK) |
			    PIPE_CONFIG(ADDR_SURF_P16_32x32_16x16) |
			    MICRO_TILE_MODE_NEW(ADDR_SURF_THIN_MICRO_TILING) |
			    SAMPLE_SPLIT(ADDR_SURF_SAMPLE_SPLIT_1));
		tile[19] = (ARRAY_MODE(ARRAY_1D_TILED_THICK) |
			    PIPE_CONFIG(ADDR_SURF_P16_32x32_16x16) |
			    MICRO_TILE_MODE_NEW(ADDR_SURF_THICK_MICRO_TILING));
		tile[20] = (ARRAY_MODE(ARRAY_2D_TILED_THICK) |
			    PIPE_CONFIG(ADDR_SURF_P16_32x32_16x16) |
			    MICRO_TILE_MODE_NEW(ADDR_SURF_THICK_MICRO_TILING) |
			    SAMPLE_SPLIT(ADDR_SURF_SAMPLE_SPLIT_1));
		tile[21] = (ARRAY_MODE(ARRAY_3D_TILED_THICK) |
			    PIPE_CONFIG(ADDR_SURF_P16_32x32_16x16) |
			    MICRO_TILE_MODE_NEW(ADDR_SURF_THICK_MICRO_TILING) |
			    SAMPLE_SPLIT(ADDR_SURF_SAMPLE_SPLIT_1));
		tile[22] = (ARRAY_MODE(ARRAY_PRT_TILED_THICK) |
			    PIPE_CONFIG(ADDR_SURF_P16_32x32_16x16) |
			    MICRO_TILE_MODE_NEW(ADDR_SURF_THICK_MICRO_TILING) |
			    SAMPLE_SPLIT(ADDR_SURF_SAMPLE_SPLIT_1));
		tile[23] = (ARRAY_MODE(ARRAY_PRT_TILED_THICK) |
			    PIPE_CONFIG(ADDR_SURF_P4_16x16) |
			    MICRO_TILE_MODE_NEW(ADDR_SURF_THICK_MICRO_TILING) |
			    SAMPLE_SPLIT(ADDR_SURF_SAMPLE_SPLIT_1));
		tile[24] = (ARRAY_MODE(ARRAY_2D_TILED_THICK) |
			    PIPE_CONFIG(ADDR_SURF_P16_32x32_16x16) |
			    MICRO_TILE_MODE_NEW(ADDR_SURF_THIN_MICRO_TILING) |
			    SAMPLE_SPLIT(ADDR_SURF_SAMPLE_SPLIT_1));
		tile[25] = (ARRAY_MODE(ARRAY_2D_TILED_XTHICK) |
			    PIPE_CONFIG(ADDR_SURF_P16_32x32_16x16) |
			    MICRO_TILE_MODE_NEW(ADDR_SURF_THICK_MICRO_TILING) |
			    SAMPLE_SPLIT(ADDR_SURF_SAMPLE_SPLIT_1));
		tile[26] = (ARRAY_MODE(ARRAY_3D_TILED_XTHICK) |
			    PIPE_CONFIG(ADDR_SURF_P16_32x32_16x16) |
			    MICRO_TILE_MODE_NEW(ADDR_SURF_THICK_MICRO_TILING) |
			    SAMPLE_SPLIT(ADDR_SURF_SAMPLE_SPLIT_1));
		tile[27] = (ARRAY_MODE(ARRAY_1D_TILED_THIN1) |
			    PIPE_CONFIG(ADDR_SURF_P16_32x32_16x16) |
			    MICRO_TILE_MODE_NEW(ADDR_SURF_ROTATED_MICRO_TILING));
		tile[28] = (ARRAY_MODE(ARRAY_2D_TILED_THIN1) |
			    PIPE_CONFIG(ADDR_SURF_P16_32x32_16x16) |
			    MICRO_TILE_MODE_NEW(ADDR_SURF_ROTATED_MICRO_TILING) |
			    SAMPLE_SPLIT(ADDR_SURF_SAMPLE_SPLIT_2));
		tile[29] = (ARRAY_MODE(ARRAY_PRT_TILED_THIN1) |
			    PIPE_CONFIG(ADDR_SURF_P16_32x32_16x16) |
			    MICRO_TILE_MODE_NEW(ADDR_SURF_ROTATED_MICRO_TILING) |
			    SAMPLE_SPLIT(ADDR_SURF_SAMPLE_SPLIT_8));
		tile[30] = (ARRAY_MODE(ARRAY_PRT_TILED_THIN1) |
			    PIPE_CONFIG(ADDR_SURF_P4_16x16) |
			    MICRO_TILE_MODE_NEW(ADDR_SURF_ROTATED_MICRO_TILING) |
			    SAMPLE_SPLIT(ADDR_SURF_SAMPLE_SPLIT_8));

		macrotile[0] = (BANK_WIDTH(ADDR_SURF_BANK_WIDTH_1) |
				BANK_HEIGHT(ADDR_SURF_BANK_HEIGHT_4) |
				MACRO_TILE_ASPECT(ADDR_SURF_MACRO_ASPECT_2) |
				NUM_BANKS(ADDR_SURF_16_BANK));
		macrotile[1] = (BANK_WIDTH(ADDR_SURF_BANK_WIDTH_1) |
				BANK_HEIGHT(ADDR_SURF_BANK_HEIGHT_2) |
				MACRO_TILE_ASPECT(ADDR_SURF_MACRO_ASPECT_2) |
				NUM_BANKS(ADDR_SURF_16_BANK));
		macrotile[2] = (BANK_WIDTH(ADDR_SURF_BANK_WIDTH_1) |
				BANK_HEIGHT(ADDR_SURF_BANK_HEIGHT_1) |
				MACRO_TILE_ASPECT(ADDR_SURF_MACRO_ASPECT_1) |
				NUM_BANKS(ADDR_SURF_16_BANK));
		macrotile[3] = (BANK_WIDTH(ADDR_SURF_BANK_WIDTH_1) |
				BANK_HEIGHT(ADDR_SURF_BANK_HEIGHT_1) |
				MACRO_TILE_ASPECT(ADDR_SURF_MACRO_ASPECT_1) |
				NUM_BANKS(ADDR_SURF_16_BANK));
		macrotile[4] = (BANK_WIDTH(ADDR_SURF_BANK_WIDTH_1) |
				BANK_HEIGHT(ADDR_SURF_BANK_HEIGHT_1) |
				MACRO_TILE_ASPECT(ADDR_SURF_MACRO_ASPECT_1) |
				NUM_BANKS(ADDR_SURF_8_BANK));
		macrotile[5] = (BANK_WIDTH(ADDR_SURF_BANK_WIDTH_1) |
				BANK_HEIGHT(ADDR_SURF_BANK_HEIGHT_1) |
				MACRO_TILE_ASPECT(ADDR_SURF_MACRO_ASPECT_1) |
				NUM_BANKS(ADDR_SURF_4_BANK));
		macrotile[6] = (BANK_WIDTH(ADDR_SURF_BANK_WIDTH_1) |
				BANK_HEIGHT(ADDR_SURF_BANK_HEIGHT_1) |
				MACRO_TILE_ASPECT(ADDR_SURF_MACRO_ASPECT_1) |
				NUM_BANKS(ADDR_SURF_4_BANK));
		macrotile[8] = (BANK_WIDTH(ADDR_SURF_BANK_WIDTH_1) |
				BANK_HEIGHT(ADDR_SURF_BANK_HEIGHT_4) |
				MACRO_TILE_ASPECT(ADDR_SURF_MACRO_ASPECT_2) |
				NUM_BANKS(ADDR_SURF_16_BANK));
		macrotile[9] = (BANK_WIDTH(ADDR_SURF_BANK_WIDTH_1) |
				BANK_HEIGHT(ADDR_SURF_BANK_HEIGHT_2) |
				MACRO_TILE_ASPECT(ADDR_SURF_MACRO_ASPECT_2) |
				NUM_BANKS(ADDR_SURF_16_BANK));
		macrotile[10] = (BANK_WIDTH(ADDR_SURF_BANK_WIDTH_1) |
				BANK_HEIGHT(ADDR_SURF_BANK_HEIGHT_1) |
				MACRO_TILE_ASPECT(ADDR_SURF_MACRO_ASPECT_1) |
				NUM_BANKS(ADDR_SURF_16_BANK));
		macrotile[11] = (BANK_WIDTH(ADDR_SURF_BANK_WIDTH_1) |
				BANK_HEIGHT(ADDR_SURF_BANK_HEIGHT_1) |
				MACRO_TILE_ASPECT(ADDR_SURF_MACRO_ASPECT_1) |
				NUM_BANKS(ADDR_SURF_8_BANK));
		macrotile[12] = (BANK_WIDTH(ADDR_SURF_BANK_WIDTH_1) |
				BANK_HEIGHT(ADDR_SURF_BANK_HEIGHT_1) |
				MACRO_TILE_ASPECT(ADDR_SURF_MACRO_ASPECT_2) |
				NUM_BANKS(ADDR_SURF_16_BANK));
		macrotile[13] = (BANK_WIDTH(ADDR_SURF_BANK_WIDTH_1) |
				BANK_HEIGHT(ADDR_SURF_BANK_HEIGHT_1) |
				MACRO_TILE_ASPECT(ADDR_SURF_MACRO_ASPECT_2) |
				NUM_BANKS(ADDR_SURF_8_BANK));
		macrotile[14] = (BANK_WIDTH(ADDR_SURF_BANK_WIDTH_1) |
				BANK_HEIGHT(ADDR_SURF_BANK_HEIGHT_1) |
				MACRO_TILE_ASPECT(ADDR_SURF_MACRO_ASPECT_1) |
				NUM_BANKS(ADDR_SURF_4_BANK));

		for (reg_offset = 0; reg_offset < num_tile_mode_states; reg_offset++)
			WREG32(mmGB_TILE_MODE0 + reg_offset, tile[reg_offset]);
		for (reg_offset = 0; reg_offset < num_secondary_tile_mode_states; reg_offset++)
			if (reg_offset != 7)
				WREG32(mmGB_MACROTILE_MODE0 + reg_offset, macrotile[reg_offset]);
		break;
	case CHIP_KABINI:
	case CHIP_KAVERI:
	case CHIP_MULLINS:
	default:
		tile[0] = (ARRAY_MODE(ARRAY_2D_TILED_THIN1) |
			   PIPE_CONFIG(ADDR_SURF_P2) |
			   TILE_SPLIT(ADDR_SURF_TILE_SPLIT_64B) |
			   MICRO_TILE_MODE_NEW(ADDR_SURF_DEPTH_MICRO_TILING));
		tile[1] = (ARRAY_MODE(ARRAY_2D_TILED_THIN1) |
			   PIPE_CONFIG(ADDR_SURF_P2) |
			   TILE_SPLIT(ADDR_SURF_TILE_SPLIT_128B) |
			   MICRO_TILE_MODE_NEW(ADDR_SURF_DEPTH_MICRO_TILING));
		tile[2] = (ARRAY_MODE(ARRAY_2D_TILED_THIN1) |
			   PIPE_CONFIG(ADDR_SURF_P2) |
			   TILE_SPLIT(ADDR_SURF_TILE_SPLIT_256B) |
			   MICRO_TILE_MODE_NEW(ADDR_SURF_DEPTH_MICRO_TILING));
		tile[3] = (ARRAY_MODE(ARRAY_2D_TILED_THIN1) |
			   PIPE_CONFIG(ADDR_SURF_P2) |
			   TILE_SPLIT(ADDR_SURF_TILE_SPLIT_512B) |
			   MICRO_TILE_MODE_NEW(ADDR_SURF_DEPTH_MICRO_TILING));
		tile[4] = (ARRAY_MODE(ARRAY_2D_TILED_THIN1) |
			   PIPE_CONFIG(ADDR_SURF_P2) |
			   MICRO_TILE_MODE_NEW(ADDR_SURF_DEPTH_MICRO_TILING) |
			   TILE_SPLIT(split_equal_to_row_size));
		tile[5] = (ARRAY_MODE(ARRAY_1D_TILED_THIN1) |
			   PIPE_CONFIG(ADDR_SURF_P2) |
			   MICRO_TILE_MODE_NEW(ADDR_SURF_DEPTH_MICRO_TILING));
		tile[6] = (ARRAY_MODE(ARRAY_PRT_TILED_THIN1) |
			   PIPE_CONFIG(ADDR_SURF_P2) |
			   MICRO_TILE_MODE_NEW(ADDR_SURF_DEPTH_MICRO_TILING) |
			   TILE_SPLIT(split_equal_to_row_size));
		tile[7] = (TILE_SPLIT(split_equal_to_row_size));
		tile[8] = (ARRAY_MODE(ARRAY_LINEAR_ALIGNED) |
			   PIPE_CONFIG(ADDR_SURF_P2));
		tile[9] = (ARRAY_MODE(ARRAY_1D_TILED_THIN1) |
			   PIPE_CONFIG(ADDR_SURF_P2) |
			   MICRO_TILE_MODE_NEW(ADDR_SURF_DISPLAY_MICRO_TILING));
		tile[10] = (ARRAY_MODE(ARRAY_2D_TILED_THIN1) |
			    PIPE_CONFIG(ADDR_SURF_P2) |
			    MICRO_TILE_MODE_NEW(ADDR_SURF_DISPLAY_MICRO_TILING) |
			    SAMPLE_SPLIT(ADDR_SURF_SAMPLE_SPLIT_2));
		tile[11] = (ARRAY_MODE(ARRAY_PRT_TILED_THIN1) |
			    PIPE_CONFIG(ADDR_SURF_P2) |
			    MICRO_TILE_MODE_NEW(ADDR_SURF_DISPLAY_MICRO_TILING) |
			    SAMPLE_SPLIT(ADDR_SURF_SAMPLE_SPLIT_8));
		tile[12] = (TILE_SPLIT(split_equal_to_row_size));
		tile[13] = (ARRAY_MODE(ARRAY_1D_TILED_THIN1) |
			    PIPE_CONFIG(ADDR_SURF_P2) |
			    MICRO_TILE_MODE_NEW(ADDR_SURF_THIN_MICRO_TILING));
		tile[14] = (ARRAY_MODE(ARRAY_2D_TILED_THIN1) |
			    PIPE_CONFIG(ADDR_SURF_P2) |
			    MICRO_TILE_MODE_NEW(ADDR_SURF_THIN_MICRO_TILING) |
			    SAMPLE_SPLIT(ADDR_SURF_SAMPLE_SPLIT_2));
		tile[15] = (ARRAY_MODE(ARRAY_3D_TILED_THIN1) |
			    PIPE_CONFIG(ADDR_SURF_P2) |
			    MICRO_TILE_MODE_NEW(ADDR_SURF_THIN_MICRO_TILING) |
			    SAMPLE_SPLIT(ADDR_SURF_SAMPLE_SPLIT_2));
		tile[16] = (ARRAY_MODE(ARRAY_PRT_TILED_THIN1) |
			    PIPE_CONFIG(ADDR_SURF_P2) |
			    MICRO_TILE_MODE_NEW(ADDR_SURF_THIN_MICRO_TILING) |
			    SAMPLE_SPLIT(ADDR_SURF_SAMPLE_SPLIT_8));
		tile[17] = (TILE_SPLIT(split_equal_to_row_size));
		tile[18] = (ARRAY_MODE(ARRAY_1D_TILED_THICK) |
			    PIPE_CONFIG(ADDR_SURF_P2) |
			    MICRO_TILE_MODE_NEW(ADDR_SURF_THIN_MICRO_TILING) |
			    SAMPLE_SPLIT(ADDR_SURF_SAMPLE_SPLIT_1));
		tile[19] = (ARRAY_MODE(ARRAY_1D_TILED_THICK) |
			    PIPE_CONFIG(ADDR_SURF_P2) |
			    MICRO_TILE_MODE_NEW(ADDR_SURF_THICK_MICRO_TILING));
		tile[20] = (ARRAY_MODE(ARRAY_2D_TILED_THICK) |
			    PIPE_CONFIG(ADDR_SURF_P2) |
			    MICRO_TILE_MODE_NEW(ADDR_SURF_THICK_MICRO_TILING) |
			    SAMPLE_SPLIT(ADDR_SURF_SAMPLE_SPLIT_1));
		tile[21] = (ARRAY_MODE(ARRAY_3D_TILED_THICK) |
			    PIPE_CONFIG(ADDR_SURF_P2) |
			    MICRO_TILE_MODE_NEW(ADDR_SURF_THICK_MICRO_TILING) |
			    SAMPLE_SPLIT(ADDR_SURF_SAMPLE_SPLIT_1));
		tile[22] = (ARRAY_MODE(ARRAY_PRT_TILED_THICK) |
			    PIPE_CONFIG(ADDR_SURF_P2) |
			    MICRO_TILE_MODE_NEW(ADDR_SURF_THICK_MICRO_TILING) |
			    SAMPLE_SPLIT(ADDR_SURF_SAMPLE_SPLIT_1));
		tile[23] = (TILE_SPLIT(split_equal_to_row_size));
		tile[24] = (ARRAY_MODE(ARRAY_2D_TILED_THICK) |
			    PIPE_CONFIG(ADDR_SURF_P2) |
			    MICRO_TILE_MODE_NEW(ADDR_SURF_THIN_MICRO_TILING) |
			    SAMPLE_SPLIT(ADDR_SURF_SAMPLE_SPLIT_1));
		tile[25] = (ARRAY_MODE(ARRAY_2D_TILED_XTHICK) |
			    PIPE_CONFIG(ADDR_SURF_P2) |
			    MICRO_TILE_MODE_NEW(ADDR_SURF_THICK_MICRO_TILING) |
			    SAMPLE_SPLIT(ADDR_SURF_SAMPLE_SPLIT_1));
		tile[26] = (ARRAY_MODE(ARRAY_3D_TILED_XTHICK) |
			    PIPE_CONFIG(ADDR_SURF_P2) |
			    MICRO_TILE_MODE_NEW(ADDR_SURF_THICK_MICRO_TILING) |
			    SAMPLE_SPLIT(ADDR_SURF_SAMPLE_SPLIT_1));
		tile[27] = (ARRAY_MODE(ARRAY_1D_TILED_THIN1) |
			    PIPE_CONFIG(ADDR_SURF_P2) |
			    MICRO_TILE_MODE_NEW(ADDR_SURF_ROTATED_MICRO_TILING));
		tile[28] = (ARRAY_MODE(ARRAY_2D_TILED_THIN1) |
			    PIPE_CONFIG(ADDR_SURF_P2) |
			    MICRO_TILE_MODE_NEW(ADDR_SURF_ROTATED_MICRO_TILING) |
			    SAMPLE_SPLIT(ADDR_SURF_SAMPLE_SPLIT_2));
		tile[29] = (ARRAY_MODE(ARRAY_PRT_TILED_THIN1) |
			    PIPE_CONFIG(ADDR_SURF_P2) |
			    MICRO_TILE_MODE_NEW(ADDR_SURF_ROTATED_MICRO_TILING) |
			    SAMPLE_SPLIT(ADDR_SURF_SAMPLE_SPLIT_8));
		tile[30] = (TILE_SPLIT(split_equal_to_row_size));

		macrotile[0] = (BANK_WIDTH(ADDR_SURF_BANK_WIDTH_1) |
				BANK_HEIGHT(ADDR_SURF_BANK_HEIGHT_4) |
				MACRO_TILE_ASPECT(ADDR_SURF_MACRO_ASPECT_4) |
				NUM_BANKS(ADDR_SURF_8_BANK));
		macrotile[1] = (BANK_WIDTH(ADDR_SURF_BANK_WIDTH_1) |
				BANK_HEIGHT(ADDR_SURF_BANK_HEIGHT_2) |
				MACRO_TILE_ASPECT(ADDR_SURF_MACRO_ASPECT_4) |
				NUM_BANKS(ADDR_SURF_8_BANK));
		macrotile[2] = (BANK_WIDTH(ADDR_SURF_BANK_WIDTH_1) |
				BANK_HEIGHT(ADDR_SURF_BANK_HEIGHT_2) |
				MACRO_TILE_ASPECT(ADDR_SURF_MACRO_ASPECT_2) |
				NUM_BANKS(ADDR_SURF_8_BANK));
		macrotile[3] = (BANK_WIDTH(ADDR_SURF_BANK_WIDTH_1) |
				BANK_HEIGHT(ADDR_SURF_BANK_HEIGHT_1) |
				MACRO_TILE_ASPECT(ADDR_SURF_MACRO_ASPECT_2) |
				NUM_BANKS(ADDR_SURF_8_BANK));
		macrotile[4] = (BANK_WIDTH(ADDR_SURF_BANK_WIDTH_1) |
				BANK_HEIGHT(ADDR_SURF_BANK_HEIGHT_1) |
				MACRO_TILE_ASPECT(ADDR_SURF_MACRO_ASPECT_2) |
				NUM_BANKS(ADDR_SURF_8_BANK));
		macrotile[5] = (BANK_WIDTH(ADDR_SURF_BANK_WIDTH_1) |
				BANK_HEIGHT(ADDR_SURF_BANK_HEIGHT_1) |
				MACRO_TILE_ASPECT(ADDR_SURF_MACRO_ASPECT_2) |
				NUM_BANKS(ADDR_SURF_8_BANK));
		macrotile[6] = (BANK_WIDTH(ADDR_SURF_BANK_WIDTH_1) |
				BANK_HEIGHT(ADDR_SURF_BANK_HEIGHT_1) |
				MACRO_TILE_ASPECT(ADDR_SURF_MACRO_ASPECT_2) |
				NUM_BANKS(ADDR_SURF_8_BANK));
		macrotile[8] = (BANK_WIDTH(ADDR_SURF_BANK_WIDTH_4) |
				BANK_HEIGHT(ADDR_SURF_BANK_HEIGHT_8) |
				MACRO_TILE_ASPECT(ADDR_SURF_MACRO_ASPECT_4) |
				NUM_BANKS(ADDR_SURF_16_BANK));
		macrotile[9] = (BANK_WIDTH(ADDR_SURF_BANK_WIDTH_4) |
				BANK_HEIGHT(ADDR_SURF_BANK_HEIGHT_4) |
				MACRO_TILE_ASPECT(ADDR_SURF_MACRO_ASPECT_4) |
				NUM_BANKS(ADDR_SURF_16_BANK));
		macrotile[10] = (BANK_WIDTH(ADDR_SURF_BANK_WIDTH_2) |
				BANK_HEIGHT(ADDR_SURF_BANK_HEIGHT_4) |
				MACRO_TILE_ASPECT(ADDR_SURF_MACRO_ASPECT_4) |
				NUM_BANKS(ADDR_SURF_16_BANK));
		macrotile[11] = (BANK_WIDTH(ADDR_SURF_BANK_WIDTH_2) |
				BANK_HEIGHT(ADDR_SURF_BANK_HEIGHT_2) |
				MACRO_TILE_ASPECT(ADDR_SURF_MACRO_ASPECT_4) |
				NUM_BANKS(ADDR_SURF_16_BANK));
		macrotile[12] = (BANK_WIDTH(ADDR_SURF_BANK_WIDTH_1) |
				BANK_HEIGHT(ADDR_SURF_BANK_HEIGHT_2) |
				MACRO_TILE_ASPECT(ADDR_SURF_MACRO_ASPECT_4) |
				NUM_BANKS(ADDR_SURF_16_BANK));
		macrotile[13] = (BANK_WIDTH(ADDR_SURF_BANK_WIDTH_1) |
				BANK_HEIGHT(ADDR_SURF_BANK_HEIGHT_1) |
				MACRO_TILE_ASPECT(ADDR_SURF_MACRO_ASPECT_4) |
				NUM_BANKS(ADDR_SURF_16_BANK));
		macrotile[14] = (BANK_WIDTH(ADDR_SURF_BANK_WIDTH_1) |
				BANK_HEIGHT(ADDR_SURF_BANK_HEIGHT_1) |
				MACRO_TILE_ASPECT(ADDR_SURF_MACRO_ASPECT_2) |
				NUM_BANKS(ADDR_SURF_8_BANK));

		for (reg_offset = 0; reg_offset < num_tile_mode_states; reg_offset++)
			WREG32(mmGB_TILE_MODE0 + reg_offset, tile[reg_offset]);
		for (reg_offset = 0; reg_offset < num_secondary_tile_mode_states; reg_offset++)
			if (reg_offset != 7)
				WREG32(mmGB_MACROTILE_MODE0 + reg_offset, macrotile[reg_offset]);
		break;
	}
}

/**
 * gfx_v7_0_select_se_sh - select which SE, SH to address
 *
 * @adev: amdgpu_device pointer
 * @se_num: shader engine to address
 * @sh_num: sh block to address
 *
 * Select which SE, SH combinations to address. Certain
 * registers are instanced per SE or SH.  0xffffffff means
 * broadcast to all SEs or SHs (CIK).
 */
static void gfx_v7_0_select_se_sh(struct amdgpu_device *adev,
				  u32 se_num, u32 sh_num, u32 instance)
{
	u32 data;

	if (instance == 0xffffffff)
		data = REG_SET_FIELD(0, GRBM_GFX_INDEX, INSTANCE_BROADCAST_WRITES, 1);
	else
		data = REG_SET_FIELD(0, GRBM_GFX_INDEX, INSTANCE_INDEX, instance);

	if ((se_num == 0xffffffff) && (sh_num == 0xffffffff))
		data |= GRBM_GFX_INDEX__SH_BROADCAST_WRITES_MASK |
			GRBM_GFX_INDEX__SE_BROADCAST_WRITES_MASK;
	else if (se_num == 0xffffffff)
		data |= GRBM_GFX_INDEX__SE_BROADCAST_WRITES_MASK |
			(sh_num << GRBM_GFX_INDEX__SH_INDEX__SHIFT);
	else if (sh_num == 0xffffffff)
		data |= GRBM_GFX_INDEX__SH_BROADCAST_WRITES_MASK |
			(se_num << GRBM_GFX_INDEX__SE_INDEX__SHIFT);
	else
		data |= (sh_num << GRBM_GFX_INDEX__SH_INDEX__SHIFT) |
			(se_num << GRBM_GFX_INDEX__SE_INDEX__SHIFT);
	WREG32(mmGRBM_GFX_INDEX, data);
}

/**
 * gfx_v7_0_get_rb_active_bitmap - computes the mask of enabled RBs
 *
 * @adev: amdgpu_device pointer
 *
 * Calculates the bitmask of enabled RBs (CIK).
 * Returns the enabled RB bitmask.
 */
static u32 gfx_v7_0_get_rb_active_bitmap(struct amdgpu_device *adev)
{
	u32 data, mask;

	data = RREG32(mmCC_RB_BACKEND_DISABLE);
	data |= RREG32(mmGC_USER_RB_BACKEND_DISABLE);

	data &= CC_RB_BACKEND_DISABLE__BACKEND_DISABLE_MASK;
	data >>= GC_USER_RB_BACKEND_DISABLE__BACKEND_DISABLE__SHIFT;

	mask = amdgpu_gfx_create_bitmask(adev->gfx.config.max_backends_per_se /
					 adev->gfx.config.max_sh_per_se);

	return (~data) & mask;
}

static void
gfx_v7_0_raster_config(struct amdgpu_device *adev, u32 *rconf, u32 *rconf1)
{
	switch (adev->asic_type) {
	case CHIP_BONAIRE:
		*rconf |= RB_MAP_PKR0(2) | RB_XSEL2(1) | SE_MAP(2) |
			  SE_XSEL(1) | SE_YSEL(1);
		*rconf1 |= 0x0;
		break;
	case CHIP_HAWAII:
		*rconf |= RB_MAP_PKR0(2) | RB_MAP_PKR1(2) |
			  RB_XSEL2(1) | PKR_MAP(2) | PKR_XSEL(1) |
			  PKR_YSEL(1) | SE_MAP(2) | SE_XSEL(2) |
			  SE_YSEL(3);
		*rconf1 |= SE_PAIR_MAP(2) | SE_PAIR_XSEL(3) |
			   SE_PAIR_YSEL(2);
		break;
	case CHIP_KAVERI:
		*rconf |= RB_MAP_PKR0(2);
		*rconf1 |= 0x0;
		break;
	case CHIP_KABINI:
	case CHIP_MULLINS:
		*rconf |= 0x0;
		*rconf1 |= 0x0;
		break;
	default:
		DRM_ERROR("unknown asic: 0x%x\n", adev->asic_type);
		break;
	}
}

static void
gfx_v7_0_write_harvested_raster_configs(struct amdgpu_device *adev,
					u32 raster_config, u32 raster_config_1,
					unsigned rb_mask, unsigned num_rb)
{
	unsigned sh_per_se = max_t(unsigned, adev->gfx.config.max_sh_per_se, 1);
	unsigned num_se = max_t(unsigned, adev->gfx.config.max_shader_engines, 1);
	unsigned rb_per_pkr = min_t(unsigned, num_rb / num_se / sh_per_se, 2);
	unsigned rb_per_se = num_rb / num_se;
	unsigned se_mask[4];
	unsigned se;

	se_mask[0] = ((1 << rb_per_se) - 1) & rb_mask;
	se_mask[1] = (se_mask[0] << rb_per_se) & rb_mask;
	se_mask[2] = (se_mask[1] << rb_per_se) & rb_mask;
	se_mask[3] = (se_mask[2] << rb_per_se) & rb_mask;

	WARN_ON(!(num_se == 1 || num_se == 2 || num_se == 4));
	WARN_ON(!(sh_per_se == 1 || sh_per_se == 2));
	WARN_ON(!(rb_per_pkr == 1 || rb_per_pkr == 2));

	if ((num_se > 2) && ((!se_mask[0] && !se_mask[1]) ||
			     (!se_mask[2] && !se_mask[3]))) {
		raster_config_1 &= ~SE_PAIR_MAP_MASK;

		if (!se_mask[0] && !se_mask[1]) {
			raster_config_1 |=
				SE_PAIR_MAP(RASTER_CONFIG_SE_PAIR_MAP_3);
		} else {
			raster_config_1 |=
				SE_PAIR_MAP(RASTER_CONFIG_SE_PAIR_MAP_0);
		}
	}

	for (se = 0; se < num_se; se++) {
		unsigned raster_config_se = raster_config;
		unsigned pkr0_mask = ((1 << rb_per_pkr) - 1) << (se * rb_per_se);
		unsigned pkr1_mask = pkr0_mask << rb_per_pkr;
		int idx = (se / 2) * 2;

		if ((num_se > 1) && (!se_mask[idx] || !se_mask[idx + 1])) {
			raster_config_se &= ~SE_MAP_MASK;

			if (!se_mask[idx]) {
				raster_config_se |= SE_MAP(RASTER_CONFIG_SE_MAP_3);
			} else {
				raster_config_se |= SE_MAP(RASTER_CONFIG_SE_MAP_0);
			}
		}

		pkr0_mask &= rb_mask;
		pkr1_mask &= rb_mask;
		if (rb_per_se > 2 && (!pkr0_mask || !pkr1_mask)) {
			raster_config_se &= ~PKR_MAP_MASK;

			if (!pkr0_mask) {
				raster_config_se |= PKR_MAP(RASTER_CONFIG_PKR_MAP_3);
			} else {
				raster_config_se |= PKR_MAP(RASTER_CONFIG_PKR_MAP_0);
			}
		}

		if (rb_per_se >= 2) {
			unsigned rb0_mask = 1 << (se * rb_per_se);
			unsigned rb1_mask = rb0_mask << 1;

			rb0_mask &= rb_mask;
			rb1_mask &= rb_mask;
			if (!rb0_mask || !rb1_mask) {
				raster_config_se &= ~RB_MAP_PKR0_MASK;

				if (!rb0_mask) {
					raster_config_se |=
						RB_MAP_PKR0(RASTER_CONFIG_RB_MAP_3);
				} else {
					raster_config_se |=
						RB_MAP_PKR0(RASTER_CONFIG_RB_MAP_0);
				}
			}

			if (rb_per_se > 2) {
				rb0_mask = 1 << (se * rb_per_se + rb_per_pkr);
				rb1_mask = rb0_mask << 1;
				rb0_mask &= rb_mask;
				rb1_mask &= rb_mask;
				if (!rb0_mask || !rb1_mask) {
					raster_config_se &= ~RB_MAP_PKR1_MASK;

					if (!rb0_mask) {
						raster_config_se |=
							RB_MAP_PKR1(RASTER_CONFIG_RB_MAP_3);
					} else {
						raster_config_se |=
							RB_MAP_PKR1(RASTER_CONFIG_RB_MAP_0);
					}
				}
			}
		}

		/* GRBM_GFX_INDEX has a different offset on CI+ */
		gfx_v7_0_select_se_sh(adev, se, 0xffffffff, 0xffffffff);
		WREG32(mmPA_SC_RASTER_CONFIG, raster_config_se);
		WREG32(mmPA_SC_RASTER_CONFIG_1, raster_config_1);
	}

	/* GRBM_GFX_INDEX has a different offset on CI+ */
	gfx_v7_0_select_se_sh(adev, 0xffffffff, 0xffffffff, 0xffffffff);
}

/**
 * gfx_v7_0_setup_rb - setup the RBs on the asic
 *
 * @adev: amdgpu_device pointer
 * @se_num: number of SEs (shader engines) for the asic
 * @sh_per_se: number of SH blocks per SE for the asic
 *
 * Configures per-SE/SH RB registers (CIK).
 */
static void gfx_v7_0_setup_rb(struct amdgpu_device *adev)
{
	int i, j;
	u32 data;
	u32 raster_config = 0, raster_config_1 = 0;
	u32 active_rbs = 0;
	u32 rb_bitmap_width_per_sh = adev->gfx.config.max_backends_per_se /
					adev->gfx.config.max_sh_per_se;
	unsigned num_rb_pipes;

	mutex_lock(&adev->grbm_idx_mutex);
	for (i = 0; i < adev->gfx.config.max_shader_engines; i++) {
		for (j = 0; j < adev->gfx.config.max_sh_per_se; j++) {
			gfx_v7_0_select_se_sh(adev, i, j, 0xffffffff);
			data = gfx_v7_0_get_rb_active_bitmap(adev);
			active_rbs |= data << ((i * adev->gfx.config.max_sh_per_se + j) *
					       rb_bitmap_width_per_sh);
		}
	}
	gfx_v7_0_select_se_sh(adev, 0xffffffff, 0xffffffff, 0xffffffff);

	adev->gfx.config.backend_enable_mask = active_rbs;
	adev->gfx.config.num_rbs = hweight32(active_rbs);

	num_rb_pipes = min_t(unsigned, adev->gfx.config.max_backends_per_se *
			     adev->gfx.config.max_shader_engines, 16);

	gfx_v7_0_raster_config(adev, &raster_config, &raster_config_1);

	if (!adev->gfx.config.backend_enable_mask ||
			adev->gfx.config.num_rbs >= num_rb_pipes) {
		WREG32(mmPA_SC_RASTER_CONFIG, raster_config);
		WREG32(mmPA_SC_RASTER_CONFIG_1, raster_config_1);
	} else {
		gfx_v7_0_write_harvested_raster_configs(adev, raster_config, raster_config_1,
							adev->gfx.config.backend_enable_mask,
							num_rb_pipes);
	}
	mutex_unlock(&adev->grbm_idx_mutex);
}

/**
 * gfx_v7_0_init_compute_vmid - gart enable
 *
 * @adev: amdgpu_device pointer
 *
 * Initialize compute vmid sh_mem registers
 *
 */
#define DEFAULT_SH_MEM_BASES	(0x6000)
#define FIRST_COMPUTE_VMID	(8)
#define LAST_COMPUTE_VMID	(16)
static void gfx_v7_0_init_compute_vmid(struct amdgpu_device *adev)
{
	int i;
	uint32_t sh_mem_config;
	uint32_t sh_mem_bases;

	/*
	 * Configure apertures:
	 * LDS:         0x60000000'00000000 - 0x60000001'00000000 (4GB)
	 * Scratch:     0x60000001'00000000 - 0x60000002'00000000 (4GB)
	 * GPUVM:       0x60010000'00000000 - 0x60020000'00000000 (1TB)
	*/
	sh_mem_bases = DEFAULT_SH_MEM_BASES | (DEFAULT_SH_MEM_BASES << 16);
	sh_mem_config = SH_MEM_ALIGNMENT_MODE_UNALIGNED <<
			SH_MEM_CONFIG__ALIGNMENT_MODE__SHIFT;
	sh_mem_config |= MTYPE_NONCACHED << SH_MEM_CONFIG__DEFAULT_MTYPE__SHIFT;
	mutex_lock(&adev->srbm_mutex);
	for (i = FIRST_COMPUTE_VMID; i < LAST_COMPUTE_VMID; i++) {
		cik_srbm_select(adev, 0, 0, 0, i);
		/* CP and shaders */
		WREG32(mmSH_MEM_CONFIG, sh_mem_config);
		WREG32(mmSH_MEM_APE1_BASE, 1);
		WREG32(mmSH_MEM_APE1_LIMIT, 0);
		WREG32(mmSH_MEM_BASES, sh_mem_bases);
	}
	cik_srbm_select(adev, 0, 0, 0, 0);
	mutex_unlock(&adev->srbm_mutex);
}

static void gfx_v7_0_config_init(struct amdgpu_device *adev)
{
	adev->gfx.config.double_offchip_lds_buf = 1;
}

/**
 * gfx_v7_0_gpu_init - setup the 3D engine
 *
 * @adev: amdgpu_device pointer
 *
 * Configures the 3D engine and tiling configuration
 * registers so that the 3D engine is usable.
 */
static void gfx_v7_0_gpu_init(struct amdgpu_device *adev)
{
	u32 sh_mem_cfg, sh_static_mem_cfg, sh_mem_base;
	u32 tmp;
	int i;

	WREG32(mmGRBM_CNTL, (0xff << GRBM_CNTL__READ_TIMEOUT__SHIFT));

	WREG32(mmGB_ADDR_CONFIG, adev->gfx.config.gb_addr_config);
	WREG32(mmHDP_ADDR_CONFIG, adev->gfx.config.gb_addr_config);
	WREG32(mmDMIF_ADDR_CALC, adev->gfx.config.gb_addr_config);

	gfx_v7_0_tiling_mode_table_init(adev);

	gfx_v7_0_setup_rb(adev);
	gfx_v7_0_get_cu_info(adev);
	gfx_v7_0_config_init(adev);

	/* set HW defaults for 3D engine */
	WREG32(mmCP_MEQ_THRESHOLDS,
	       (0x30 << CP_MEQ_THRESHOLDS__MEQ1_START__SHIFT) |
	       (0x60 << CP_MEQ_THRESHOLDS__MEQ2_START__SHIFT));

	mutex_lock(&adev->grbm_idx_mutex);
	/*
	 * making sure that the following register writes will be broadcasted
	 * to all the shaders
	 */
	gfx_v7_0_select_se_sh(adev, 0xffffffff, 0xffffffff, 0xffffffff);

	/* XXX SH_MEM regs */
	/* where to put LDS, scratch, GPUVM in FSA64 space */
	sh_mem_cfg = REG_SET_FIELD(0, SH_MEM_CONFIG, ALIGNMENT_MODE,
				   SH_MEM_ALIGNMENT_MODE_UNALIGNED);
	sh_mem_cfg = REG_SET_FIELD(sh_mem_cfg, SH_MEM_CONFIG, DEFAULT_MTYPE,
				   MTYPE_NC);
	sh_mem_cfg = REG_SET_FIELD(sh_mem_cfg, SH_MEM_CONFIG, APE1_MTYPE,
				   MTYPE_UC);
	sh_mem_cfg = REG_SET_FIELD(sh_mem_cfg, SH_MEM_CONFIG, PRIVATE_ATC, 0);

	sh_static_mem_cfg = REG_SET_FIELD(0, SH_STATIC_MEM_CONFIG,
				   SWIZZLE_ENABLE, 1);
	sh_static_mem_cfg = REG_SET_FIELD(sh_static_mem_cfg, SH_STATIC_MEM_CONFIG,
				   ELEMENT_SIZE, 1);
	sh_static_mem_cfg = REG_SET_FIELD(sh_static_mem_cfg, SH_STATIC_MEM_CONFIG,
				   INDEX_STRIDE, 3);
	WREG32(mmSH_STATIC_MEM_CONFIG, sh_static_mem_cfg);

	mutex_lock(&adev->srbm_mutex);
	for (i = 0; i < adev->vm_manager.id_mgr[0].num_ids; i++) {
		if (i == 0)
			sh_mem_base = 0;
		else
			sh_mem_base = adev->mc.shared_aperture_start >> 48;
		cik_srbm_select(adev, 0, 0, 0, i);
		/* CP and shaders */
		WREG32(mmSH_MEM_CONFIG, sh_mem_cfg);
		WREG32(mmSH_MEM_APE1_BASE, 1);
		WREG32(mmSH_MEM_APE1_LIMIT, 0);
		WREG32(mmSH_MEM_BASES, sh_mem_base);
	}
	cik_srbm_select(adev, 0, 0, 0, 0);
	mutex_unlock(&adev->srbm_mutex);

	gfx_v7_0_init_compute_vmid(adev);

	WREG32(mmSX_DEBUG_1, 0x20);

	WREG32(mmTA_CNTL_AUX, 0x00010000);

	tmp = RREG32(mmSPI_CONFIG_CNTL);
	tmp |= 0x03000000;
	WREG32(mmSPI_CONFIG_CNTL, tmp);

	WREG32(mmSQ_CONFIG, 1);

	WREG32(mmDB_DEBUG, 0);

	tmp = RREG32(mmDB_DEBUG2) & ~0xf00fffff;
	tmp |= 0x00000400;
	WREG32(mmDB_DEBUG2, tmp);

	tmp = RREG32(mmDB_DEBUG3) & ~0x0002021c;
	tmp |= 0x00020200;
	WREG32(mmDB_DEBUG3, tmp);

	tmp = RREG32(mmCB_HW_CONTROL) & ~0x00010000;
	tmp |= 0x00018208;
	WREG32(mmCB_HW_CONTROL, tmp);

	WREG32(mmSPI_CONFIG_CNTL_1, (4 << SPI_CONFIG_CNTL_1__VTX_DONE_DELAY__SHIFT));

	WREG32(mmPA_SC_FIFO_SIZE,
		((adev->gfx.config.sc_prim_fifo_size_frontend << PA_SC_FIFO_SIZE__SC_FRONTEND_PRIM_FIFO_SIZE__SHIFT) |
		(adev->gfx.config.sc_prim_fifo_size_backend << PA_SC_FIFO_SIZE__SC_BACKEND_PRIM_FIFO_SIZE__SHIFT) |
		(adev->gfx.config.sc_hiz_tile_fifo_size << PA_SC_FIFO_SIZE__SC_HIZ_TILE_FIFO_SIZE__SHIFT) |
		(adev->gfx.config.sc_earlyz_tile_fifo_size << PA_SC_FIFO_SIZE__SC_EARLYZ_TILE_FIFO_SIZE__SHIFT)));

	WREG32(mmVGT_NUM_INSTANCES, 1);

	WREG32(mmCP_PERFMON_CNTL, 0);

	WREG32(mmSQ_CONFIG, 0);

	WREG32(mmPA_SC_FORCE_EOV_MAX_CNTS,
		((4095 << PA_SC_FORCE_EOV_MAX_CNTS__FORCE_EOV_MAX_CLK_CNT__SHIFT) |
		(255 << PA_SC_FORCE_EOV_MAX_CNTS__FORCE_EOV_MAX_REZ_CNT__SHIFT)));

	WREG32(mmVGT_CACHE_INVALIDATION,
		(VC_AND_TC << VGT_CACHE_INVALIDATION__CACHE_INVALIDATION__SHIFT) |
		(ES_AND_GS_AUTO << VGT_CACHE_INVALIDATION__AUTO_INVLD_EN__SHIFT));

	WREG32(mmVGT_GS_VERTEX_REUSE, 16);
	WREG32(mmPA_SC_LINE_STIPPLE_STATE, 0);

	WREG32(mmPA_CL_ENHANCE, PA_CL_ENHANCE__CLIP_VTX_REORDER_ENA_MASK |
			(3 << PA_CL_ENHANCE__NUM_CLIP_SEQ__SHIFT));
	WREG32(mmPA_SC_ENHANCE, PA_SC_ENHANCE__ENABLE_PA_SC_OUT_OF_ORDER_MASK);

	tmp = RREG32(mmSPI_ARB_PRIORITY);
	tmp = REG_SET_FIELD(tmp, SPI_ARB_PRIORITY, PIPE_ORDER_TS0, 2);
	tmp = REG_SET_FIELD(tmp, SPI_ARB_PRIORITY, PIPE_ORDER_TS1, 2);
	tmp = REG_SET_FIELD(tmp, SPI_ARB_PRIORITY, PIPE_ORDER_TS2, 2);
	tmp = REG_SET_FIELD(tmp, SPI_ARB_PRIORITY, PIPE_ORDER_TS3, 2);
	WREG32(mmSPI_ARB_PRIORITY, tmp);

	mutex_unlock(&adev->grbm_idx_mutex);

	udelay(50);
}

/*
 * GPU scratch registers helpers function.
 */
/**
 * gfx_v7_0_scratch_init - setup driver info for CP scratch regs
 *
 * @adev: amdgpu_device pointer
 *
 * Set up the number and offset of the CP scratch registers.
 * NOTE: use of CP scratch registers is a legacy inferface and
 * is not used by default on newer asics (r6xx+).  On newer asics,
 * memory buffers are used for fences rather than scratch regs.
 */
static void gfx_v7_0_scratch_init(struct amdgpu_device *adev)
{
	adev->gfx.scratch.num_reg = 8;
	adev->gfx.scratch.reg_base = mmSCRATCH_REG0;
	adev->gfx.scratch.free_mask = (1u << adev->gfx.scratch.num_reg) - 1;
}

/**
 * gfx_v7_0_ring_test_ring - basic gfx ring test
 *
 * @adev: amdgpu_device pointer
 * @ring: amdgpu_ring structure holding ring information
 *
 * Allocate a scratch register and write to it using the gfx ring (CIK).
 * Provides a basic gfx ring test to verify that the ring is working.
 * Used by gfx_v7_0_cp_gfx_resume();
 * Returns 0 on success, error on failure.
 */
static int gfx_v7_0_ring_test_ring(struct amdgpu_ring *ring)
{
	struct amdgpu_device *adev = ring->adev;
	uint32_t scratch;
	uint32_t tmp = 0;
	unsigned i;
	int r;

	r = amdgpu_gfx_scratch_get(adev, &scratch);
	if (r) {
		DRM_ERROR("amdgpu: cp failed to get scratch reg (%d).\n", r);
		return r;
	}
	WREG32(scratch, 0xCAFEDEAD);
	r = amdgpu_ring_alloc(ring, 3);
	if (r) {
		DRM_ERROR("amdgpu: cp failed to lock ring %d (%d).\n", ring->idx, r);
		amdgpu_gfx_scratch_free(adev, scratch);
		return r;
	}
	amdgpu_ring_write(ring, PACKET3(PACKET3_SET_UCONFIG_REG, 1));
	amdgpu_ring_write(ring, (scratch - PACKET3_SET_UCONFIG_REG_START));
	amdgpu_ring_write(ring, 0xDEADBEEF);
	amdgpu_ring_commit(ring);

	for (i = 0; i < adev->usec_timeout; i++) {
		tmp = RREG32(scratch);
		if (tmp == 0xDEADBEEF)
			break;
		DRM_UDELAY(1);
	}
	if (i < adev->usec_timeout) {
		DRM_INFO("ring test on %d succeeded in %d usecs\n", ring->idx, i);
	} else {
		DRM_ERROR("amdgpu: ring %d test failed (scratch(0x%04X)=0x%08X)\n",
			  ring->idx, scratch, tmp);
		r = -EINVAL;
	}
	amdgpu_gfx_scratch_free(adev, scratch);
	return r;
}

/**
 * gfx_v7_0_ring_emit_hdp - emit an hdp flush on the cp
 *
 * @adev: amdgpu_device pointer
 * @ridx: amdgpu ring index
 *
 * Emits an hdp flush on the cp.
 */
static void gfx_v7_0_ring_emit_hdp_flush(struct amdgpu_ring *ring)
{
	u32 ref_and_mask;
	int usepfp = ring->funcs->type == AMDGPU_RING_TYPE_COMPUTE ? 0 : 1;

	if (ring->funcs->type == AMDGPU_RING_TYPE_COMPUTE) {
		switch (ring->me) {
		case 1:
			ref_and_mask = GPU_HDP_FLUSH_DONE__CP2_MASK << ring->pipe;
			break;
		case 2:
			ref_and_mask = GPU_HDP_FLUSH_DONE__CP6_MASK << ring->pipe;
			break;
		default:
			return;
		}
	} else {
		ref_and_mask = GPU_HDP_FLUSH_DONE__CP0_MASK;
	}

	amdgpu_ring_write(ring, PACKET3(PACKET3_WAIT_REG_MEM, 5));
	amdgpu_ring_write(ring, (WAIT_REG_MEM_OPERATION(1) | /* write, wait, write */
				 WAIT_REG_MEM_FUNCTION(3) |  /* == */
				 WAIT_REG_MEM_ENGINE(usepfp)));   /* pfp or me */
	amdgpu_ring_write(ring, mmGPU_HDP_FLUSH_REQ);
	amdgpu_ring_write(ring, mmGPU_HDP_FLUSH_DONE);
	amdgpu_ring_write(ring, ref_and_mask);
	amdgpu_ring_write(ring, ref_and_mask);
	amdgpu_ring_write(ring, 0x20); /* poll interval */
}

static void gfx_v7_0_ring_emit_vgt_flush(struct amdgpu_ring *ring)
{
	amdgpu_ring_write(ring, PACKET3(PACKET3_EVENT_WRITE, 0));
	amdgpu_ring_write(ring, EVENT_TYPE(VS_PARTIAL_FLUSH) |
		EVENT_INDEX(4));

	amdgpu_ring_write(ring, PACKET3(PACKET3_EVENT_WRITE, 0));
	amdgpu_ring_write(ring, EVENT_TYPE(VGT_FLUSH) |
		EVENT_INDEX(0));
}


/**
 * gfx_v7_0_ring_emit_hdp_invalidate - emit an hdp invalidate on the cp
 *
 * @adev: amdgpu_device pointer
 * @ridx: amdgpu ring index
 *
 * Emits an hdp invalidate on the cp.
 */
static void gfx_v7_0_ring_emit_hdp_invalidate(struct amdgpu_ring *ring)
{
	amdgpu_ring_write(ring, PACKET3(PACKET3_WRITE_DATA, 3));
	amdgpu_ring_write(ring, (WRITE_DATA_ENGINE_SEL(0) |
				 WRITE_DATA_DST_SEL(0) |
				 WR_CONFIRM));
	amdgpu_ring_write(ring, mmHDP_DEBUG0);
	amdgpu_ring_write(ring, 0);
	amdgpu_ring_write(ring, 1);
}

/**
 * gfx_v7_0_ring_emit_fence_gfx - emit a fence on the gfx ring
 *
 * @adev: amdgpu_device pointer
 * @fence: amdgpu fence object
 *
 * Emits a fence sequnce number on the gfx ring and flushes
 * GPU caches.
 */
static void gfx_v7_0_ring_emit_fence_gfx(struct amdgpu_ring *ring, u64 addr,
					 u64 seq, unsigned flags)
{
	bool write64bit = flags & AMDGPU_FENCE_FLAG_64BIT;
	bool int_sel = flags & AMDGPU_FENCE_FLAG_INT;
	/* Workaround for cache flush problems. First send a dummy EOP
	 * event down the pipe with seq one below.
	 */
	amdgpu_ring_write(ring, PACKET3(PACKET3_EVENT_WRITE_EOP, 4));
	amdgpu_ring_write(ring, (EOP_TCL1_ACTION_EN |
				 EOP_TC_ACTION_EN |
				 EVENT_TYPE(CACHE_FLUSH_AND_INV_TS_EVENT) |
				 EVENT_INDEX(5)));
	amdgpu_ring_write(ring, addr & 0xfffffffc);
	amdgpu_ring_write(ring, (upper_32_bits(addr) & 0xffff) |
				DATA_SEL(1) | INT_SEL(0));
	amdgpu_ring_write(ring, lower_32_bits(seq - 1));
	amdgpu_ring_write(ring, upper_32_bits(seq - 1));

	/* Then send the real EOP event down the pipe. */
	amdgpu_ring_write(ring, PACKET3(PACKET3_EVENT_WRITE_EOP, 4));
	amdgpu_ring_write(ring, (EOP_TCL1_ACTION_EN |
				 EOP_TC_ACTION_EN |
				 EVENT_TYPE(CACHE_FLUSH_AND_INV_TS_EVENT) |
				 EVENT_INDEX(5)));
	amdgpu_ring_write(ring, addr & 0xfffffffc);
	amdgpu_ring_write(ring, (upper_32_bits(addr) & 0xffff) |
				DATA_SEL(write64bit ? 2 : 1) | INT_SEL(int_sel ? 2 : 0));
	amdgpu_ring_write(ring, lower_32_bits(seq));
	amdgpu_ring_write(ring, upper_32_bits(seq));
}

/**
 * gfx_v7_0_ring_emit_fence_compute - emit a fence on the compute ring
 *
 * @adev: amdgpu_device pointer
 * @fence: amdgpu fence object
 *
 * Emits a fence sequnce number on the compute ring and flushes
 * GPU caches.
 */
static void gfx_v7_0_ring_emit_fence_compute(struct amdgpu_ring *ring,
					     u64 addr, u64 seq,
					     unsigned flags)
{
	bool write64bit = flags & AMDGPU_FENCE_FLAG_64BIT;
	bool int_sel = flags & AMDGPU_FENCE_FLAG_INT;

	/* RELEASE_MEM - flush caches, send int */
	amdgpu_ring_write(ring, PACKET3(PACKET3_RELEASE_MEM, 5));
	amdgpu_ring_write(ring, (EOP_TCL1_ACTION_EN |
				 EOP_TC_ACTION_EN |
				 EVENT_TYPE(CACHE_FLUSH_AND_INV_TS_EVENT) |
				 EVENT_INDEX(5)));
	amdgpu_ring_write(ring, DATA_SEL(write64bit ? 2 : 1) | INT_SEL(int_sel ? 2 : 0));
	amdgpu_ring_write(ring, addr & 0xfffffffc);
	amdgpu_ring_write(ring, upper_32_bits(addr));
	amdgpu_ring_write(ring, lower_32_bits(seq));
	amdgpu_ring_write(ring, upper_32_bits(seq));
}

/*
 * IB stuff
 */
/**
 * gfx_v7_0_ring_emit_ib - emit an IB (Indirect Buffer) on the ring
 *
 * @ring: amdgpu_ring structure holding ring information
 * @ib: amdgpu indirect buffer object
 *
 * Emits an DE (drawing engine) or CE (constant engine) IB
 * on the gfx ring.  IBs are usually generated by userspace
 * acceleration drivers and submitted to the kernel for
 * sheduling on the ring.  This function schedules the IB
 * on the gfx ring for execution by the GPU.
 */
static void gfx_v7_0_ring_emit_ib_gfx(struct amdgpu_ring *ring,
				      struct amdgpu_ib *ib,
				      unsigned vm_id, bool ctx_switch)
{
	u32 header, control = 0;

	/* insert SWITCH_BUFFER packet before first IB in the ring frame */
	if (ctx_switch) {
		amdgpu_ring_write(ring, PACKET3(PACKET3_SWITCH_BUFFER, 0));
		amdgpu_ring_write(ring, 0);
	}

	if (ib->flags & AMDGPU_IB_FLAG_CE)
		header = PACKET3(PACKET3_INDIRECT_BUFFER_CONST, 2);
	else
		header = PACKET3(PACKET3_INDIRECT_BUFFER, 2);

	control |= ib->length_dw | (vm_id << 24);

	amdgpu_ring_write(ring, header);
	amdgpu_ring_write(ring,
#ifdef __BIG_ENDIAN
			  (2 << 0) |
#endif
			  (ib->gpu_addr & 0xFFFFFFFC));
	amdgpu_ring_write(ring, upper_32_bits(ib->gpu_addr) & 0xFFFF);
	amdgpu_ring_write(ring, control);
}

static void gfx_v7_0_ring_emit_ib_compute(struct amdgpu_ring *ring,
					  struct amdgpu_ib *ib,
					  unsigned vm_id, bool ctx_switch)
{
	u32 control = INDIRECT_BUFFER_VALID | ib->length_dw | (vm_id << 24);

	amdgpu_ring_write(ring, PACKET3(PACKET3_INDIRECT_BUFFER, 2));
	amdgpu_ring_write(ring,
#ifdef __BIG_ENDIAN
					  (2 << 0) |
#endif
					  (ib->gpu_addr & 0xFFFFFFFC));
	amdgpu_ring_write(ring, upper_32_bits(ib->gpu_addr) & 0xFFFF);
	amdgpu_ring_write(ring, control);
}

static void gfx_v7_ring_emit_cntxcntl(struct amdgpu_ring *ring, uint32_t flags)
{
	uint32_t dw2 = 0;

	dw2 |= 0x80000000; /* set load_enable otherwise this package is just NOPs */
	if (flags & AMDGPU_HAVE_CTX_SWITCH) {
		gfx_v7_0_ring_emit_vgt_flush(ring);
		/* set load_global_config & load_global_uconfig */
		dw2 |= 0x8001;
		/* set load_cs_sh_regs */
		dw2 |= 0x01000000;
		/* set load_per_context_state & load_gfx_sh_regs */
		dw2 |= 0x10002;
	}

	amdgpu_ring_write(ring, PACKET3(PACKET3_CONTEXT_CONTROL, 1));
	amdgpu_ring_write(ring, dw2);
	amdgpu_ring_write(ring, 0);
}

/**
 * gfx_v7_0_ring_test_ib - basic ring IB test
 *
 * @ring: amdgpu_ring structure holding ring information
 *
 * Allocate an IB and execute it on the gfx ring (CIK).
 * Provides a basic gfx ring test to verify that IBs are working.
 * Returns 0 on success, error on failure.
 */
static int gfx_v7_0_ring_test_ib(struct amdgpu_ring *ring, long timeout)
{
	struct amdgpu_device *adev = ring->adev;
	struct amdgpu_ib ib;
	struct dma_fence *f = NULL;
	uint32_t scratch;
	uint32_t tmp = 0;
	long r;

	r = amdgpu_gfx_scratch_get(adev, &scratch);
	if (r) {
		DRM_ERROR("amdgpu: failed to get scratch reg (%ld).\n", r);
		return r;
	}
	WREG32(scratch, 0xCAFEDEAD);
	memset(&ib, 0, sizeof(ib));
	r = amdgpu_ib_get(adev, NULL, 256, &ib);
	if (r) {
		DRM_ERROR("amdgpu: failed to get ib (%ld).\n", r);
		goto err1;
	}
	ib.ptr[0] = PACKET3(PACKET3_SET_UCONFIG_REG, 1);
	ib.ptr[1] = ((scratch - PACKET3_SET_UCONFIG_REG_START));
	ib.ptr[2] = 0xDEADBEEF;
	ib.length_dw = 3;

	r = amdgpu_ib_schedule(ring, 1, &ib, NULL, &f);
	if (r)
		goto err2;

	r = dma_fence_wait_timeout(f, false, timeout);
	if (r == 0) {
		DRM_ERROR("amdgpu: IB test timed out\n");
		r = -ETIMEDOUT;
		goto err2;
	} else if (r < 0) {
		DRM_ERROR("amdgpu: fence wait failed (%ld).\n", r);
		goto err2;
	}
	tmp = RREG32(scratch);
	if (tmp == 0xDEADBEEF) {
		DRM_INFO("ib test on ring %d succeeded\n", ring->idx);
		r = 0;
	} else {
		DRM_ERROR("amdgpu: ib test failed (scratch(0x%04X)=0x%08X)\n",
			  scratch, tmp);
		r = -EINVAL;
	}

err2:
	amdgpu_ib_free(adev, &ib, NULL);
	dma_fence_put(f);
err1:
	amdgpu_gfx_scratch_free(adev, scratch);
	return r;
}

/*
 * CP.
 * On CIK, gfx and compute now have independant command processors.
 *
 * GFX
 * Gfx consists of a single ring and can process both gfx jobs and
 * compute jobs.  The gfx CP consists of three microengines (ME):
 * PFP - Pre-Fetch Parser
 * ME - Micro Engine
 * CE - Constant Engine
 * The PFP and ME make up what is considered the Drawing Engine (DE).
 * The CE is an asynchronous engine used for updating buffer desciptors
 * used by the DE so that they can be loaded into cache in parallel
 * while the DE is processing state update packets.
 *
 * Compute
 * The compute CP consists of two microengines (ME):
 * MEC1 - Compute MicroEngine 1
 * MEC2 - Compute MicroEngine 2
 * Each MEC supports 4 compute pipes and each pipe supports 8 queues.
 * The queues are exposed to userspace and are programmed directly
 * by the compute runtime.
 */
/**
 * gfx_v7_0_cp_gfx_enable - enable/disable the gfx CP MEs
 *
 * @adev: amdgpu_device pointer
 * @enable: enable or disable the MEs
 *
 * Halts or unhalts the gfx MEs.
 */
static void gfx_v7_0_cp_gfx_enable(struct amdgpu_device *adev, bool enable)
{
	int i;

	if (enable) {
		WREG32(mmCP_ME_CNTL, 0);
	} else {
		WREG32(mmCP_ME_CNTL, (CP_ME_CNTL__ME_HALT_MASK | CP_ME_CNTL__PFP_HALT_MASK | CP_ME_CNTL__CE_HALT_MASK));
		for (i = 0; i < adev->gfx.num_gfx_rings; i++)
			adev->gfx.gfx_ring[i].ready = false;
	}
	udelay(50);
}

/**
 * gfx_v7_0_cp_gfx_load_microcode - load the gfx CP ME ucode
 *
 * @adev: amdgpu_device pointer
 *
 * Loads the gfx PFP, ME, and CE ucode.
 * Returns 0 for success, -EINVAL if the ucode is not available.
 */
static int gfx_v7_0_cp_gfx_load_microcode(struct amdgpu_device *adev)
{
	const struct gfx_firmware_header_v1_0 *pfp_hdr;
	const struct gfx_firmware_header_v1_0 *ce_hdr;
	const struct gfx_firmware_header_v1_0 *me_hdr;
	const __le32 *fw_data;
	unsigned i, fw_size;

	if (!adev->gfx.me_fw || !adev->gfx.pfp_fw || !adev->gfx.ce_fw)
		return -EINVAL;

	pfp_hdr = (const struct gfx_firmware_header_v1_0 *)adev->gfx.pfp_fw->data;
	ce_hdr = (const struct gfx_firmware_header_v1_0 *)adev->gfx.ce_fw->data;
	me_hdr = (const struct gfx_firmware_header_v1_0 *)adev->gfx.me_fw->data;

	amdgpu_ucode_print_gfx_hdr(&pfp_hdr->header);
	amdgpu_ucode_print_gfx_hdr(&ce_hdr->header);
	amdgpu_ucode_print_gfx_hdr(&me_hdr->header);
	adev->gfx.pfp_fw_version = le32_to_cpu(pfp_hdr->header.ucode_version);
	adev->gfx.ce_fw_version = le32_to_cpu(ce_hdr->header.ucode_version);
	adev->gfx.me_fw_version = le32_to_cpu(me_hdr->header.ucode_version);
	adev->gfx.me_feature_version = le32_to_cpu(me_hdr->ucode_feature_version);
	adev->gfx.ce_feature_version = le32_to_cpu(ce_hdr->ucode_feature_version);
	adev->gfx.pfp_feature_version = le32_to_cpu(pfp_hdr->ucode_feature_version);

	gfx_v7_0_cp_gfx_enable(adev, false);

	/* PFP */
	fw_data = (const __le32 *)
		(adev->gfx.pfp_fw->data +
		 le32_to_cpu(pfp_hdr->header.ucode_array_offset_bytes));
	fw_size = le32_to_cpu(pfp_hdr->header.ucode_size_bytes) / 4;
	WREG32(mmCP_PFP_UCODE_ADDR, 0);
	for (i = 0; i < fw_size; i++)
		WREG32(mmCP_PFP_UCODE_DATA, le32_to_cpup(fw_data++));
	WREG32(mmCP_PFP_UCODE_ADDR, adev->gfx.pfp_fw_version);

	/* CE */
	fw_data = (const __le32 *)
		(adev->gfx.ce_fw->data +
		 le32_to_cpu(ce_hdr->header.ucode_array_offset_bytes));
	fw_size = le32_to_cpu(ce_hdr->header.ucode_size_bytes) / 4;
	WREG32(mmCP_CE_UCODE_ADDR, 0);
	for (i = 0; i < fw_size; i++)
		WREG32(mmCP_CE_UCODE_DATA, le32_to_cpup(fw_data++));
	WREG32(mmCP_CE_UCODE_ADDR, adev->gfx.ce_fw_version);

	/* ME */
	fw_data = (const __le32 *)
		(adev->gfx.me_fw->data +
		 le32_to_cpu(me_hdr->header.ucode_array_offset_bytes));
	fw_size = le32_to_cpu(me_hdr->header.ucode_size_bytes) / 4;
	WREG32(mmCP_ME_RAM_WADDR, 0);
	for (i = 0; i < fw_size; i++)
		WREG32(mmCP_ME_RAM_DATA, le32_to_cpup(fw_data++));
	WREG32(mmCP_ME_RAM_WADDR, adev->gfx.me_fw_version);

	return 0;
}

/**
 * gfx_v7_0_cp_gfx_start - start the gfx ring
 *
 * @adev: amdgpu_device pointer
 *
 * Enables the ring and loads the clear state context and other
 * packets required to init the ring.
 * Returns 0 for success, error for failure.
 */
static int gfx_v7_0_cp_gfx_start(struct amdgpu_device *adev)
{
	struct amdgpu_ring *ring = &adev->gfx.gfx_ring[0];
	const struct cs_section_def *sect = NULL;
	const struct cs_extent_def *ext = NULL;
	int r, i;

	/* init the CP */
	WREG32(mmCP_MAX_CONTEXT, adev->gfx.config.max_hw_contexts - 1);
	WREG32(mmCP_ENDIAN_SWAP, 0);
	WREG32(mmCP_DEVICE_ID, 1);

	gfx_v7_0_cp_gfx_enable(adev, true);

	r = amdgpu_ring_alloc(ring, gfx_v7_0_get_csb_size(adev) + 8);
	if (r) {
		DRM_ERROR("amdgpu: cp failed to lock ring (%d).\n", r);
		return r;
	}

	/* init the CE partitions.  CE only used for gfx on CIK */
	amdgpu_ring_write(ring, PACKET3(PACKET3_SET_BASE, 2));
	amdgpu_ring_write(ring, PACKET3_BASE_INDEX(CE_PARTITION_BASE));
	amdgpu_ring_write(ring, 0x8000);
	amdgpu_ring_write(ring, 0x8000);

	/* clear state buffer */
	amdgpu_ring_write(ring, PACKET3(PACKET3_PREAMBLE_CNTL, 0));
	amdgpu_ring_write(ring, PACKET3_PREAMBLE_BEGIN_CLEAR_STATE);

	amdgpu_ring_write(ring, PACKET3(PACKET3_CONTEXT_CONTROL, 1));
	amdgpu_ring_write(ring, 0x80000000);
	amdgpu_ring_write(ring, 0x80000000);

	for (sect = adev->gfx.rlc.cs_data; sect->section != NULL; ++sect) {
		for (ext = sect->section; ext->extent != NULL; ++ext) {
			if (sect->id == SECT_CONTEXT) {
				amdgpu_ring_write(ring,
						  PACKET3(PACKET3_SET_CONTEXT_REG, ext->reg_count));
				amdgpu_ring_write(ring, ext->reg_index - PACKET3_SET_CONTEXT_REG_START);
				for (i = 0; i < ext->reg_count; i++)
					amdgpu_ring_write(ring, ext->extent[i]);
			}
		}
	}

	amdgpu_ring_write(ring, PACKET3(PACKET3_SET_CONTEXT_REG, 2));
	amdgpu_ring_write(ring, mmPA_SC_RASTER_CONFIG - PACKET3_SET_CONTEXT_REG_START);
	switch (adev->asic_type) {
	case CHIP_BONAIRE:
		amdgpu_ring_write(ring, 0x16000012);
		amdgpu_ring_write(ring, 0x00000000);
		break;
	case CHIP_KAVERI:
		amdgpu_ring_write(ring, 0x00000000); /* XXX */
		amdgpu_ring_write(ring, 0x00000000);
		break;
	case CHIP_KABINI:
	case CHIP_MULLINS:
		amdgpu_ring_write(ring, 0x00000000); /* XXX */
		amdgpu_ring_write(ring, 0x00000000);
		break;
	case CHIP_HAWAII:
		amdgpu_ring_write(ring, 0x3a00161a);
		amdgpu_ring_write(ring, 0x0000002e);
		break;
	default:
		amdgpu_ring_write(ring, 0x00000000);
		amdgpu_ring_write(ring, 0x00000000);
		break;
	}

	amdgpu_ring_write(ring, PACKET3(PACKET3_PREAMBLE_CNTL, 0));
	amdgpu_ring_write(ring, PACKET3_PREAMBLE_END_CLEAR_STATE);

	amdgpu_ring_write(ring, PACKET3(PACKET3_CLEAR_STATE, 0));
	amdgpu_ring_write(ring, 0);

	amdgpu_ring_write(ring, PACKET3(PACKET3_SET_CONTEXT_REG, 2));
	amdgpu_ring_write(ring, 0x00000316);
	amdgpu_ring_write(ring, 0x0000000e); /* VGT_VERTEX_REUSE_BLOCK_CNTL */
	amdgpu_ring_write(ring, 0x00000010); /* VGT_OUT_DEALLOC_CNTL */

	amdgpu_ring_commit(ring);

	return 0;
}

/**
 * gfx_v7_0_cp_gfx_resume - setup the gfx ring buffer registers
 *
 * @adev: amdgpu_device pointer
 *
 * Program the location and size of the gfx ring buffer
 * and test it to make sure it's working.
 * Returns 0 for success, error for failure.
 */
static int gfx_v7_0_cp_gfx_resume(struct amdgpu_device *adev)
{
	struct amdgpu_ring *ring;
	u32 tmp;
	u32 rb_bufsz;
	u64 rb_addr, rptr_addr;
	int r;

	WREG32(mmCP_SEM_WAIT_TIMER, 0x0);
	if (adev->asic_type != CHIP_HAWAII)
		WREG32(mmCP_SEM_INCOMPLETE_TIMER_CNTL, 0x0);

	/* Set the write pointer delay */
	WREG32(mmCP_RB_WPTR_DELAY, 0);

	/* set the RB to use vmid 0 */
	WREG32(mmCP_RB_VMID, 0);

	WREG32(mmSCRATCH_ADDR, 0);

	/* ring 0 - compute and gfx */
	/* Set ring buffer size */
	ring = &adev->gfx.gfx_ring[0];
	rb_bufsz = order_base_2(ring->ring_size / 8);
	tmp = (order_base_2(AMDGPU_GPU_PAGE_SIZE/8) << 8) | rb_bufsz;
#ifdef __BIG_ENDIAN
	tmp |= 2 << CP_RB0_CNTL__BUF_SWAP__SHIFT;
#endif
	WREG32(mmCP_RB0_CNTL, tmp);

	/* Initialize the ring buffer's read and write pointers */
	WREG32(mmCP_RB0_CNTL, tmp | CP_RB0_CNTL__RB_RPTR_WR_ENA_MASK);
	ring->wptr = 0;
	WREG32(mmCP_RB0_WPTR, lower_32_bits(ring->wptr));

	/* set the wb address wether it's enabled or not */
	rptr_addr = adev->wb.gpu_addr + (ring->rptr_offs * 4);
	WREG32(mmCP_RB0_RPTR_ADDR, lower_32_bits(rptr_addr));
	WREG32(mmCP_RB0_RPTR_ADDR_HI, upper_32_bits(rptr_addr) & 0xFF);

	/* scratch register shadowing is no longer supported */
	WREG32(mmSCRATCH_UMSK, 0);

	mdelay(1);
	WREG32(mmCP_RB0_CNTL, tmp);

	rb_addr = ring->gpu_addr >> 8;
	WREG32(mmCP_RB0_BASE, rb_addr);
	WREG32(mmCP_RB0_BASE_HI, upper_32_bits(rb_addr));

	/* start the ring */
	gfx_v7_0_cp_gfx_start(adev);
	ring->ready = true;
	r = amdgpu_ring_test_ring(ring);
	if (r) {
		ring->ready = false;
		return r;
	}

	return 0;
}

static u64 gfx_v7_0_ring_get_rptr(struct amdgpu_ring *ring)
{
	return ring->adev->wb.wb[ring->rptr_offs];
}

static u64 gfx_v7_0_ring_get_wptr_gfx(struct amdgpu_ring *ring)
{
	struct amdgpu_device *adev = ring->adev;

	return RREG32(mmCP_RB0_WPTR);
}

static void gfx_v7_0_ring_set_wptr_gfx(struct amdgpu_ring *ring)
{
	struct amdgpu_device *adev = ring->adev;

	WREG32(mmCP_RB0_WPTR, lower_32_bits(ring->wptr));
	(void)RREG32(mmCP_RB0_WPTR);
}

static u64 gfx_v7_0_ring_get_wptr_compute(struct amdgpu_ring *ring)
{
	/* XXX check if swapping is necessary on BE */
	return ring->adev->wb.wb[ring->wptr_offs];
}

static void gfx_v7_0_ring_set_wptr_compute(struct amdgpu_ring *ring)
{
	struct amdgpu_device *adev = ring->adev;

	/* XXX check if swapping is necessary on BE */
	adev->wb.wb[ring->wptr_offs] = lower_32_bits(ring->wptr);
	WDOORBELL32(ring->doorbell_index, lower_32_bits(ring->wptr));
}

/**
 * gfx_v7_0_cp_compute_enable - enable/disable the compute CP MEs
 *
 * @adev: amdgpu_device pointer
 * @enable: enable or disable the MEs
 *
 * Halts or unhalts the compute MEs.
 */
static void gfx_v7_0_cp_compute_enable(struct amdgpu_device *adev, bool enable)
{
	int i;

	if (enable) {
		WREG32(mmCP_MEC_CNTL, 0);
	} else {
		WREG32(mmCP_MEC_CNTL, (CP_MEC_CNTL__MEC_ME1_HALT_MASK | CP_MEC_CNTL__MEC_ME2_HALT_MASK));
		for (i = 0; i < adev->gfx.num_compute_rings; i++)
			adev->gfx.compute_ring[i].ready = false;
	}
	udelay(50);
}

/**
 * gfx_v7_0_cp_compute_load_microcode - load the compute CP ME ucode
 *
 * @adev: amdgpu_device pointer
 *
 * Loads the compute MEC1&2 ucode.
 * Returns 0 for success, -EINVAL if the ucode is not available.
 */
static int gfx_v7_0_cp_compute_load_microcode(struct amdgpu_device *adev)
{
	const struct gfx_firmware_header_v1_0 *mec_hdr;
	const __le32 *fw_data;
	unsigned i, fw_size;

	if (!adev->gfx.mec_fw)
		return -EINVAL;

	mec_hdr = (const struct gfx_firmware_header_v1_0 *)adev->gfx.mec_fw->data;
	amdgpu_ucode_print_gfx_hdr(&mec_hdr->header);
	adev->gfx.mec_fw_version = le32_to_cpu(mec_hdr->header.ucode_version);
	adev->gfx.mec_feature_version = le32_to_cpu(
					mec_hdr->ucode_feature_version);

	gfx_v7_0_cp_compute_enable(adev, false);

	/* MEC1 */
	fw_data = (const __le32 *)
		(adev->gfx.mec_fw->data +
		 le32_to_cpu(mec_hdr->header.ucode_array_offset_bytes));
	fw_size = le32_to_cpu(mec_hdr->header.ucode_size_bytes) / 4;
	WREG32(mmCP_MEC_ME1_UCODE_ADDR, 0);
	for (i = 0; i < fw_size; i++)
		WREG32(mmCP_MEC_ME1_UCODE_DATA, le32_to_cpup(fw_data++));
	WREG32(mmCP_MEC_ME1_UCODE_ADDR, 0);

	if (adev->asic_type == CHIP_KAVERI) {
		const struct gfx_firmware_header_v1_0 *mec2_hdr;

		if (!adev->gfx.mec2_fw)
			return -EINVAL;

		mec2_hdr = (const struct gfx_firmware_header_v1_0 *)adev->gfx.mec2_fw->data;
		amdgpu_ucode_print_gfx_hdr(&mec2_hdr->header);
		adev->gfx.mec2_fw_version = le32_to_cpu(mec2_hdr->header.ucode_version);
		adev->gfx.mec2_feature_version = le32_to_cpu(
				mec2_hdr->ucode_feature_version);

		/* MEC2 */
		fw_data = (const __le32 *)
			(adev->gfx.mec2_fw->data +
			 le32_to_cpu(mec2_hdr->header.ucode_array_offset_bytes));
		fw_size = le32_to_cpu(mec2_hdr->header.ucode_size_bytes) / 4;
		WREG32(mmCP_MEC_ME2_UCODE_ADDR, 0);
		for (i = 0; i < fw_size; i++)
			WREG32(mmCP_MEC_ME2_UCODE_DATA, le32_to_cpup(fw_data++));
		WREG32(mmCP_MEC_ME2_UCODE_ADDR, 0);
	}

	return 0;
}

/**
 * gfx_v7_0_cp_compute_fini - stop the compute queues
 *
 * @adev: amdgpu_device pointer
 *
 * Stop the compute queues and tear down the driver queue
 * info.
 */
static void gfx_v7_0_cp_compute_fini(struct amdgpu_device *adev)
{
	int i;

	for (i = 0; i < adev->gfx.num_compute_rings; i++) {
		struct amdgpu_ring *ring = &adev->gfx.compute_ring[i];

		amdgpu_bo_free_kernel(&ring->mqd_obj, NULL, NULL);
	}
}

static void gfx_v7_0_mec_fini(struct amdgpu_device *adev)
{
	amdgpu_bo_free_kernel(&adev->gfx.mec.hpd_eop_obj, NULL, NULL);
}

static int gfx_v7_0_mec_init(struct amdgpu_device *adev)
{
	int r;
	u32 *hpd;
	size_t mec_hpd_size;

	bitmap_zero(adev->gfx.mec.queue_bitmap, AMDGPU_MAX_COMPUTE_QUEUES);
<<<<<<< HEAD

	/* take ownership of the relevant compute queues */
	amdgpu_gfx_compute_queue_acquire(adev);

	/* allocate space for ALL pipes (even the ones we don't own) */
	mec_hpd_size = adev->gfx.mec.num_mec * adev->gfx.mec.num_pipe_per_mec
		* GFX7_MEC_HPD_SIZE * 2;
	if (adev->gfx.mec.hpd_eop_obj == NULL) {
		r = amdgpu_bo_create(adev,
				     mec_hpd_size,
				     PAGE_SIZE, true,
				     AMDGPU_GEM_DOMAIN_GTT, 0, NULL, NULL,
				     &adev->gfx.mec.hpd_eop_obj);
		if (r) {
			dev_warn(adev->dev, "(%d) create HDP EOP bo failed\n", r);
			return r;
		}
	}
=======
>>>>>>> bb176f67

	/* take ownership of the relevant compute queues */
	amdgpu_gfx_compute_queue_acquire(adev);

	/* allocate space for ALL pipes (even the ones we don't own) */
	mec_hpd_size = adev->gfx.mec.num_mec * adev->gfx.mec.num_pipe_per_mec
		* GFX7_MEC_HPD_SIZE * 2;

	r = amdgpu_bo_create_reserved(adev, mec_hpd_size, PAGE_SIZE,
				      AMDGPU_GEM_DOMAIN_GTT,
				      &adev->gfx.mec.hpd_eop_obj,
				      &adev->gfx.mec.hpd_eop_gpu_addr,
				      (void **)&hpd);
	if (r) {
		dev_warn(adev->dev, "(%d) create, pin or map of HDP EOP bo failed\n", r);
		gfx_v7_0_mec_fini(adev);
		return r;
	}

	/* clear memory.  Not sure if this is required or not */
	memset(hpd, 0, mec_hpd_size);

	amdgpu_bo_kunmap(adev->gfx.mec.hpd_eop_obj);
	amdgpu_bo_unreserve(adev->gfx.mec.hpd_eop_obj);

	return 0;
}

struct hqd_registers
{
	u32 cp_mqd_base_addr;
	u32 cp_mqd_base_addr_hi;
	u32 cp_hqd_active;
	u32 cp_hqd_vmid;
	u32 cp_hqd_persistent_state;
	u32 cp_hqd_pipe_priority;
	u32 cp_hqd_queue_priority;
	u32 cp_hqd_quantum;
	u32 cp_hqd_pq_base;
	u32 cp_hqd_pq_base_hi;
	u32 cp_hqd_pq_rptr;
	u32 cp_hqd_pq_rptr_report_addr;
	u32 cp_hqd_pq_rptr_report_addr_hi;
	u32 cp_hqd_pq_wptr_poll_addr;
	u32 cp_hqd_pq_wptr_poll_addr_hi;
	u32 cp_hqd_pq_doorbell_control;
	u32 cp_hqd_pq_wptr;
	u32 cp_hqd_pq_control;
	u32 cp_hqd_ib_base_addr;
	u32 cp_hqd_ib_base_addr_hi;
	u32 cp_hqd_ib_rptr;
	u32 cp_hqd_ib_control;
	u32 cp_hqd_iq_timer;
	u32 cp_hqd_iq_rptr;
	u32 cp_hqd_dequeue_request;
	u32 cp_hqd_dma_offload;
	u32 cp_hqd_sema_cmd;
	u32 cp_hqd_msg_type;
	u32 cp_hqd_atomic0_preop_lo;
	u32 cp_hqd_atomic0_preop_hi;
	u32 cp_hqd_atomic1_preop_lo;
	u32 cp_hqd_atomic1_preop_hi;
	u32 cp_hqd_hq_scheduler0;
	u32 cp_hqd_hq_scheduler1;
	u32 cp_mqd_control;
};

static void gfx_v7_0_compute_pipe_init(struct amdgpu_device *adev,
				       int mec, int pipe)
{
	u64 eop_gpu_addr;
	u32 tmp;
	size_t eop_offset = (mec * adev->gfx.mec.num_pipe_per_mec + pipe)
			    * GFX7_MEC_HPD_SIZE * 2;

	mutex_lock(&adev->srbm_mutex);
	eop_gpu_addr = adev->gfx.mec.hpd_eop_gpu_addr + eop_offset;

	cik_srbm_select(adev, mec + 1, pipe, 0, 0);

	/* write the EOP addr */
	WREG32(mmCP_HPD_EOP_BASE_ADDR, eop_gpu_addr >> 8);
	WREG32(mmCP_HPD_EOP_BASE_ADDR_HI, upper_32_bits(eop_gpu_addr) >> 8);

	/* set the VMID assigned */
	WREG32(mmCP_HPD_EOP_VMID, 0);

	/* set the EOP size, register value is 2^(EOP_SIZE+1) dwords */
	tmp = RREG32(mmCP_HPD_EOP_CONTROL);
	tmp &= ~CP_HPD_EOP_CONTROL__EOP_SIZE_MASK;
	tmp |= order_base_2(GFX7_MEC_HPD_SIZE / 8);
	WREG32(mmCP_HPD_EOP_CONTROL, tmp);

	cik_srbm_select(adev, 0, 0, 0, 0);
	mutex_unlock(&adev->srbm_mutex);
}

static int gfx_v7_0_mqd_deactivate(struct amdgpu_device *adev)
{
	int i;

	/* disable the queue if it's active */
	if (RREG32(mmCP_HQD_ACTIVE) & 1) {
		WREG32(mmCP_HQD_DEQUEUE_REQUEST, 1);
		for (i = 0; i < adev->usec_timeout; i++) {
			if (!(RREG32(mmCP_HQD_ACTIVE) & 1))
				break;
			udelay(1);
		}

		if (i == adev->usec_timeout)
			return -ETIMEDOUT;

		WREG32(mmCP_HQD_DEQUEUE_REQUEST, 0);
		WREG32(mmCP_HQD_PQ_RPTR, 0);
		WREG32(mmCP_HQD_PQ_WPTR, 0);
	}

	return 0;
}

static void gfx_v7_0_mqd_init(struct amdgpu_device *adev,
			     struct cik_mqd *mqd,
			     uint64_t mqd_gpu_addr,
			     struct amdgpu_ring *ring)
{
	u64 hqd_gpu_addr;
	u64 wb_gpu_addr;

	/* init the mqd struct */
	memset(mqd, 0, sizeof(struct cik_mqd));

	mqd->header = 0xC0310800;
	mqd->compute_static_thread_mgmt_se0 = 0xffffffff;
	mqd->compute_static_thread_mgmt_se1 = 0xffffffff;
	mqd->compute_static_thread_mgmt_se2 = 0xffffffff;
	mqd->compute_static_thread_mgmt_se3 = 0xffffffff;

	/* enable doorbell? */
	mqd->cp_hqd_pq_doorbell_control =
		RREG32(mmCP_HQD_PQ_DOORBELL_CONTROL);
	if (ring->use_doorbell)
		mqd->cp_hqd_pq_doorbell_control |= CP_HQD_PQ_DOORBELL_CONTROL__DOORBELL_EN_MASK;
	else
		mqd->cp_hqd_pq_doorbell_control &= ~CP_HQD_PQ_DOORBELL_CONTROL__DOORBELL_EN_MASK;

	/* set the pointer to the MQD */
	mqd->cp_mqd_base_addr_lo = mqd_gpu_addr & 0xfffffffc;
	mqd->cp_mqd_base_addr_hi = upper_32_bits(mqd_gpu_addr);

	/* set MQD vmid to 0 */
	mqd->cp_mqd_control = RREG32(mmCP_MQD_CONTROL);
	mqd->cp_mqd_control &= ~CP_MQD_CONTROL__VMID_MASK;

	/* set the pointer to the HQD, this is similar CP_RB0_BASE/_HI */
	hqd_gpu_addr = ring->gpu_addr >> 8;
	mqd->cp_hqd_pq_base_lo = hqd_gpu_addr;
	mqd->cp_hqd_pq_base_hi = upper_32_bits(hqd_gpu_addr);

	/* set up the HQD, this is similar to CP_RB0_CNTL */
	mqd->cp_hqd_pq_control = RREG32(mmCP_HQD_PQ_CONTROL);
	mqd->cp_hqd_pq_control &=
		~(CP_HQD_PQ_CONTROL__QUEUE_SIZE_MASK |
				CP_HQD_PQ_CONTROL__RPTR_BLOCK_SIZE_MASK);

	mqd->cp_hqd_pq_control |=
		order_base_2(ring->ring_size / 8);
	mqd->cp_hqd_pq_control |=
		(order_base_2(AMDGPU_GPU_PAGE_SIZE/8) << 8);
#ifdef __BIG_ENDIAN
	mqd->cp_hqd_pq_control |=
		2 << CP_HQD_PQ_CONTROL__ENDIAN_SWAP__SHIFT;
#endif
	mqd->cp_hqd_pq_control &=
		~(CP_HQD_PQ_CONTROL__UNORD_DISPATCH_MASK |
				CP_HQD_PQ_CONTROL__ROQ_PQ_IB_FLIP_MASK |
				CP_HQD_PQ_CONTROL__PQ_VOLATILE_MASK);
	mqd->cp_hqd_pq_control |=
		CP_HQD_PQ_CONTROL__PRIV_STATE_MASK |
		CP_HQD_PQ_CONTROL__KMD_QUEUE_MASK; /* assuming kernel queue control */

	/* only used if CP_PQ_WPTR_POLL_CNTL.CP_PQ_WPTR_POLL_CNTL__EN_MASK=1 */
	wb_gpu_addr = adev->wb.gpu_addr + (ring->wptr_offs * 4);
	mqd->cp_hqd_pq_wptr_poll_addr_lo = wb_gpu_addr & 0xfffffffc;
	mqd->cp_hqd_pq_wptr_poll_addr_hi = upper_32_bits(wb_gpu_addr) & 0xffff;
<<<<<<< HEAD

	/* set the wb address wether it's enabled or not */
	wb_gpu_addr = adev->wb.gpu_addr + (ring->rptr_offs * 4);
	mqd->cp_hqd_pq_rptr_report_addr_lo = wb_gpu_addr & 0xfffffffc;
	mqd->cp_hqd_pq_rptr_report_addr_hi =
		upper_32_bits(wb_gpu_addr) & 0xffff;

	/* enable the doorbell if requested */
	if (ring->use_doorbell) {
		mqd->cp_hqd_pq_doorbell_control =
			RREG32(mmCP_HQD_PQ_DOORBELL_CONTROL);
		mqd->cp_hqd_pq_doorbell_control &=
			~CP_HQD_PQ_DOORBELL_CONTROL__DOORBELL_OFFSET_MASK;
		mqd->cp_hqd_pq_doorbell_control |=
			(ring->doorbell_index <<
			 CP_HQD_PQ_DOORBELL_CONTROL__DOORBELL_OFFSET__SHIFT);
		mqd->cp_hqd_pq_doorbell_control |=
			CP_HQD_PQ_DOORBELL_CONTROL__DOORBELL_EN_MASK;
		mqd->cp_hqd_pq_doorbell_control &=
			~(CP_HQD_PQ_DOORBELL_CONTROL__DOORBELL_SOURCE_MASK |
					CP_HQD_PQ_DOORBELL_CONTROL__DOORBELL_HIT_MASK);

	} else {
		mqd->cp_hqd_pq_doorbell_control = 0;
	}

	/* read and write pointers, similar to CP_RB0_WPTR/_RPTR */
	ring->wptr = 0;
	mqd->cp_hqd_pq_wptr = lower_32_bits(ring->wptr);
	mqd->cp_hqd_pq_rptr = RREG32(mmCP_HQD_PQ_RPTR);

	/* set the vmid for the queue */
	mqd->cp_hqd_vmid = 0;

	/* defaults */
	mqd->cp_hqd_ib_control = RREG32(mmCP_HQD_IB_CONTROL);
	mqd->cp_hqd_ib_base_addr_lo = RREG32(mmCP_HQD_IB_BASE_ADDR);
	mqd->cp_hqd_ib_base_addr_hi = RREG32(mmCP_HQD_IB_BASE_ADDR_HI);
	mqd->cp_hqd_ib_rptr = RREG32(mmCP_HQD_IB_RPTR);
	mqd->cp_hqd_persistent_state = RREG32(mmCP_HQD_PERSISTENT_STATE);
	mqd->cp_hqd_sema_cmd = RREG32(mmCP_HQD_SEMA_CMD);
	mqd->cp_hqd_msg_type = RREG32(mmCP_HQD_MSG_TYPE);
	mqd->cp_hqd_atomic0_preop_lo = RREG32(mmCP_HQD_ATOMIC0_PREOP_LO);
	mqd->cp_hqd_atomic0_preop_hi = RREG32(mmCP_HQD_ATOMIC0_PREOP_HI);
	mqd->cp_hqd_atomic1_preop_lo = RREG32(mmCP_HQD_ATOMIC1_PREOP_LO);
	mqd->cp_hqd_atomic1_preop_hi = RREG32(mmCP_HQD_ATOMIC1_PREOP_HI);
	mqd->cp_hqd_pq_rptr = RREG32(mmCP_HQD_PQ_RPTR);
	mqd->cp_hqd_quantum = RREG32(mmCP_HQD_QUANTUM);
	mqd->cp_hqd_pipe_priority = RREG32(mmCP_HQD_PIPE_PRIORITY);
	mqd->cp_hqd_queue_priority = RREG32(mmCP_HQD_QUEUE_PRIORITY);
	mqd->cp_hqd_iq_rptr = RREG32(mmCP_HQD_IQ_RPTR);

	/* activate the queue */
	mqd->cp_hqd_active = 1;
}

int gfx_v7_0_mqd_commit(struct amdgpu_device *adev, struct cik_mqd *mqd)
{
	uint32_t tmp;
	uint32_t mqd_reg;
	uint32_t *mqd_data;

	/* HQD registers extend from mmCP_MQD_BASE_ADDR to mmCP_MQD_CONTROL */
	mqd_data = &mqd->cp_mqd_base_addr_lo;

	/* disable wptr polling */
	tmp = RREG32(mmCP_PQ_WPTR_POLL_CNTL);
	tmp = REG_SET_FIELD(tmp, CP_PQ_WPTR_POLL_CNTL, EN, 0);
	WREG32(mmCP_PQ_WPTR_POLL_CNTL, tmp);

	/* program all HQD registers */
	for (mqd_reg = mmCP_HQD_VMID; mqd_reg <= mmCP_MQD_CONTROL; mqd_reg++)
		WREG32(mqd_reg, mqd_data[mqd_reg - mmCP_MQD_BASE_ADDR]);

	/* activate the HQD */
	for (mqd_reg = mmCP_MQD_BASE_ADDR; mqd_reg <= mmCP_HQD_ACTIVE; mqd_reg++)
		WREG32(mqd_reg, mqd_data[mqd_reg - mmCP_MQD_BASE_ADDR]);

	return 0;
}

static int gfx_v7_0_compute_queue_init(struct amdgpu_device *adev, int ring_id)
{
	int r;
	u64 mqd_gpu_addr;
	struct cik_mqd *mqd;
	struct amdgpu_ring *ring = &adev->gfx.compute_ring[ring_id];

	if (ring->mqd_obj == NULL) {
		r = amdgpu_bo_create(adev,
				sizeof(struct cik_mqd),
				PAGE_SIZE, true,
				AMDGPU_GEM_DOMAIN_GTT, 0, NULL, NULL,
				&ring->mqd_obj);
		if (r) {
			dev_warn(adev->dev, "(%d) create MQD bo failed\n", r);
			return r;
		}
	}

	r = amdgpu_bo_reserve(ring->mqd_obj, false);
	if (unlikely(r != 0))
		goto out;

	r = amdgpu_bo_pin(ring->mqd_obj, AMDGPU_GEM_DOMAIN_GTT,
			&mqd_gpu_addr);
	if (r) {
		dev_warn(adev->dev, "(%d) pin MQD bo failed\n", r);
		goto out_unreserve;
	}
	r = amdgpu_bo_kmap(ring->mqd_obj, (void **)&mqd);
	if (r) {
		dev_warn(adev->dev, "(%d) map MQD bo failed\n", r);
		goto out_unreserve;
	}

	mutex_lock(&adev->srbm_mutex);
	cik_srbm_select(adev, ring->me, ring->pipe, ring->queue, 0);

	gfx_v7_0_mqd_init(adev, mqd, mqd_gpu_addr, ring);
	gfx_v7_0_mqd_deactivate(adev);
	gfx_v7_0_mqd_commit(adev, mqd);

	cik_srbm_select(adev, 0, 0, 0, 0);
	mutex_unlock(&adev->srbm_mutex);

	amdgpu_bo_kunmap(ring->mqd_obj);
out_unreserve:
	amdgpu_bo_unreserve(ring->mqd_obj);
out:
	return 0;
}

=======

	/* set the wb address wether it's enabled or not */
	wb_gpu_addr = adev->wb.gpu_addr + (ring->rptr_offs * 4);
	mqd->cp_hqd_pq_rptr_report_addr_lo = wb_gpu_addr & 0xfffffffc;
	mqd->cp_hqd_pq_rptr_report_addr_hi =
		upper_32_bits(wb_gpu_addr) & 0xffff;

	/* enable the doorbell if requested */
	if (ring->use_doorbell) {
		mqd->cp_hqd_pq_doorbell_control =
			RREG32(mmCP_HQD_PQ_DOORBELL_CONTROL);
		mqd->cp_hqd_pq_doorbell_control &=
			~CP_HQD_PQ_DOORBELL_CONTROL__DOORBELL_OFFSET_MASK;
		mqd->cp_hqd_pq_doorbell_control |=
			(ring->doorbell_index <<
			 CP_HQD_PQ_DOORBELL_CONTROL__DOORBELL_OFFSET__SHIFT);
		mqd->cp_hqd_pq_doorbell_control |=
			CP_HQD_PQ_DOORBELL_CONTROL__DOORBELL_EN_MASK;
		mqd->cp_hqd_pq_doorbell_control &=
			~(CP_HQD_PQ_DOORBELL_CONTROL__DOORBELL_SOURCE_MASK |
					CP_HQD_PQ_DOORBELL_CONTROL__DOORBELL_HIT_MASK);

	} else {
		mqd->cp_hqd_pq_doorbell_control = 0;
	}

	/* read and write pointers, similar to CP_RB0_WPTR/_RPTR */
	ring->wptr = 0;
	mqd->cp_hqd_pq_wptr = lower_32_bits(ring->wptr);
	mqd->cp_hqd_pq_rptr = RREG32(mmCP_HQD_PQ_RPTR);

	/* set the vmid for the queue */
	mqd->cp_hqd_vmid = 0;

	/* defaults */
	mqd->cp_hqd_ib_control = RREG32(mmCP_HQD_IB_CONTROL);
	mqd->cp_hqd_ib_base_addr_lo = RREG32(mmCP_HQD_IB_BASE_ADDR);
	mqd->cp_hqd_ib_base_addr_hi = RREG32(mmCP_HQD_IB_BASE_ADDR_HI);
	mqd->cp_hqd_ib_rptr = RREG32(mmCP_HQD_IB_RPTR);
	mqd->cp_hqd_persistent_state = RREG32(mmCP_HQD_PERSISTENT_STATE);
	mqd->cp_hqd_sema_cmd = RREG32(mmCP_HQD_SEMA_CMD);
	mqd->cp_hqd_msg_type = RREG32(mmCP_HQD_MSG_TYPE);
	mqd->cp_hqd_atomic0_preop_lo = RREG32(mmCP_HQD_ATOMIC0_PREOP_LO);
	mqd->cp_hqd_atomic0_preop_hi = RREG32(mmCP_HQD_ATOMIC0_PREOP_HI);
	mqd->cp_hqd_atomic1_preop_lo = RREG32(mmCP_HQD_ATOMIC1_PREOP_LO);
	mqd->cp_hqd_atomic1_preop_hi = RREG32(mmCP_HQD_ATOMIC1_PREOP_HI);
	mqd->cp_hqd_pq_rptr = RREG32(mmCP_HQD_PQ_RPTR);
	mqd->cp_hqd_quantum = RREG32(mmCP_HQD_QUANTUM);
	mqd->cp_hqd_pipe_priority = RREG32(mmCP_HQD_PIPE_PRIORITY);
	mqd->cp_hqd_queue_priority = RREG32(mmCP_HQD_QUEUE_PRIORITY);
	mqd->cp_hqd_iq_rptr = RREG32(mmCP_HQD_IQ_RPTR);

	/* activate the queue */
	mqd->cp_hqd_active = 1;
}

int gfx_v7_0_mqd_commit(struct amdgpu_device *adev, struct cik_mqd *mqd)
{
	uint32_t tmp;
	uint32_t mqd_reg;
	uint32_t *mqd_data;

	/* HQD registers extend from mmCP_MQD_BASE_ADDR to mmCP_MQD_CONTROL */
	mqd_data = &mqd->cp_mqd_base_addr_lo;

	/* disable wptr polling */
	tmp = RREG32(mmCP_PQ_WPTR_POLL_CNTL);
	tmp = REG_SET_FIELD(tmp, CP_PQ_WPTR_POLL_CNTL, EN, 0);
	WREG32(mmCP_PQ_WPTR_POLL_CNTL, tmp);

	/* program all HQD registers */
	for (mqd_reg = mmCP_HQD_VMID; mqd_reg <= mmCP_MQD_CONTROL; mqd_reg++)
		WREG32(mqd_reg, mqd_data[mqd_reg - mmCP_MQD_BASE_ADDR]);

	/* activate the HQD */
	for (mqd_reg = mmCP_MQD_BASE_ADDR; mqd_reg <= mmCP_HQD_ACTIVE; mqd_reg++)
		WREG32(mqd_reg, mqd_data[mqd_reg - mmCP_MQD_BASE_ADDR]);

	return 0;
}

static int gfx_v7_0_compute_queue_init(struct amdgpu_device *adev, int ring_id)
{
	int r;
	u64 mqd_gpu_addr;
	struct cik_mqd *mqd;
	struct amdgpu_ring *ring = &adev->gfx.compute_ring[ring_id];

	r = amdgpu_bo_create_reserved(adev, sizeof(struct cik_mqd), PAGE_SIZE,
				      AMDGPU_GEM_DOMAIN_GTT, &ring->mqd_obj,
				      &mqd_gpu_addr, (void **)&mqd);
	if (r) {
		dev_warn(adev->dev, "(%d) create MQD bo failed\n", r);
		return r;
	}

	mutex_lock(&adev->srbm_mutex);
	cik_srbm_select(adev, ring->me, ring->pipe, ring->queue, 0);

	gfx_v7_0_mqd_init(adev, mqd, mqd_gpu_addr, ring);
	gfx_v7_0_mqd_deactivate(adev);
	gfx_v7_0_mqd_commit(adev, mqd);

	cik_srbm_select(adev, 0, 0, 0, 0);
	mutex_unlock(&adev->srbm_mutex);

	amdgpu_bo_kunmap(ring->mqd_obj);
	amdgpu_bo_unreserve(ring->mqd_obj);
	return 0;
}

>>>>>>> bb176f67
/**
 * gfx_v7_0_cp_compute_resume - setup the compute queue registers
 *
 * @adev: amdgpu_device pointer
 *
 * Program the compute queues and test them to make sure they
 * are working.
 * Returns 0 for success, error for failure.
 */
static int gfx_v7_0_cp_compute_resume(struct amdgpu_device *adev)
{
	int r, i, j;
	u32 tmp;
	struct amdgpu_ring *ring;

	/* fix up chicken bits */
	tmp = RREG32(mmCP_CPF_DEBUG);
	tmp |= (1 << 23);
	WREG32(mmCP_CPF_DEBUG, tmp);

	/* init all pipes (even the ones we don't own) */
	for (i = 0; i < adev->gfx.mec.num_mec; i++)
		for (j = 0; j < adev->gfx.mec.num_pipe_per_mec; j++)
			gfx_v7_0_compute_pipe_init(adev, i, j);

	/* init the queues */
	for (i = 0; i < adev->gfx.num_compute_rings; i++) {
		r = gfx_v7_0_compute_queue_init(adev, i);
		if (r) {
			gfx_v7_0_cp_compute_fini(adev);
			return r;
		}
	}

	gfx_v7_0_cp_compute_enable(adev, true);

	for (i = 0; i < adev->gfx.num_compute_rings; i++) {
		ring = &adev->gfx.compute_ring[i];
		ring->ready = true;
		r = amdgpu_ring_test_ring(ring);
		if (r)
			ring->ready = false;
	}

	return 0;
}

static void gfx_v7_0_cp_enable(struct amdgpu_device *adev, bool enable)
{
	gfx_v7_0_cp_gfx_enable(adev, enable);
	gfx_v7_0_cp_compute_enable(adev, enable);
}

static int gfx_v7_0_cp_load_microcode(struct amdgpu_device *adev)
{
	int r;

	r = gfx_v7_0_cp_gfx_load_microcode(adev);
	if (r)
		return r;
	r = gfx_v7_0_cp_compute_load_microcode(adev);
	if (r)
		return r;

	return 0;
}

static void gfx_v7_0_enable_gui_idle_interrupt(struct amdgpu_device *adev,
					       bool enable)
{
	u32 tmp = RREG32(mmCP_INT_CNTL_RING0);

	if (enable)
		tmp |= (CP_INT_CNTL_RING0__CNTX_BUSY_INT_ENABLE_MASK |
				CP_INT_CNTL_RING0__CNTX_EMPTY_INT_ENABLE_MASK);
	else
		tmp &= ~(CP_INT_CNTL_RING0__CNTX_BUSY_INT_ENABLE_MASK |
				CP_INT_CNTL_RING0__CNTX_EMPTY_INT_ENABLE_MASK);
	WREG32(mmCP_INT_CNTL_RING0, tmp);
}

static int gfx_v7_0_cp_resume(struct amdgpu_device *adev)
{
	int r;

	gfx_v7_0_enable_gui_idle_interrupt(adev, false);

	r = gfx_v7_0_cp_load_microcode(adev);
	if (r)
		return r;

	r = gfx_v7_0_cp_gfx_resume(adev);
	if (r)
		return r;
	r = gfx_v7_0_cp_compute_resume(adev);
	if (r)
		return r;

	gfx_v7_0_enable_gui_idle_interrupt(adev, true);

	return 0;
}

/**
 * gfx_v7_0_ring_emit_vm_flush - cik vm flush using the CP
 *
 * @ring: the ring to emmit the commands to
 *
 * Sync the command pipeline with the PFP. E.g. wait for everything
 * to be completed.
 */
static void gfx_v7_0_ring_emit_pipeline_sync(struct amdgpu_ring *ring)
{
	int usepfp = (ring->funcs->type == AMDGPU_RING_TYPE_GFX);
	uint32_t seq = ring->fence_drv.sync_seq;
	uint64_t addr = ring->fence_drv.gpu_addr;

	amdgpu_ring_write(ring, PACKET3(PACKET3_WAIT_REG_MEM, 5));
	amdgpu_ring_write(ring, (WAIT_REG_MEM_MEM_SPACE(1) | /* memory */
				 WAIT_REG_MEM_FUNCTION(3) | /* equal */
				 WAIT_REG_MEM_ENGINE(usepfp)));   /* pfp or me */
	amdgpu_ring_write(ring, addr & 0xfffffffc);
	amdgpu_ring_write(ring, upper_32_bits(addr) & 0xffffffff);
	amdgpu_ring_write(ring, seq);
	amdgpu_ring_write(ring, 0xffffffff);
	amdgpu_ring_write(ring, 4); /* poll interval */

	if (usepfp) {
		/* synce CE with ME to prevent CE fetch CEIB before context switch done */
		amdgpu_ring_write(ring, PACKET3(PACKET3_SWITCH_BUFFER, 0));
		amdgpu_ring_write(ring, 0);
		amdgpu_ring_write(ring, PACKET3(PACKET3_SWITCH_BUFFER, 0));
		amdgpu_ring_write(ring, 0);
	}
}

/*
 * vm
 * VMID 0 is the physical GPU addresses as used by the kernel.
 * VMIDs 1-15 are used for userspace clients and are handled
 * by the amdgpu vm/hsa code.
 */
/**
 * gfx_v7_0_ring_emit_vm_flush - cik vm flush using the CP
 *
 * @adev: amdgpu_device pointer
 *
 * Update the page table base and flush the VM TLB
 * using the CP (CIK).
 */
static void gfx_v7_0_ring_emit_vm_flush(struct amdgpu_ring *ring,
					unsigned vm_id, uint64_t pd_addr)
{
	int usepfp = (ring->funcs->type == AMDGPU_RING_TYPE_GFX);

	amdgpu_ring_write(ring, PACKET3(PACKET3_WRITE_DATA, 3));
	amdgpu_ring_write(ring, (WRITE_DATA_ENGINE_SEL(usepfp) |
				 WRITE_DATA_DST_SEL(0)));
	if (vm_id < 8) {
		amdgpu_ring_write(ring,
				  (mmVM_CONTEXT0_PAGE_TABLE_BASE_ADDR + vm_id));
	} else {
		amdgpu_ring_write(ring,
				  (mmVM_CONTEXT8_PAGE_TABLE_BASE_ADDR + vm_id - 8));
	}
	amdgpu_ring_write(ring, 0);
	amdgpu_ring_write(ring, pd_addr >> 12);

	/* bits 0-15 are the VM contexts0-15 */
	amdgpu_ring_write(ring, PACKET3(PACKET3_WRITE_DATA, 3));
	amdgpu_ring_write(ring, (WRITE_DATA_ENGINE_SEL(0) |
				 WRITE_DATA_DST_SEL(0)));
	amdgpu_ring_write(ring, mmVM_INVALIDATE_REQUEST);
	amdgpu_ring_write(ring, 0);
	amdgpu_ring_write(ring, 1 << vm_id);

	/* wait for the invalidate to complete */
	amdgpu_ring_write(ring, PACKET3(PACKET3_WAIT_REG_MEM, 5));
	amdgpu_ring_write(ring, (WAIT_REG_MEM_OPERATION(0) | /* wait */
				 WAIT_REG_MEM_FUNCTION(0) |  /* always */
				 WAIT_REG_MEM_ENGINE(0))); /* me */
	amdgpu_ring_write(ring, mmVM_INVALIDATE_REQUEST);
	amdgpu_ring_write(ring, 0);
	amdgpu_ring_write(ring, 0); /* ref */
	amdgpu_ring_write(ring, 0); /* mask */
	amdgpu_ring_write(ring, 0x20); /* poll interval */

	/* compute doesn't have PFP */
	if (usepfp) {
		/* sync PFP to ME, otherwise we might get invalid PFP reads */
		amdgpu_ring_write(ring, PACKET3(PACKET3_PFP_SYNC_ME, 0));
		amdgpu_ring_write(ring, 0x0);

		/* synce CE with ME to prevent CE fetch CEIB before context switch done */
		amdgpu_ring_write(ring, PACKET3(PACKET3_SWITCH_BUFFER, 0));
		amdgpu_ring_write(ring, 0);
		amdgpu_ring_write(ring, PACKET3(PACKET3_SWITCH_BUFFER, 0));
		amdgpu_ring_write(ring, 0);
	}
}

/*
 * RLC
 * The RLC is a multi-purpose microengine that handles a
 * variety of functions.
 */
static void gfx_v7_0_rlc_fini(struct amdgpu_device *adev)
{
	amdgpu_bo_free_kernel(&adev->gfx.rlc.save_restore_obj, NULL, NULL);
	amdgpu_bo_free_kernel(&adev->gfx.rlc.clear_state_obj, NULL, NULL);
	amdgpu_bo_free_kernel(&adev->gfx.rlc.cp_table_obj, NULL, NULL);
}

static int gfx_v7_0_rlc_init(struct amdgpu_device *adev)
{
	const u32 *src_ptr;
	volatile u32 *dst_ptr;
	u32 dws, i;
	const struct cs_section_def *cs_data;
	int r;

	/* allocate rlc buffers */
	if (adev->flags & AMD_IS_APU) {
		if (adev->asic_type == CHIP_KAVERI) {
			adev->gfx.rlc.reg_list = spectre_rlc_save_restore_register_list;
			adev->gfx.rlc.reg_list_size =
				(u32)ARRAY_SIZE(spectre_rlc_save_restore_register_list);
		} else {
			adev->gfx.rlc.reg_list = kalindi_rlc_save_restore_register_list;
			adev->gfx.rlc.reg_list_size =
				(u32)ARRAY_SIZE(kalindi_rlc_save_restore_register_list);
		}
	}
	adev->gfx.rlc.cs_data = ci_cs_data;
	adev->gfx.rlc.cp_table_size = ALIGN(CP_ME_TABLE_SIZE * 5 * 4, 2048); /* CP JT */
	adev->gfx.rlc.cp_table_size += 64 * 1024; /* GDS */

	src_ptr = adev->gfx.rlc.reg_list;
	dws = adev->gfx.rlc.reg_list_size;
	dws += (5 * 16) + 48 + 48 + 64;

	cs_data = adev->gfx.rlc.cs_data;

	if (src_ptr) {
		/* save restore block */
		r = amdgpu_bo_create_reserved(adev, dws * 4, PAGE_SIZE,
					      AMDGPU_GEM_DOMAIN_VRAM,
					      &adev->gfx.rlc.save_restore_obj,
					      &adev->gfx.rlc.save_restore_gpu_addr,
					      (void **)&adev->gfx.rlc.sr_ptr);
		if (r) {
			dev_warn(adev->dev, "(%d) create, pin or map of RLC sr bo failed\n", r);
			gfx_v7_0_rlc_fini(adev);
			return r;
		}

		/* write the sr buffer */
		dst_ptr = adev->gfx.rlc.sr_ptr;
		for (i = 0; i < adev->gfx.rlc.reg_list_size; i++)
			dst_ptr[i] = cpu_to_le32(src_ptr[i]);
		amdgpu_bo_kunmap(adev->gfx.rlc.save_restore_obj);
		amdgpu_bo_unreserve(adev->gfx.rlc.save_restore_obj);
	}

	if (cs_data) {
		/* clear state block */
		adev->gfx.rlc.clear_state_size = dws = gfx_v7_0_get_csb_size(adev);

		r = amdgpu_bo_create_reserved(adev, dws * 4, PAGE_SIZE,
					      AMDGPU_GEM_DOMAIN_VRAM,
					      &adev->gfx.rlc.clear_state_obj,
					      &adev->gfx.rlc.clear_state_gpu_addr,
					      (void **)&adev->gfx.rlc.cs_ptr);
		if (r) {
			dev_warn(adev->dev, "(%d) create RLC c bo failed\n", r);
			gfx_v7_0_rlc_fini(adev);
			return r;
		}

		/* set up the cs buffer */
		dst_ptr = adev->gfx.rlc.cs_ptr;
		gfx_v7_0_get_csb_buffer(adev, dst_ptr);
		amdgpu_bo_kunmap(adev->gfx.rlc.clear_state_obj);
		amdgpu_bo_unreserve(adev->gfx.rlc.clear_state_obj);
	}

	if (adev->gfx.rlc.cp_table_size) {

		r = amdgpu_bo_create_reserved(adev, adev->gfx.rlc.cp_table_size,
					      PAGE_SIZE, AMDGPU_GEM_DOMAIN_VRAM,
					      &adev->gfx.rlc.cp_table_obj,
					      &adev->gfx.rlc.cp_table_gpu_addr,
					      (void **)&adev->gfx.rlc.cp_table_ptr);
		if (r) {
			dev_warn(adev->dev, "(%d) create RLC cp table bo failed\n", r);
			gfx_v7_0_rlc_fini(adev);
			return r;
		}

		gfx_v7_0_init_cp_pg_table(adev);

		amdgpu_bo_kunmap(adev->gfx.rlc.cp_table_obj);
		amdgpu_bo_unreserve(adev->gfx.rlc.cp_table_obj);

	}

	return 0;
}

static void gfx_v7_0_enable_lbpw(struct amdgpu_device *adev, bool enable)
{
	u32 tmp;

	tmp = RREG32(mmRLC_LB_CNTL);
	if (enable)
		tmp |= RLC_LB_CNTL__LOAD_BALANCE_ENABLE_MASK;
	else
		tmp &= ~RLC_LB_CNTL__LOAD_BALANCE_ENABLE_MASK;
	WREG32(mmRLC_LB_CNTL, tmp);
}

static void gfx_v7_0_wait_for_rlc_serdes(struct amdgpu_device *adev)
{
	u32 i, j, k;
	u32 mask;

	mutex_lock(&adev->grbm_idx_mutex);
	for (i = 0; i < adev->gfx.config.max_shader_engines; i++) {
		for (j = 0; j < adev->gfx.config.max_sh_per_se; j++) {
			gfx_v7_0_select_se_sh(adev, i, j, 0xffffffff);
			for (k = 0; k < adev->usec_timeout; k++) {
				if (RREG32(mmRLC_SERDES_CU_MASTER_BUSY) == 0)
					break;
				udelay(1);
			}
		}
	}
	gfx_v7_0_select_se_sh(adev, 0xffffffff, 0xffffffff, 0xffffffff);
	mutex_unlock(&adev->grbm_idx_mutex);

	mask = RLC_SERDES_NONCU_MASTER_BUSY__SE_MASTER_BUSY_MASK |
		RLC_SERDES_NONCU_MASTER_BUSY__GC_MASTER_BUSY_MASK |
		RLC_SERDES_NONCU_MASTER_BUSY__TC0_MASTER_BUSY_MASK |
		RLC_SERDES_NONCU_MASTER_BUSY__TC1_MASTER_BUSY_MASK;
	for (k = 0; k < adev->usec_timeout; k++) {
		if ((RREG32(mmRLC_SERDES_NONCU_MASTER_BUSY) & mask) == 0)
			break;
		udelay(1);
	}
}

static void gfx_v7_0_update_rlc(struct amdgpu_device *adev, u32 rlc)
{
	u32 tmp;

	tmp = RREG32(mmRLC_CNTL);
	if (tmp != rlc)
		WREG32(mmRLC_CNTL, rlc);
}

static u32 gfx_v7_0_halt_rlc(struct amdgpu_device *adev)
{
	u32 data, orig;

	orig = data = RREG32(mmRLC_CNTL);

	if (data & RLC_CNTL__RLC_ENABLE_F32_MASK) {
		u32 i;

		data &= ~RLC_CNTL__RLC_ENABLE_F32_MASK;
		WREG32(mmRLC_CNTL, data);

		for (i = 0; i < adev->usec_timeout; i++) {
			if ((RREG32(mmRLC_GPM_STAT) & RLC_GPM_STAT__RLC_BUSY_MASK) == 0)
				break;
			udelay(1);
		}

		gfx_v7_0_wait_for_rlc_serdes(adev);
	}

	return orig;
}

static void gfx_v7_0_enter_rlc_safe_mode(struct amdgpu_device *adev)
{
	u32 tmp, i, mask;

	tmp = 0x1 | (1 << 1);
	WREG32(mmRLC_GPR_REG2, tmp);

	mask = RLC_GPM_STAT__GFX_POWER_STATUS_MASK |
		RLC_GPM_STAT__GFX_CLOCK_STATUS_MASK;
	for (i = 0; i < adev->usec_timeout; i++) {
		if ((RREG32(mmRLC_GPM_STAT) & mask) == mask)
			break;
		udelay(1);
	}

	for (i = 0; i < adev->usec_timeout; i++) {
		if ((RREG32(mmRLC_GPR_REG2) & 0x1) == 0)
			break;
		udelay(1);
	}
}

static void gfx_v7_0_exit_rlc_safe_mode(struct amdgpu_device *adev)
{
	u32 tmp;

	tmp = 0x1 | (0 << 1);
	WREG32(mmRLC_GPR_REG2, tmp);
}

/**
 * gfx_v7_0_rlc_stop - stop the RLC ME
 *
 * @adev: amdgpu_device pointer
 *
 * Halt the RLC ME (MicroEngine) (CIK).
 */
static void gfx_v7_0_rlc_stop(struct amdgpu_device *adev)
{
	WREG32(mmRLC_CNTL, 0);

	gfx_v7_0_enable_gui_idle_interrupt(adev, false);

	gfx_v7_0_wait_for_rlc_serdes(adev);
}

/**
 * gfx_v7_0_rlc_start - start the RLC ME
 *
 * @adev: amdgpu_device pointer
 *
 * Unhalt the RLC ME (MicroEngine) (CIK).
 */
static void gfx_v7_0_rlc_start(struct amdgpu_device *adev)
{
	WREG32(mmRLC_CNTL, RLC_CNTL__RLC_ENABLE_F32_MASK);

	gfx_v7_0_enable_gui_idle_interrupt(adev, true);

	udelay(50);
}

static void gfx_v7_0_rlc_reset(struct amdgpu_device *adev)
{
	u32 tmp = RREG32(mmGRBM_SOFT_RESET);

	tmp |= GRBM_SOFT_RESET__SOFT_RESET_RLC_MASK;
	WREG32(mmGRBM_SOFT_RESET, tmp);
	udelay(50);
	tmp &= ~GRBM_SOFT_RESET__SOFT_RESET_RLC_MASK;
	WREG32(mmGRBM_SOFT_RESET, tmp);
	udelay(50);
}

/**
 * gfx_v7_0_rlc_resume - setup the RLC hw
 *
 * @adev: amdgpu_device pointer
 *
 * Initialize the RLC registers, load the ucode,
 * and start the RLC (CIK).
 * Returns 0 for success, -EINVAL if the ucode is not available.
 */
static int gfx_v7_0_rlc_resume(struct amdgpu_device *adev)
{
	const struct rlc_firmware_header_v1_0 *hdr;
	const __le32 *fw_data;
	unsigned i, fw_size;
	u32 tmp;

	if (!adev->gfx.rlc_fw)
		return -EINVAL;

	hdr = (const struct rlc_firmware_header_v1_0 *)adev->gfx.rlc_fw->data;
	amdgpu_ucode_print_rlc_hdr(&hdr->header);
	adev->gfx.rlc_fw_version = le32_to_cpu(hdr->header.ucode_version);
	adev->gfx.rlc_feature_version = le32_to_cpu(
					hdr->ucode_feature_version);

	gfx_v7_0_rlc_stop(adev);

	/* disable CG */
	tmp = RREG32(mmRLC_CGCG_CGLS_CTRL) & 0xfffffffc;
	WREG32(mmRLC_CGCG_CGLS_CTRL, tmp);

	gfx_v7_0_rlc_reset(adev);

	gfx_v7_0_init_pg(adev);

	WREG32(mmRLC_LB_CNTR_INIT, 0);
	WREG32(mmRLC_LB_CNTR_MAX, 0x00008000);

	mutex_lock(&adev->grbm_idx_mutex);
	gfx_v7_0_select_se_sh(adev, 0xffffffff, 0xffffffff, 0xffffffff);
	WREG32(mmRLC_LB_INIT_CU_MASK, 0xffffffff);
	WREG32(mmRLC_LB_PARAMS, 0x00600408);
	WREG32(mmRLC_LB_CNTL, 0x80000004);
	mutex_unlock(&adev->grbm_idx_mutex);

	WREG32(mmRLC_MC_CNTL, 0);
	WREG32(mmRLC_UCODE_CNTL, 0);

	fw_data = (const __le32 *)
		(adev->gfx.rlc_fw->data + le32_to_cpu(hdr->header.ucode_array_offset_bytes));
	fw_size = le32_to_cpu(hdr->header.ucode_size_bytes) / 4;
	WREG32(mmRLC_GPM_UCODE_ADDR, 0);
	for (i = 0; i < fw_size; i++)
		WREG32(mmRLC_GPM_UCODE_DATA, le32_to_cpup(fw_data++));
	WREG32(mmRLC_GPM_UCODE_ADDR, adev->gfx.rlc_fw_version);

	/* XXX - find out what chips support lbpw */
	gfx_v7_0_enable_lbpw(adev, false);

	if (adev->asic_type == CHIP_BONAIRE)
		WREG32(mmRLC_DRIVER_CPDMA_STATUS, 0);

	gfx_v7_0_rlc_start(adev);

	return 0;
}

static void gfx_v7_0_enable_cgcg(struct amdgpu_device *adev, bool enable)
{
	u32 data, orig, tmp, tmp2;

	orig = data = RREG32(mmRLC_CGCG_CGLS_CTRL);

	if (enable && (adev->cg_flags & AMD_CG_SUPPORT_GFX_CGCG)) {
		gfx_v7_0_enable_gui_idle_interrupt(adev, true);

		tmp = gfx_v7_0_halt_rlc(adev);

		mutex_lock(&adev->grbm_idx_mutex);
		gfx_v7_0_select_se_sh(adev, 0xffffffff, 0xffffffff, 0xffffffff);
		WREG32(mmRLC_SERDES_WR_CU_MASTER_MASK, 0xffffffff);
		WREG32(mmRLC_SERDES_WR_NONCU_MASTER_MASK, 0xffffffff);
		tmp2 = RLC_SERDES_WR_CTRL__BPM_ADDR_MASK |
			RLC_SERDES_WR_CTRL__CGCG_OVERRIDE_0_MASK |
			RLC_SERDES_WR_CTRL__CGLS_ENABLE_MASK;
		WREG32(mmRLC_SERDES_WR_CTRL, tmp2);
		mutex_unlock(&adev->grbm_idx_mutex);

		gfx_v7_0_update_rlc(adev, tmp);

		data |= RLC_CGCG_CGLS_CTRL__CGCG_EN_MASK | RLC_CGCG_CGLS_CTRL__CGLS_EN_MASK;
		if (orig != data)
			WREG32(mmRLC_CGCG_CGLS_CTRL, data);

	} else {
		gfx_v7_0_enable_gui_idle_interrupt(adev, false);

		RREG32(mmCB_CGTT_SCLK_CTRL);
		RREG32(mmCB_CGTT_SCLK_CTRL);
		RREG32(mmCB_CGTT_SCLK_CTRL);
		RREG32(mmCB_CGTT_SCLK_CTRL);

		data &= ~(RLC_CGCG_CGLS_CTRL__CGCG_EN_MASK | RLC_CGCG_CGLS_CTRL__CGLS_EN_MASK);
		if (orig != data)
			WREG32(mmRLC_CGCG_CGLS_CTRL, data);

		gfx_v7_0_enable_gui_idle_interrupt(adev, true);
	}
}

static void gfx_v7_0_enable_mgcg(struct amdgpu_device *adev, bool enable)
{
	u32 data, orig, tmp = 0;

	if (enable && (adev->cg_flags & AMD_CG_SUPPORT_GFX_MGCG)) {
		if (adev->cg_flags & AMD_CG_SUPPORT_GFX_MGLS) {
			if (adev->cg_flags & AMD_CG_SUPPORT_GFX_CP_LS) {
				orig = data = RREG32(mmCP_MEM_SLP_CNTL);
				data |= CP_MEM_SLP_CNTL__CP_MEM_LS_EN_MASK;
				if (orig != data)
					WREG32(mmCP_MEM_SLP_CNTL, data);
			}
		}

		orig = data = RREG32(mmRLC_CGTT_MGCG_OVERRIDE);
		data |= 0x00000001;
		data &= 0xfffffffd;
		if (orig != data)
			WREG32(mmRLC_CGTT_MGCG_OVERRIDE, data);

		tmp = gfx_v7_0_halt_rlc(adev);

		mutex_lock(&adev->grbm_idx_mutex);
		gfx_v7_0_select_se_sh(adev, 0xffffffff, 0xffffffff, 0xffffffff);
		WREG32(mmRLC_SERDES_WR_CU_MASTER_MASK, 0xffffffff);
		WREG32(mmRLC_SERDES_WR_NONCU_MASTER_MASK, 0xffffffff);
		data = RLC_SERDES_WR_CTRL__BPM_ADDR_MASK |
			RLC_SERDES_WR_CTRL__MGCG_OVERRIDE_0_MASK;
		WREG32(mmRLC_SERDES_WR_CTRL, data);
		mutex_unlock(&adev->grbm_idx_mutex);

		gfx_v7_0_update_rlc(adev, tmp);

		if (adev->cg_flags & AMD_CG_SUPPORT_GFX_CGTS) {
			orig = data = RREG32(mmCGTS_SM_CTRL_REG);
			data &= ~CGTS_SM_CTRL_REG__SM_MODE_MASK;
			data |= (0x2 << CGTS_SM_CTRL_REG__SM_MODE__SHIFT);
			data |= CGTS_SM_CTRL_REG__SM_MODE_ENABLE_MASK;
			data &= ~CGTS_SM_CTRL_REG__OVERRIDE_MASK;
			if ((adev->cg_flags & AMD_CG_SUPPORT_GFX_MGLS) &&
			    (adev->cg_flags & AMD_CG_SUPPORT_GFX_CGTS_LS))
				data &= ~CGTS_SM_CTRL_REG__LS_OVERRIDE_MASK;
			data &= ~CGTS_SM_CTRL_REG__ON_MONITOR_ADD_MASK;
			data |= CGTS_SM_CTRL_REG__ON_MONITOR_ADD_EN_MASK;
			data |= (0x96 << CGTS_SM_CTRL_REG__ON_MONITOR_ADD__SHIFT);
			if (orig != data)
				WREG32(mmCGTS_SM_CTRL_REG, data);
		}
	} else {
		orig = data = RREG32(mmRLC_CGTT_MGCG_OVERRIDE);
		data |= 0x00000003;
		if (orig != data)
			WREG32(mmRLC_CGTT_MGCG_OVERRIDE, data);

		data = RREG32(mmRLC_MEM_SLP_CNTL);
		if (data & RLC_MEM_SLP_CNTL__RLC_MEM_LS_EN_MASK) {
			data &= ~RLC_MEM_SLP_CNTL__RLC_MEM_LS_EN_MASK;
			WREG32(mmRLC_MEM_SLP_CNTL, data);
		}

		data = RREG32(mmCP_MEM_SLP_CNTL);
		if (data & CP_MEM_SLP_CNTL__CP_MEM_LS_EN_MASK) {
			data &= ~CP_MEM_SLP_CNTL__CP_MEM_LS_EN_MASK;
			WREG32(mmCP_MEM_SLP_CNTL, data);
		}

		orig = data = RREG32(mmCGTS_SM_CTRL_REG);
		data |= CGTS_SM_CTRL_REG__OVERRIDE_MASK | CGTS_SM_CTRL_REG__LS_OVERRIDE_MASK;
		if (orig != data)
			WREG32(mmCGTS_SM_CTRL_REG, data);

		tmp = gfx_v7_0_halt_rlc(adev);

		mutex_lock(&adev->grbm_idx_mutex);
		gfx_v7_0_select_se_sh(adev, 0xffffffff, 0xffffffff, 0xffffffff);
		WREG32(mmRLC_SERDES_WR_CU_MASTER_MASK, 0xffffffff);
		WREG32(mmRLC_SERDES_WR_NONCU_MASTER_MASK, 0xffffffff);
		data = RLC_SERDES_WR_CTRL__BPM_ADDR_MASK | RLC_SERDES_WR_CTRL__MGCG_OVERRIDE_1_MASK;
		WREG32(mmRLC_SERDES_WR_CTRL, data);
		mutex_unlock(&adev->grbm_idx_mutex);

		gfx_v7_0_update_rlc(adev, tmp);
	}
}

static void gfx_v7_0_update_cg(struct amdgpu_device *adev,
			       bool enable)
{
	gfx_v7_0_enable_gui_idle_interrupt(adev, false);
	/* order matters! */
	if (enable) {
		gfx_v7_0_enable_mgcg(adev, true);
		gfx_v7_0_enable_cgcg(adev, true);
	} else {
		gfx_v7_0_enable_cgcg(adev, false);
		gfx_v7_0_enable_mgcg(adev, false);
	}
	gfx_v7_0_enable_gui_idle_interrupt(adev, true);
}

static void gfx_v7_0_enable_sclk_slowdown_on_pu(struct amdgpu_device *adev,
						bool enable)
{
	u32 data, orig;

	orig = data = RREG32(mmRLC_PG_CNTL);
	if (enable && (adev->pg_flags & AMD_PG_SUPPORT_RLC_SMU_HS))
		data |= RLC_PG_CNTL__SMU_CLK_SLOWDOWN_ON_PU_ENABLE_MASK;
	else
		data &= ~RLC_PG_CNTL__SMU_CLK_SLOWDOWN_ON_PU_ENABLE_MASK;
	if (orig != data)
		WREG32(mmRLC_PG_CNTL, data);
}

static void gfx_v7_0_enable_sclk_slowdown_on_pd(struct amdgpu_device *adev,
						bool enable)
{
	u32 data, orig;

	orig = data = RREG32(mmRLC_PG_CNTL);
	if (enable && (adev->pg_flags & AMD_PG_SUPPORT_RLC_SMU_HS))
		data |= RLC_PG_CNTL__SMU_CLK_SLOWDOWN_ON_PD_ENABLE_MASK;
	else
		data &= ~RLC_PG_CNTL__SMU_CLK_SLOWDOWN_ON_PD_ENABLE_MASK;
	if (orig != data)
		WREG32(mmRLC_PG_CNTL, data);
}

static void gfx_v7_0_enable_cp_pg(struct amdgpu_device *adev, bool enable)
{
	u32 data, orig;

	orig = data = RREG32(mmRLC_PG_CNTL);
	if (enable && (adev->pg_flags & AMD_PG_SUPPORT_CP))
		data &= ~0x8000;
	else
		data |= 0x8000;
	if (orig != data)
		WREG32(mmRLC_PG_CNTL, data);
}

static void gfx_v7_0_enable_gds_pg(struct amdgpu_device *adev, bool enable)
{
	u32 data, orig;

	orig = data = RREG32(mmRLC_PG_CNTL);
	if (enable && (adev->pg_flags & AMD_PG_SUPPORT_GDS))
		data &= ~0x2000;
	else
		data |= 0x2000;
	if (orig != data)
		WREG32(mmRLC_PG_CNTL, data);
}

static void gfx_v7_0_init_cp_pg_table(struct amdgpu_device *adev)
{
	const __le32 *fw_data;
	volatile u32 *dst_ptr;
	int me, i, max_me = 4;
	u32 bo_offset = 0;
	u32 table_offset, table_size;

	if (adev->asic_type == CHIP_KAVERI)
		max_me = 5;

	if (adev->gfx.rlc.cp_table_ptr == NULL)
		return;

	/* write the cp table buffer */
	dst_ptr = adev->gfx.rlc.cp_table_ptr;
	for (me = 0; me < max_me; me++) {
		if (me == 0) {
			const struct gfx_firmware_header_v1_0 *hdr =
				(const struct gfx_firmware_header_v1_0 *)adev->gfx.ce_fw->data;
			fw_data = (const __le32 *)
				(adev->gfx.ce_fw->data +
				 le32_to_cpu(hdr->header.ucode_array_offset_bytes));
			table_offset = le32_to_cpu(hdr->jt_offset);
			table_size = le32_to_cpu(hdr->jt_size);
		} else if (me == 1) {
			const struct gfx_firmware_header_v1_0 *hdr =
				(const struct gfx_firmware_header_v1_0 *)adev->gfx.pfp_fw->data;
			fw_data = (const __le32 *)
				(adev->gfx.pfp_fw->data +
				 le32_to_cpu(hdr->header.ucode_array_offset_bytes));
			table_offset = le32_to_cpu(hdr->jt_offset);
			table_size = le32_to_cpu(hdr->jt_size);
		} else if (me == 2) {
			const struct gfx_firmware_header_v1_0 *hdr =
				(const struct gfx_firmware_header_v1_0 *)adev->gfx.me_fw->data;
			fw_data = (const __le32 *)
				(adev->gfx.me_fw->data +
				 le32_to_cpu(hdr->header.ucode_array_offset_bytes));
			table_offset = le32_to_cpu(hdr->jt_offset);
			table_size = le32_to_cpu(hdr->jt_size);
		} else if (me == 3) {
			const struct gfx_firmware_header_v1_0 *hdr =
				(const struct gfx_firmware_header_v1_0 *)adev->gfx.mec_fw->data;
			fw_data = (const __le32 *)
				(adev->gfx.mec_fw->data +
				 le32_to_cpu(hdr->header.ucode_array_offset_bytes));
			table_offset = le32_to_cpu(hdr->jt_offset);
			table_size = le32_to_cpu(hdr->jt_size);
		} else {
			const struct gfx_firmware_header_v1_0 *hdr =
				(const struct gfx_firmware_header_v1_0 *)adev->gfx.mec2_fw->data;
			fw_data = (const __le32 *)
				(adev->gfx.mec2_fw->data +
				 le32_to_cpu(hdr->header.ucode_array_offset_bytes));
			table_offset = le32_to_cpu(hdr->jt_offset);
			table_size = le32_to_cpu(hdr->jt_size);
		}

		for (i = 0; i < table_size; i ++) {
			dst_ptr[bo_offset + i] =
				cpu_to_le32(le32_to_cpu(fw_data[table_offset + i]));
		}

		bo_offset += table_size;
	}
}

static void gfx_v7_0_enable_gfx_cgpg(struct amdgpu_device *adev,
				     bool enable)
{
	u32 data, orig;

	if (enable && (adev->pg_flags & AMD_PG_SUPPORT_GFX_PG)) {
		orig = data = RREG32(mmRLC_PG_CNTL);
		data |= RLC_PG_CNTL__GFX_POWER_GATING_ENABLE_MASK;
		if (orig != data)
			WREG32(mmRLC_PG_CNTL, data);

		orig = data = RREG32(mmRLC_AUTO_PG_CTRL);
		data |= RLC_AUTO_PG_CTRL__AUTO_PG_EN_MASK;
		if (orig != data)
			WREG32(mmRLC_AUTO_PG_CTRL, data);
	} else {
		orig = data = RREG32(mmRLC_PG_CNTL);
		data &= ~RLC_PG_CNTL__GFX_POWER_GATING_ENABLE_MASK;
		if (orig != data)
			WREG32(mmRLC_PG_CNTL, data);

		orig = data = RREG32(mmRLC_AUTO_PG_CTRL);
		data &= ~RLC_AUTO_PG_CTRL__AUTO_PG_EN_MASK;
		if (orig != data)
			WREG32(mmRLC_AUTO_PG_CTRL, data);

		data = RREG32(mmDB_RENDER_CONTROL);
	}
}

static void gfx_v7_0_set_user_cu_inactive_bitmap(struct amdgpu_device *adev,
						 u32 bitmap)
{
	u32 data;

	if (!bitmap)
		return;

	data = bitmap << GC_USER_SHADER_ARRAY_CONFIG__INACTIVE_CUS__SHIFT;
	data &= GC_USER_SHADER_ARRAY_CONFIG__INACTIVE_CUS_MASK;

	WREG32(mmGC_USER_SHADER_ARRAY_CONFIG, data);
}

static u32 gfx_v7_0_get_cu_active_bitmap(struct amdgpu_device *adev)
{
	u32 data, mask;

	data = RREG32(mmCC_GC_SHADER_ARRAY_CONFIG);
	data |= RREG32(mmGC_USER_SHADER_ARRAY_CONFIG);

	data &= CC_GC_SHADER_ARRAY_CONFIG__INACTIVE_CUS_MASK;
	data >>= CC_GC_SHADER_ARRAY_CONFIG__INACTIVE_CUS__SHIFT;

	mask = amdgpu_gfx_create_bitmask(adev->gfx.config.max_cu_per_sh);

	return (~data) & mask;
}

static void gfx_v7_0_init_ao_cu_mask(struct amdgpu_device *adev)
{
	u32 tmp;

	WREG32(mmRLC_PG_ALWAYS_ON_CU_MASK, adev->gfx.cu_info.ao_cu_mask);

	tmp = RREG32(mmRLC_MAX_PG_CU);
	tmp &= ~RLC_MAX_PG_CU__MAX_POWERED_UP_CU_MASK;
	tmp |= (adev->gfx.cu_info.number << RLC_MAX_PG_CU__MAX_POWERED_UP_CU__SHIFT);
	WREG32(mmRLC_MAX_PG_CU, tmp);
}

static void gfx_v7_0_enable_gfx_static_mgpg(struct amdgpu_device *adev,
					    bool enable)
{
	u32 data, orig;

	orig = data = RREG32(mmRLC_PG_CNTL);
	if (enable && (adev->pg_flags & AMD_PG_SUPPORT_GFX_SMG))
		data |= RLC_PG_CNTL__STATIC_PER_CU_PG_ENABLE_MASK;
	else
		data &= ~RLC_PG_CNTL__STATIC_PER_CU_PG_ENABLE_MASK;
	if (orig != data)
		WREG32(mmRLC_PG_CNTL, data);
}

static void gfx_v7_0_enable_gfx_dynamic_mgpg(struct amdgpu_device *adev,
					     bool enable)
{
	u32 data, orig;

	orig = data = RREG32(mmRLC_PG_CNTL);
	if (enable && (adev->pg_flags & AMD_PG_SUPPORT_GFX_DMG))
		data |= RLC_PG_CNTL__DYN_PER_CU_PG_ENABLE_MASK;
	else
		data &= ~RLC_PG_CNTL__DYN_PER_CU_PG_ENABLE_MASK;
	if (orig != data)
		WREG32(mmRLC_PG_CNTL, data);
}

#define RLC_SAVE_AND_RESTORE_STARTING_OFFSET 0x90
#define RLC_CLEAR_STATE_DESCRIPTOR_OFFSET    0x3D

static void gfx_v7_0_init_gfx_cgpg(struct amdgpu_device *adev)
{
	u32 data, orig;
	u32 i;

	if (adev->gfx.rlc.cs_data) {
		WREG32(mmRLC_GPM_SCRATCH_ADDR, RLC_CLEAR_STATE_DESCRIPTOR_OFFSET);
		WREG32(mmRLC_GPM_SCRATCH_DATA, upper_32_bits(adev->gfx.rlc.clear_state_gpu_addr));
		WREG32(mmRLC_GPM_SCRATCH_DATA, lower_32_bits(adev->gfx.rlc.clear_state_gpu_addr));
		WREG32(mmRLC_GPM_SCRATCH_DATA, adev->gfx.rlc.clear_state_size);
	} else {
		WREG32(mmRLC_GPM_SCRATCH_ADDR, RLC_CLEAR_STATE_DESCRIPTOR_OFFSET);
		for (i = 0; i < 3; i++)
			WREG32(mmRLC_GPM_SCRATCH_DATA, 0);
	}
	if (adev->gfx.rlc.reg_list) {
		WREG32(mmRLC_GPM_SCRATCH_ADDR, RLC_SAVE_AND_RESTORE_STARTING_OFFSET);
		for (i = 0; i < adev->gfx.rlc.reg_list_size; i++)
			WREG32(mmRLC_GPM_SCRATCH_DATA, adev->gfx.rlc.reg_list[i]);
	}

	orig = data = RREG32(mmRLC_PG_CNTL);
	data |= RLC_PG_CNTL__GFX_POWER_GATING_SRC_MASK;
	if (orig != data)
		WREG32(mmRLC_PG_CNTL, data);

	WREG32(mmRLC_SAVE_AND_RESTORE_BASE, adev->gfx.rlc.save_restore_gpu_addr >> 8);
	WREG32(mmRLC_JUMP_TABLE_RESTORE, adev->gfx.rlc.cp_table_gpu_addr >> 8);

	data = RREG32(mmCP_RB_WPTR_POLL_CNTL);
	data &= ~CP_RB_WPTR_POLL_CNTL__IDLE_POLL_COUNT_MASK;
	data |= (0x60 << CP_RB_WPTR_POLL_CNTL__IDLE_POLL_COUNT__SHIFT);
	WREG32(mmCP_RB_WPTR_POLL_CNTL, data);

	data = 0x10101010;
	WREG32(mmRLC_PG_DELAY, data);

	data = RREG32(mmRLC_PG_DELAY_2);
	data &= ~0xff;
	data |= 0x3;
	WREG32(mmRLC_PG_DELAY_2, data);

	data = RREG32(mmRLC_AUTO_PG_CTRL);
	data &= ~RLC_AUTO_PG_CTRL__GRBM_REG_SAVE_GFX_IDLE_THRESHOLD_MASK;
	data |= (0x700 << RLC_AUTO_PG_CTRL__GRBM_REG_SAVE_GFX_IDLE_THRESHOLD__SHIFT);
	WREG32(mmRLC_AUTO_PG_CTRL, data);

}

static void gfx_v7_0_update_gfx_pg(struct amdgpu_device *adev, bool enable)
{
	gfx_v7_0_enable_gfx_cgpg(adev, enable);
	gfx_v7_0_enable_gfx_static_mgpg(adev, enable);
	gfx_v7_0_enable_gfx_dynamic_mgpg(adev, enable);
}

static u32 gfx_v7_0_get_csb_size(struct amdgpu_device *adev)
{
	u32 count = 0;
	const struct cs_section_def *sect = NULL;
	const struct cs_extent_def *ext = NULL;

	if (adev->gfx.rlc.cs_data == NULL)
		return 0;

	/* begin clear state */
	count += 2;
	/* context control state */
	count += 3;

	for (sect = adev->gfx.rlc.cs_data; sect->section != NULL; ++sect) {
		for (ext = sect->section; ext->extent != NULL; ++ext) {
			if (sect->id == SECT_CONTEXT)
				count += 2 + ext->reg_count;
			else
				return 0;
		}
	}
	/* pa_sc_raster_config/pa_sc_raster_config1 */
	count += 4;
	/* end clear state */
	count += 2;
	/* clear state */
	count += 2;

	return count;
}

static void gfx_v7_0_get_csb_buffer(struct amdgpu_device *adev,
				    volatile u32 *buffer)
{
	u32 count = 0, i;
	const struct cs_section_def *sect = NULL;
	const struct cs_extent_def *ext = NULL;

	if (adev->gfx.rlc.cs_data == NULL)
		return;
	if (buffer == NULL)
		return;

	buffer[count++] = cpu_to_le32(PACKET3(PACKET3_PREAMBLE_CNTL, 0));
	buffer[count++] = cpu_to_le32(PACKET3_PREAMBLE_BEGIN_CLEAR_STATE);

	buffer[count++] = cpu_to_le32(PACKET3(PACKET3_CONTEXT_CONTROL, 1));
	buffer[count++] = cpu_to_le32(0x80000000);
	buffer[count++] = cpu_to_le32(0x80000000);

	for (sect = adev->gfx.rlc.cs_data; sect->section != NULL; ++sect) {
		for (ext = sect->section; ext->extent != NULL; ++ext) {
			if (sect->id == SECT_CONTEXT) {
				buffer[count++] =
					cpu_to_le32(PACKET3(PACKET3_SET_CONTEXT_REG, ext->reg_count));
				buffer[count++] = cpu_to_le32(ext->reg_index - PACKET3_SET_CONTEXT_REG_START);
				for (i = 0; i < ext->reg_count; i++)
					buffer[count++] = cpu_to_le32(ext->extent[i]);
			} else {
				return;
			}
		}
	}

	buffer[count++] = cpu_to_le32(PACKET3(PACKET3_SET_CONTEXT_REG, 2));
	buffer[count++] = cpu_to_le32(mmPA_SC_RASTER_CONFIG - PACKET3_SET_CONTEXT_REG_START);
	switch (adev->asic_type) {
	case CHIP_BONAIRE:
		buffer[count++] = cpu_to_le32(0x16000012);
		buffer[count++] = cpu_to_le32(0x00000000);
		break;
	case CHIP_KAVERI:
		buffer[count++] = cpu_to_le32(0x00000000); /* XXX */
		buffer[count++] = cpu_to_le32(0x00000000);
		break;
	case CHIP_KABINI:
	case CHIP_MULLINS:
		buffer[count++] = cpu_to_le32(0x00000000); /* XXX */
		buffer[count++] = cpu_to_le32(0x00000000);
		break;
	case CHIP_HAWAII:
		buffer[count++] = cpu_to_le32(0x3a00161a);
		buffer[count++] = cpu_to_le32(0x0000002e);
		break;
	default:
		buffer[count++] = cpu_to_le32(0x00000000);
		buffer[count++] = cpu_to_le32(0x00000000);
		break;
	}

	buffer[count++] = cpu_to_le32(PACKET3(PACKET3_PREAMBLE_CNTL, 0));
	buffer[count++] = cpu_to_le32(PACKET3_PREAMBLE_END_CLEAR_STATE);

	buffer[count++] = cpu_to_le32(PACKET3(PACKET3_CLEAR_STATE, 0));
	buffer[count++] = cpu_to_le32(0);
}

static void gfx_v7_0_init_pg(struct amdgpu_device *adev)
{
	if (adev->pg_flags & (AMD_PG_SUPPORT_GFX_PG |
			      AMD_PG_SUPPORT_GFX_SMG |
			      AMD_PG_SUPPORT_GFX_DMG |
			      AMD_PG_SUPPORT_CP |
			      AMD_PG_SUPPORT_GDS |
			      AMD_PG_SUPPORT_RLC_SMU_HS)) {
		gfx_v7_0_enable_sclk_slowdown_on_pu(adev, true);
		gfx_v7_0_enable_sclk_slowdown_on_pd(adev, true);
		if (adev->pg_flags & AMD_PG_SUPPORT_GFX_PG) {
			gfx_v7_0_init_gfx_cgpg(adev);
			gfx_v7_0_enable_cp_pg(adev, true);
			gfx_v7_0_enable_gds_pg(adev, true);
		}
		gfx_v7_0_init_ao_cu_mask(adev);
		gfx_v7_0_update_gfx_pg(adev, true);
	}
}

static void gfx_v7_0_fini_pg(struct amdgpu_device *adev)
{
	if (adev->pg_flags & (AMD_PG_SUPPORT_GFX_PG |
			      AMD_PG_SUPPORT_GFX_SMG |
			      AMD_PG_SUPPORT_GFX_DMG |
			      AMD_PG_SUPPORT_CP |
			      AMD_PG_SUPPORT_GDS |
			      AMD_PG_SUPPORT_RLC_SMU_HS)) {
		gfx_v7_0_update_gfx_pg(adev, false);
		if (adev->pg_flags & AMD_PG_SUPPORT_GFX_PG) {
			gfx_v7_0_enable_cp_pg(adev, false);
			gfx_v7_0_enable_gds_pg(adev, false);
		}
	}
}

/**
 * gfx_v7_0_get_gpu_clock_counter - return GPU clock counter snapshot
 *
 * @adev: amdgpu_device pointer
 *
 * Fetches a GPU clock counter snapshot (SI).
 * Returns the 64 bit clock counter snapshot.
 */
static uint64_t gfx_v7_0_get_gpu_clock_counter(struct amdgpu_device *adev)
{
	uint64_t clock;

	mutex_lock(&adev->gfx.gpu_clock_mutex);
	WREG32(mmRLC_CAPTURE_GPU_CLOCK_COUNT, 1);
	clock = (uint64_t)RREG32(mmRLC_GPU_CLOCK_COUNT_LSB) |
		((uint64_t)RREG32(mmRLC_GPU_CLOCK_COUNT_MSB) << 32ULL);
	mutex_unlock(&adev->gfx.gpu_clock_mutex);
	return clock;
}

static void gfx_v7_0_ring_emit_gds_switch(struct amdgpu_ring *ring,
					  uint32_t vmid,
					  uint32_t gds_base, uint32_t gds_size,
					  uint32_t gws_base, uint32_t gws_size,
					  uint32_t oa_base, uint32_t oa_size)
{
	gds_base = gds_base >> AMDGPU_GDS_SHIFT;
	gds_size = gds_size >> AMDGPU_GDS_SHIFT;

	gws_base = gws_base >> AMDGPU_GWS_SHIFT;
	gws_size = gws_size >> AMDGPU_GWS_SHIFT;

	oa_base = oa_base >> AMDGPU_OA_SHIFT;
	oa_size = oa_size >> AMDGPU_OA_SHIFT;

	/* GDS Base */
	amdgpu_ring_write(ring, PACKET3(PACKET3_WRITE_DATA, 3));
	amdgpu_ring_write(ring, (WRITE_DATA_ENGINE_SEL(0) |
				WRITE_DATA_DST_SEL(0)));
	amdgpu_ring_write(ring, amdgpu_gds_reg_offset[vmid].mem_base);
	amdgpu_ring_write(ring, 0);
	amdgpu_ring_write(ring, gds_base);

	/* GDS Size */
	amdgpu_ring_write(ring, PACKET3(PACKET3_WRITE_DATA, 3));
	amdgpu_ring_write(ring, (WRITE_DATA_ENGINE_SEL(0) |
				WRITE_DATA_DST_SEL(0)));
	amdgpu_ring_write(ring, amdgpu_gds_reg_offset[vmid].mem_size);
	amdgpu_ring_write(ring, 0);
	amdgpu_ring_write(ring, gds_size);

	/* GWS */
	amdgpu_ring_write(ring, PACKET3(PACKET3_WRITE_DATA, 3));
	amdgpu_ring_write(ring, (WRITE_DATA_ENGINE_SEL(0) |
				WRITE_DATA_DST_SEL(0)));
	amdgpu_ring_write(ring, amdgpu_gds_reg_offset[vmid].gws);
	amdgpu_ring_write(ring, 0);
	amdgpu_ring_write(ring, gws_size << GDS_GWS_VMID0__SIZE__SHIFT | gws_base);

	/* OA */
	amdgpu_ring_write(ring, PACKET3(PACKET3_WRITE_DATA, 3));
	amdgpu_ring_write(ring, (WRITE_DATA_ENGINE_SEL(0) |
				WRITE_DATA_DST_SEL(0)));
	amdgpu_ring_write(ring, amdgpu_gds_reg_offset[vmid].oa);
	amdgpu_ring_write(ring, 0);
	amdgpu_ring_write(ring, (1 << (oa_size + oa_base)) - (1 << oa_base));
}

static uint32_t wave_read_ind(struct amdgpu_device *adev, uint32_t simd, uint32_t wave, uint32_t address)
{
	WREG32(mmSQ_IND_INDEX,
		(wave << SQ_IND_INDEX__WAVE_ID__SHIFT) |
		(simd << SQ_IND_INDEX__SIMD_ID__SHIFT) |
		(address << SQ_IND_INDEX__INDEX__SHIFT) |
		(SQ_IND_INDEX__FORCE_READ_MASK));
	return RREG32(mmSQ_IND_DATA);
}

static void wave_read_regs(struct amdgpu_device *adev, uint32_t simd,
			   uint32_t wave, uint32_t thread,
			   uint32_t regno, uint32_t num, uint32_t *out)
{
	WREG32(mmSQ_IND_INDEX,
		(wave << SQ_IND_INDEX__WAVE_ID__SHIFT) |
		(simd << SQ_IND_INDEX__SIMD_ID__SHIFT) |
		(regno << SQ_IND_INDEX__INDEX__SHIFT) |
		(thread << SQ_IND_INDEX__THREAD_ID__SHIFT) |
		(SQ_IND_INDEX__FORCE_READ_MASK) |
		(SQ_IND_INDEX__AUTO_INCR_MASK));
	while (num--)
		*(out++) = RREG32(mmSQ_IND_DATA);
}

static void gfx_v7_0_read_wave_data(struct amdgpu_device *adev, uint32_t simd, uint32_t wave, uint32_t *dst, int *no_fields)
{
	/* type 0 wave data */
	dst[(*no_fields)++] = 0;
	dst[(*no_fields)++] = wave_read_ind(adev, simd, wave, ixSQ_WAVE_STATUS);
	dst[(*no_fields)++] = wave_read_ind(adev, simd, wave, ixSQ_WAVE_PC_LO);
	dst[(*no_fields)++] = wave_read_ind(adev, simd, wave, ixSQ_WAVE_PC_HI);
	dst[(*no_fields)++] = wave_read_ind(adev, simd, wave, ixSQ_WAVE_EXEC_LO);
	dst[(*no_fields)++] = wave_read_ind(adev, simd, wave, ixSQ_WAVE_EXEC_HI);
	dst[(*no_fields)++] = wave_read_ind(adev, simd, wave, ixSQ_WAVE_HW_ID);
	dst[(*no_fields)++] = wave_read_ind(adev, simd, wave, ixSQ_WAVE_INST_DW0);
	dst[(*no_fields)++] = wave_read_ind(adev, simd, wave, ixSQ_WAVE_INST_DW1);
	dst[(*no_fields)++] = wave_read_ind(adev, simd, wave, ixSQ_WAVE_GPR_ALLOC);
	dst[(*no_fields)++] = wave_read_ind(adev, simd, wave, ixSQ_WAVE_LDS_ALLOC);
	dst[(*no_fields)++] = wave_read_ind(adev, simd, wave, ixSQ_WAVE_TRAPSTS);
	dst[(*no_fields)++] = wave_read_ind(adev, simd, wave, ixSQ_WAVE_IB_STS);
	dst[(*no_fields)++] = wave_read_ind(adev, simd, wave, ixSQ_WAVE_TBA_LO);
	dst[(*no_fields)++] = wave_read_ind(adev, simd, wave, ixSQ_WAVE_TBA_HI);
	dst[(*no_fields)++] = wave_read_ind(adev, simd, wave, ixSQ_WAVE_TMA_LO);
	dst[(*no_fields)++] = wave_read_ind(adev, simd, wave, ixSQ_WAVE_TMA_HI);
	dst[(*no_fields)++] = wave_read_ind(adev, simd, wave, ixSQ_WAVE_IB_DBG0);
	dst[(*no_fields)++] = wave_read_ind(adev, simd, wave, ixSQ_WAVE_M0);
}

static void gfx_v7_0_read_wave_sgprs(struct amdgpu_device *adev, uint32_t simd,
				     uint32_t wave, uint32_t start,
				     uint32_t size, uint32_t *dst)
{
	wave_read_regs(
		adev, simd, wave, 0,
		start + SQIND_WAVE_SGPRS_OFFSET, size, dst);
}

static const struct amdgpu_gfx_funcs gfx_v7_0_gfx_funcs = {
	.get_gpu_clock_counter = &gfx_v7_0_get_gpu_clock_counter,
	.select_se_sh = &gfx_v7_0_select_se_sh,
	.read_wave_data = &gfx_v7_0_read_wave_data,
	.read_wave_sgprs = &gfx_v7_0_read_wave_sgprs,
};

static const struct amdgpu_rlc_funcs gfx_v7_0_rlc_funcs = {
	.enter_safe_mode = gfx_v7_0_enter_rlc_safe_mode,
	.exit_safe_mode = gfx_v7_0_exit_rlc_safe_mode
};

static int gfx_v7_0_early_init(void *handle)
{
	struct amdgpu_device *adev = (struct amdgpu_device *)handle;

	adev->gfx.num_gfx_rings = GFX7_NUM_GFX_RINGS;
	adev->gfx.num_compute_rings = AMDGPU_MAX_COMPUTE_RINGS;
	adev->gfx.funcs = &gfx_v7_0_gfx_funcs;
	adev->gfx.rlc.funcs = &gfx_v7_0_rlc_funcs;
	gfx_v7_0_set_ring_funcs(adev);
	gfx_v7_0_set_irq_funcs(adev);
	gfx_v7_0_set_gds_init(adev);

	return 0;
}

static int gfx_v7_0_late_init(void *handle)
{
	struct amdgpu_device *adev = (struct amdgpu_device *)handle;
	int r;

	r = amdgpu_irq_get(adev, &adev->gfx.priv_reg_irq, 0);
	if (r)
		return r;

	r = amdgpu_irq_get(adev, &adev->gfx.priv_inst_irq, 0);
	if (r)
		return r;

	return 0;
}

static void gfx_v7_0_gpu_early_init(struct amdgpu_device *adev)
{
	u32 gb_addr_config;
	u32 mc_shared_chmap, mc_arb_ramcfg;
	u32 dimm00_addr_map, dimm01_addr_map, dimm10_addr_map, dimm11_addr_map;
	u32 tmp;

	switch (adev->asic_type) {
	case CHIP_BONAIRE:
		adev->gfx.config.max_shader_engines = 2;
		adev->gfx.config.max_tile_pipes = 4;
		adev->gfx.config.max_cu_per_sh = 7;
		adev->gfx.config.max_sh_per_se = 1;
		adev->gfx.config.max_backends_per_se = 2;
		adev->gfx.config.max_texture_channel_caches = 4;
		adev->gfx.config.max_gprs = 256;
		adev->gfx.config.max_gs_threads = 32;
		adev->gfx.config.max_hw_contexts = 8;

		adev->gfx.config.sc_prim_fifo_size_frontend = 0x20;
		adev->gfx.config.sc_prim_fifo_size_backend = 0x100;
		adev->gfx.config.sc_hiz_tile_fifo_size = 0x30;
		adev->gfx.config.sc_earlyz_tile_fifo_size = 0x130;
		gb_addr_config = BONAIRE_GB_ADDR_CONFIG_GOLDEN;
		break;
	case CHIP_HAWAII:
		adev->gfx.config.max_shader_engines = 4;
		adev->gfx.config.max_tile_pipes = 16;
		adev->gfx.config.max_cu_per_sh = 11;
		adev->gfx.config.max_sh_per_se = 1;
		adev->gfx.config.max_backends_per_se = 4;
		adev->gfx.config.max_texture_channel_caches = 16;
		adev->gfx.config.max_gprs = 256;
		adev->gfx.config.max_gs_threads = 32;
		adev->gfx.config.max_hw_contexts = 8;

		adev->gfx.config.sc_prim_fifo_size_frontend = 0x20;
		adev->gfx.config.sc_prim_fifo_size_backend = 0x100;
		adev->gfx.config.sc_hiz_tile_fifo_size = 0x30;
		adev->gfx.config.sc_earlyz_tile_fifo_size = 0x130;
		gb_addr_config = HAWAII_GB_ADDR_CONFIG_GOLDEN;
		break;
	case CHIP_KAVERI:
		adev->gfx.config.max_shader_engines = 1;
		adev->gfx.config.max_tile_pipes = 4;
		if ((adev->pdev->device == 0x1304) ||
		    (adev->pdev->device == 0x1305) ||
		    (adev->pdev->device == 0x130C) ||
		    (adev->pdev->device == 0x130F) ||
		    (adev->pdev->device == 0x1310) ||
		    (adev->pdev->device == 0x1311) ||
		    (adev->pdev->device == 0x131C)) {
			adev->gfx.config.max_cu_per_sh = 8;
			adev->gfx.config.max_backends_per_se = 2;
		} else if ((adev->pdev->device == 0x1309) ||
			   (adev->pdev->device == 0x130A) ||
			   (adev->pdev->device == 0x130D) ||
			   (adev->pdev->device == 0x1313) ||
			   (adev->pdev->device == 0x131D)) {
			adev->gfx.config.max_cu_per_sh = 6;
			adev->gfx.config.max_backends_per_se = 2;
		} else if ((adev->pdev->device == 0x1306) ||
			   (adev->pdev->device == 0x1307) ||
			   (adev->pdev->device == 0x130B) ||
			   (adev->pdev->device == 0x130E) ||
			   (adev->pdev->device == 0x1315) ||
			   (adev->pdev->device == 0x131B)) {
			adev->gfx.config.max_cu_per_sh = 4;
			adev->gfx.config.max_backends_per_se = 1;
		} else {
			adev->gfx.config.max_cu_per_sh = 3;
			adev->gfx.config.max_backends_per_se = 1;
		}
		adev->gfx.config.max_sh_per_se = 1;
		adev->gfx.config.max_texture_channel_caches = 4;
		adev->gfx.config.max_gprs = 256;
		adev->gfx.config.max_gs_threads = 16;
		adev->gfx.config.max_hw_contexts = 8;

		adev->gfx.config.sc_prim_fifo_size_frontend = 0x20;
		adev->gfx.config.sc_prim_fifo_size_backend = 0x100;
		adev->gfx.config.sc_hiz_tile_fifo_size = 0x30;
		adev->gfx.config.sc_earlyz_tile_fifo_size = 0x130;
		gb_addr_config = BONAIRE_GB_ADDR_CONFIG_GOLDEN;
		break;
	case CHIP_KABINI:
	case CHIP_MULLINS:
	default:
		adev->gfx.config.max_shader_engines = 1;
		adev->gfx.config.max_tile_pipes = 2;
		adev->gfx.config.max_cu_per_sh = 2;
		adev->gfx.config.max_sh_per_se = 1;
		adev->gfx.config.max_backends_per_se = 1;
		adev->gfx.config.max_texture_channel_caches = 2;
		adev->gfx.config.max_gprs = 256;
		adev->gfx.config.max_gs_threads = 16;
		adev->gfx.config.max_hw_contexts = 8;

		adev->gfx.config.sc_prim_fifo_size_frontend = 0x20;
		adev->gfx.config.sc_prim_fifo_size_backend = 0x100;
		adev->gfx.config.sc_hiz_tile_fifo_size = 0x30;
		adev->gfx.config.sc_earlyz_tile_fifo_size = 0x130;
		gb_addr_config = BONAIRE_GB_ADDR_CONFIG_GOLDEN;
		break;
	}

	mc_shared_chmap = RREG32(mmMC_SHARED_CHMAP);
	adev->gfx.config.mc_arb_ramcfg = RREG32(mmMC_ARB_RAMCFG);
	mc_arb_ramcfg = adev->gfx.config.mc_arb_ramcfg;

	adev->gfx.config.num_tile_pipes = adev->gfx.config.max_tile_pipes;
	adev->gfx.config.mem_max_burst_length_bytes = 256;
	if (adev->flags & AMD_IS_APU) {
		/* Get memory bank mapping mode. */
		tmp = RREG32(mmMC_FUS_DRAM0_BANK_ADDR_MAPPING);
		dimm00_addr_map = REG_GET_FIELD(tmp, MC_FUS_DRAM0_BANK_ADDR_MAPPING, DIMM0ADDRMAP);
		dimm01_addr_map = REG_GET_FIELD(tmp, MC_FUS_DRAM0_BANK_ADDR_MAPPING, DIMM1ADDRMAP);

		tmp = RREG32(mmMC_FUS_DRAM1_BANK_ADDR_MAPPING);
		dimm10_addr_map = REG_GET_FIELD(tmp, MC_FUS_DRAM1_BANK_ADDR_MAPPING, DIMM0ADDRMAP);
		dimm11_addr_map = REG_GET_FIELD(tmp, MC_FUS_DRAM1_BANK_ADDR_MAPPING, DIMM1ADDRMAP);

		/* Validate settings in case only one DIMM installed. */
		if ((dimm00_addr_map == 0) || (dimm00_addr_map == 3) || (dimm00_addr_map == 4) || (dimm00_addr_map > 12))
			dimm00_addr_map = 0;
		if ((dimm01_addr_map == 0) || (dimm01_addr_map == 3) || (dimm01_addr_map == 4) || (dimm01_addr_map > 12))
			dimm01_addr_map = 0;
		if ((dimm10_addr_map == 0) || (dimm10_addr_map == 3) || (dimm10_addr_map == 4) || (dimm10_addr_map > 12))
			dimm10_addr_map = 0;
		if ((dimm11_addr_map == 0) || (dimm11_addr_map == 3) || (dimm11_addr_map == 4) || (dimm11_addr_map > 12))
			dimm11_addr_map = 0;

		/* If DIMM Addr map is 8GB, ROW size should be 2KB. Otherwise 1KB. */
		/* If ROW size(DIMM1) != ROW size(DMIMM0), ROW size should be larger one. */
		if ((dimm00_addr_map == 11) || (dimm01_addr_map == 11) || (dimm10_addr_map == 11) || (dimm11_addr_map == 11))
			adev->gfx.config.mem_row_size_in_kb = 2;
		else
			adev->gfx.config.mem_row_size_in_kb = 1;
	} else {
		tmp = (mc_arb_ramcfg & MC_ARB_RAMCFG__NOOFCOLS_MASK) >> MC_ARB_RAMCFG__NOOFCOLS__SHIFT;
		adev->gfx.config.mem_row_size_in_kb = (4 * (1 << (8 + tmp))) / 1024;
		if (adev->gfx.config.mem_row_size_in_kb > 4)
			adev->gfx.config.mem_row_size_in_kb = 4;
	}
	/* XXX use MC settings? */
	adev->gfx.config.shader_engine_tile_size = 32;
	adev->gfx.config.num_gpus = 1;
	adev->gfx.config.multi_gpu_tile_size = 64;

	/* fix up row size */
	gb_addr_config &= ~GB_ADDR_CONFIG__ROW_SIZE_MASK;
	switch (adev->gfx.config.mem_row_size_in_kb) {
	case 1:
	default:
		gb_addr_config |= (0 << GB_ADDR_CONFIG__ROW_SIZE__SHIFT);
		break;
	case 2:
		gb_addr_config |= (1 << GB_ADDR_CONFIG__ROW_SIZE__SHIFT);
		break;
	case 4:
		gb_addr_config |= (2 << GB_ADDR_CONFIG__ROW_SIZE__SHIFT);
		break;
	}
	adev->gfx.config.gb_addr_config = gb_addr_config;
}

static int gfx_v7_0_compute_ring_init(struct amdgpu_device *adev, int ring_id,
					int mec, int pipe, int queue)
{
	int r;
	unsigned irq_type;
	struct amdgpu_ring *ring = &adev->gfx.compute_ring[ring_id];

	/* mec0 is me1 */
	ring->me = mec + 1;
	ring->pipe = pipe;
	ring->queue = queue;

	ring->ring_obj = NULL;
	ring->use_doorbell = true;
	ring->doorbell_index = AMDGPU_DOORBELL_MEC_RING0 + ring_id;
	sprintf(ring->name, "comp_%d.%d.%d", ring->me, ring->pipe, ring->queue);

	irq_type = AMDGPU_CP_IRQ_COMPUTE_MEC1_PIPE0_EOP
		+ ((ring->me - 1) * adev->gfx.mec.num_pipe_per_mec)
		+ ring->pipe;

	/* type-2 packets are deprecated on MEC, use type-3 instead */
	r = amdgpu_ring_init(adev, ring, 1024,
			&adev->gfx.eop_irq, irq_type);
	if (r)
		return r;


	return 0;
}

static int gfx_v7_0_sw_init(void *handle)
{
	struct amdgpu_ring *ring;
	struct amdgpu_device *adev = (struct amdgpu_device *)handle;
	int i, j, k, r, ring_id;

	switch (adev->asic_type) {
	case CHIP_KAVERI:
		adev->gfx.mec.num_mec = 2;
		break;
	case CHIP_BONAIRE:
	case CHIP_HAWAII:
	case CHIP_KABINI:
	case CHIP_MULLINS:
	default:
		adev->gfx.mec.num_mec = 1;
		break;
	}
	adev->gfx.mec.num_pipe_per_mec = 4;
	adev->gfx.mec.num_queue_per_pipe = 8;

	/* EOP Event */
	r = amdgpu_irq_add_id(adev, AMDGPU_IH_CLIENTID_LEGACY, 181, &adev->gfx.eop_irq);
	if (r)
		return r;

	/* Privileged reg */
	r = amdgpu_irq_add_id(adev, AMDGPU_IH_CLIENTID_LEGACY, 184,
			      &adev->gfx.priv_reg_irq);
	if (r)
		return r;

	/* Privileged inst */
	r = amdgpu_irq_add_id(adev, AMDGPU_IH_CLIENTID_LEGACY, 185,
			      &adev->gfx.priv_inst_irq);
	if (r)
		return r;

	gfx_v7_0_scratch_init(adev);

	r = gfx_v7_0_init_microcode(adev);
	if (r) {
		DRM_ERROR("Failed to load gfx firmware!\n");
		return r;
	}

	r = gfx_v7_0_rlc_init(adev);
	if (r) {
		DRM_ERROR("Failed to init rlc BOs!\n");
		return r;
	}

	/* allocate mec buffers */
	r = gfx_v7_0_mec_init(adev);
	if (r) {
		DRM_ERROR("Failed to init MEC BOs!\n");
		return r;
	}

	for (i = 0; i < adev->gfx.num_gfx_rings; i++) {
		ring = &adev->gfx.gfx_ring[i];
		ring->ring_obj = NULL;
		sprintf(ring->name, "gfx");
		r = amdgpu_ring_init(adev, ring, 1024,
				     &adev->gfx.eop_irq, AMDGPU_CP_IRQ_GFX_EOP);
		if (r)
			return r;
	}

	/* set up the compute queues - allocate horizontally across pipes */
	ring_id = 0;
	for (i = 0; i < adev->gfx.mec.num_mec; ++i) {
		for (j = 0; j < adev->gfx.mec.num_queue_per_pipe; j++) {
			for (k = 0; k < adev->gfx.mec.num_pipe_per_mec; k++) {
				if (!amdgpu_gfx_is_mec_queue_enabled(adev, i, k, j))
					continue;

				r = gfx_v7_0_compute_ring_init(adev,
								ring_id,
								i, k, j);
				if (r)
					return r;

				ring_id++;
			}
		}
	}

	/* reserve GDS, GWS and OA resource for gfx */
	r = amdgpu_bo_create_kernel(adev, adev->gds.mem.gfx_partition_size,
				    PAGE_SIZE, AMDGPU_GEM_DOMAIN_GDS,
				    &adev->gds.gds_gfx_bo, NULL, NULL);
	if (r)
		return r;

	r = amdgpu_bo_create_kernel(adev, adev->gds.gws.gfx_partition_size,
				    PAGE_SIZE, AMDGPU_GEM_DOMAIN_GWS,
				    &adev->gds.gws_gfx_bo, NULL, NULL);
	if (r)
		return r;

	r = amdgpu_bo_create_kernel(adev, adev->gds.oa.gfx_partition_size,
				    PAGE_SIZE, AMDGPU_GEM_DOMAIN_OA,
				    &adev->gds.oa_gfx_bo, NULL, NULL);
	if (r)
		return r;

	adev->gfx.ce_ram_size = 0x8000;

	gfx_v7_0_gpu_early_init(adev);

	return r;
}

static int gfx_v7_0_sw_fini(void *handle)
{
	int i;
	struct amdgpu_device *adev = (struct amdgpu_device *)handle;

	amdgpu_bo_free_kernel(&adev->gds.oa_gfx_bo, NULL, NULL);
	amdgpu_bo_free_kernel(&adev->gds.gws_gfx_bo, NULL, NULL);
	amdgpu_bo_free_kernel(&adev->gds.gds_gfx_bo, NULL, NULL);

	for (i = 0; i < adev->gfx.num_gfx_rings; i++)
		amdgpu_ring_fini(&adev->gfx.gfx_ring[i]);
	for (i = 0; i < adev->gfx.num_compute_rings; i++)
		amdgpu_ring_fini(&adev->gfx.compute_ring[i]);

	gfx_v7_0_cp_compute_fini(adev);
	gfx_v7_0_rlc_fini(adev);
	gfx_v7_0_mec_fini(adev);
	gfx_v7_0_free_microcode(adev);

	return 0;
}

static int gfx_v7_0_hw_init(void *handle)
{
	int r;
	struct amdgpu_device *adev = (struct amdgpu_device *)handle;

	gfx_v7_0_gpu_init(adev);

	/* init rlc */
	r = gfx_v7_0_rlc_resume(adev);
	if (r)
		return r;

	r = gfx_v7_0_cp_resume(adev);
	if (r)
		return r;

	return r;
}

static int gfx_v7_0_hw_fini(void *handle)
{
	struct amdgpu_device *adev = (struct amdgpu_device *)handle;

	amdgpu_irq_put(adev, &adev->gfx.priv_reg_irq, 0);
	amdgpu_irq_put(adev, &adev->gfx.priv_inst_irq, 0);
	gfx_v7_0_cp_enable(adev, false);
	gfx_v7_0_rlc_stop(adev);
	gfx_v7_0_fini_pg(adev);

	return 0;
}

static int gfx_v7_0_suspend(void *handle)
{
	struct amdgpu_device *adev = (struct amdgpu_device *)handle;

	return gfx_v7_0_hw_fini(adev);
}

static int gfx_v7_0_resume(void *handle)
{
	struct amdgpu_device *adev = (struct amdgpu_device *)handle;

	return gfx_v7_0_hw_init(adev);
}

static bool gfx_v7_0_is_idle(void *handle)
{
	struct amdgpu_device *adev = (struct amdgpu_device *)handle;

	if (RREG32(mmGRBM_STATUS) & GRBM_STATUS__GUI_ACTIVE_MASK)
		return false;
	else
		return true;
}

static int gfx_v7_0_wait_for_idle(void *handle)
{
	unsigned i;
	u32 tmp;
	struct amdgpu_device *adev = (struct amdgpu_device *)handle;

	for (i = 0; i < adev->usec_timeout; i++) {
		/* read MC_STATUS */
		tmp = RREG32(mmGRBM_STATUS) & GRBM_STATUS__GUI_ACTIVE_MASK;

		if (!tmp)
			return 0;
		udelay(1);
	}
	return -ETIMEDOUT;
}

static int gfx_v7_0_soft_reset(void *handle)
{
	u32 grbm_soft_reset = 0, srbm_soft_reset = 0;
	u32 tmp;
	struct amdgpu_device *adev = (struct amdgpu_device *)handle;

	/* GRBM_STATUS */
	tmp = RREG32(mmGRBM_STATUS);
	if (tmp & (GRBM_STATUS__PA_BUSY_MASK | GRBM_STATUS__SC_BUSY_MASK |
		   GRBM_STATUS__BCI_BUSY_MASK | GRBM_STATUS__SX_BUSY_MASK |
		   GRBM_STATUS__TA_BUSY_MASK | GRBM_STATUS__VGT_BUSY_MASK |
		   GRBM_STATUS__DB_BUSY_MASK | GRBM_STATUS__CB_BUSY_MASK |
		   GRBM_STATUS__GDS_BUSY_MASK | GRBM_STATUS__SPI_BUSY_MASK |
		   GRBM_STATUS__IA_BUSY_MASK | GRBM_STATUS__IA_BUSY_NO_DMA_MASK))
		grbm_soft_reset |= GRBM_SOFT_RESET__SOFT_RESET_CP_MASK |
			GRBM_SOFT_RESET__SOFT_RESET_GFX_MASK;

	if (tmp & (GRBM_STATUS__CP_BUSY_MASK | GRBM_STATUS__CP_COHERENCY_BUSY_MASK)) {
		grbm_soft_reset |= GRBM_SOFT_RESET__SOFT_RESET_CP_MASK;
		srbm_soft_reset |= SRBM_SOFT_RESET__SOFT_RESET_GRBM_MASK;
	}

	/* GRBM_STATUS2 */
	tmp = RREG32(mmGRBM_STATUS2);
	if (tmp & GRBM_STATUS2__RLC_BUSY_MASK)
		grbm_soft_reset |= GRBM_SOFT_RESET__SOFT_RESET_RLC_MASK;

	/* SRBM_STATUS */
	tmp = RREG32(mmSRBM_STATUS);
	if (tmp & SRBM_STATUS__GRBM_RQ_PENDING_MASK)
		srbm_soft_reset |= SRBM_SOFT_RESET__SOFT_RESET_GRBM_MASK;

	if (grbm_soft_reset || srbm_soft_reset) {
		/* disable CG/PG */
		gfx_v7_0_fini_pg(adev);
		gfx_v7_0_update_cg(adev, false);

		/* stop the rlc */
		gfx_v7_0_rlc_stop(adev);

		/* Disable GFX parsing/prefetching */
		WREG32(mmCP_ME_CNTL, CP_ME_CNTL__ME_HALT_MASK | CP_ME_CNTL__PFP_HALT_MASK | CP_ME_CNTL__CE_HALT_MASK);

		/* Disable MEC parsing/prefetching */
		WREG32(mmCP_MEC_CNTL, CP_MEC_CNTL__MEC_ME1_HALT_MASK | CP_MEC_CNTL__MEC_ME2_HALT_MASK);

		if (grbm_soft_reset) {
			tmp = RREG32(mmGRBM_SOFT_RESET);
			tmp |= grbm_soft_reset;
			dev_info(adev->dev, "GRBM_SOFT_RESET=0x%08X\n", tmp);
			WREG32(mmGRBM_SOFT_RESET, tmp);
			tmp = RREG32(mmGRBM_SOFT_RESET);

			udelay(50);

			tmp &= ~grbm_soft_reset;
			WREG32(mmGRBM_SOFT_RESET, tmp);
			tmp = RREG32(mmGRBM_SOFT_RESET);
		}

		if (srbm_soft_reset) {
			tmp = RREG32(mmSRBM_SOFT_RESET);
			tmp |= srbm_soft_reset;
			dev_info(adev->dev, "SRBM_SOFT_RESET=0x%08X\n", tmp);
			WREG32(mmSRBM_SOFT_RESET, tmp);
			tmp = RREG32(mmSRBM_SOFT_RESET);

			udelay(50);

			tmp &= ~srbm_soft_reset;
			WREG32(mmSRBM_SOFT_RESET, tmp);
			tmp = RREG32(mmSRBM_SOFT_RESET);
		}
		/* Wait a little for things to settle down */
		udelay(50);
	}
	return 0;
}

static void gfx_v7_0_set_gfx_eop_interrupt_state(struct amdgpu_device *adev,
						 enum amdgpu_interrupt_state state)
{
	u32 cp_int_cntl;

	switch (state) {
	case AMDGPU_IRQ_STATE_DISABLE:
		cp_int_cntl = RREG32(mmCP_INT_CNTL_RING0);
		cp_int_cntl &= ~CP_INT_CNTL_RING0__TIME_STAMP_INT_ENABLE_MASK;
		WREG32(mmCP_INT_CNTL_RING0, cp_int_cntl);
		break;
	case AMDGPU_IRQ_STATE_ENABLE:
		cp_int_cntl = RREG32(mmCP_INT_CNTL_RING0);
		cp_int_cntl |= CP_INT_CNTL_RING0__TIME_STAMP_INT_ENABLE_MASK;
		WREG32(mmCP_INT_CNTL_RING0, cp_int_cntl);
		break;
	default:
		break;
	}
}

static void gfx_v7_0_set_compute_eop_interrupt_state(struct amdgpu_device *adev,
						     int me, int pipe,
						     enum amdgpu_interrupt_state state)
{
	u32 mec_int_cntl, mec_int_cntl_reg;

	/*
	 * amdgpu controls only the first MEC. That's why this function only
	 * handles the setting of interrupts for this specific MEC. All other
	 * pipes' interrupts are set by amdkfd.
	 */

	if (me == 1) {
		switch (pipe) {
		case 0:
			mec_int_cntl_reg = mmCP_ME1_PIPE0_INT_CNTL;
			break;
		case 1:
			mec_int_cntl_reg = mmCP_ME1_PIPE1_INT_CNTL;
			break;
		case 2:
			mec_int_cntl_reg = mmCP_ME1_PIPE2_INT_CNTL;
			break;
		case 3:
			mec_int_cntl_reg = mmCP_ME1_PIPE3_INT_CNTL;
			break;
		default:
			DRM_DEBUG("invalid pipe %d\n", pipe);
			return;
		}
	} else {
		DRM_DEBUG("invalid me %d\n", me);
		return;
	}

	switch (state) {
	case AMDGPU_IRQ_STATE_DISABLE:
		mec_int_cntl = RREG32(mec_int_cntl_reg);
		mec_int_cntl &= ~CP_INT_CNTL_RING0__TIME_STAMP_INT_ENABLE_MASK;
		WREG32(mec_int_cntl_reg, mec_int_cntl);
		break;
	case AMDGPU_IRQ_STATE_ENABLE:
		mec_int_cntl = RREG32(mec_int_cntl_reg);
		mec_int_cntl |= CP_INT_CNTL_RING0__TIME_STAMP_INT_ENABLE_MASK;
		WREG32(mec_int_cntl_reg, mec_int_cntl);
		break;
	default:
		break;
	}
}

static int gfx_v7_0_set_priv_reg_fault_state(struct amdgpu_device *adev,
					     struct amdgpu_irq_src *src,
					     unsigned type,
					     enum amdgpu_interrupt_state state)
{
	u32 cp_int_cntl;

	switch (state) {
	case AMDGPU_IRQ_STATE_DISABLE:
		cp_int_cntl = RREG32(mmCP_INT_CNTL_RING0);
		cp_int_cntl &= ~CP_INT_CNTL_RING0__PRIV_REG_INT_ENABLE_MASK;
		WREG32(mmCP_INT_CNTL_RING0, cp_int_cntl);
		break;
	case AMDGPU_IRQ_STATE_ENABLE:
		cp_int_cntl = RREG32(mmCP_INT_CNTL_RING0);
		cp_int_cntl |= CP_INT_CNTL_RING0__PRIV_REG_INT_ENABLE_MASK;
		WREG32(mmCP_INT_CNTL_RING0, cp_int_cntl);
		break;
	default:
		break;
	}

	return 0;
}

static int gfx_v7_0_set_priv_inst_fault_state(struct amdgpu_device *adev,
					      struct amdgpu_irq_src *src,
					      unsigned type,
					      enum amdgpu_interrupt_state state)
{
	u32 cp_int_cntl;

	switch (state) {
	case AMDGPU_IRQ_STATE_DISABLE:
		cp_int_cntl = RREG32(mmCP_INT_CNTL_RING0);
		cp_int_cntl &= ~CP_INT_CNTL_RING0__PRIV_INSTR_INT_ENABLE_MASK;
		WREG32(mmCP_INT_CNTL_RING0, cp_int_cntl);
		break;
	case AMDGPU_IRQ_STATE_ENABLE:
		cp_int_cntl = RREG32(mmCP_INT_CNTL_RING0);
		cp_int_cntl |= CP_INT_CNTL_RING0__PRIV_INSTR_INT_ENABLE_MASK;
		WREG32(mmCP_INT_CNTL_RING0, cp_int_cntl);
		break;
	default:
		break;
	}

	return 0;
}

static int gfx_v7_0_set_eop_interrupt_state(struct amdgpu_device *adev,
					    struct amdgpu_irq_src *src,
					    unsigned type,
					    enum amdgpu_interrupt_state state)
{
	switch (type) {
	case AMDGPU_CP_IRQ_GFX_EOP:
		gfx_v7_0_set_gfx_eop_interrupt_state(adev, state);
		break;
	case AMDGPU_CP_IRQ_COMPUTE_MEC1_PIPE0_EOP:
		gfx_v7_0_set_compute_eop_interrupt_state(adev, 1, 0, state);
		break;
	case AMDGPU_CP_IRQ_COMPUTE_MEC1_PIPE1_EOP:
		gfx_v7_0_set_compute_eop_interrupt_state(adev, 1, 1, state);
		break;
	case AMDGPU_CP_IRQ_COMPUTE_MEC1_PIPE2_EOP:
		gfx_v7_0_set_compute_eop_interrupt_state(adev, 1, 2, state);
		break;
	case AMDGPU_CP_IRQ_COMPUTE_MEC1_PIPE3_EOP:
		gfx_v7_0_set_compute_eop_interrupt_state(adev, 1, 3, state);
		break;
	case AMDGPU_CP_IRQ_COMPUTE_MEC2_PIPE0_EOP:
		gfx_v7_0_set_compute_eop_interrupt_state(adev, 2, 0, state);
		break;
	case AMDGPU_CP_IRQ_COMPUTE_MEC2_PIPE1_EOP:
		gfx_v7_0_set_compute_eop_interrupt_state(adev, 2, 1, state);
		break;
	case AMDGPU_CP_IRQ_COMPUTE_MEC2_PIPE2_EOP:
		gfx_v7_0_set_compute_eop_interrupt_state(adev, 2, 2, state);
		break;
	case AMDGPU_CP_IRQ_COMPUTE_MEC2_PIPE3_EOP:
		gfx_v7_0_set_compute_eop_interrupt_state(adev, 2, 3, state);
		break;
	default:
		break;
	}
	return 0;
}

static int gfx_v7_0_eop_irq(struct amdgpu_device *adev,
			    struct amdgpu_irq_src *source,
			    struct amdgpu_iv_entry *entry)
{
	u8 me_id, pipe_id;
	struct amdgpu_ring *ring;
	int i;

	DRM_DEBUG("IH: CP EOP\n");
	me_id = (entry->ring_id & 0x0c) >> 2;
	pipe_id = (entry->ring_id & 0x03) >> 0;
	switch (me_id) {
	case 0:
		amdgpu_fence_process(&adev->gfx.gfx_ring[0]);
		break;
	case 1:
	case 2:
		for (i = 0; i < adev->gfx.num_compute_rings; i++) {
			ring = &adev->gfx.compute_ring[i];
			if ((ring->me == me_id) && (ring->pipe == pipe_id))
				amdgpu_fence_process(ring);
		}
		break;
	}
	return 0;
}

static int gfx_v7_0_priv_reg_irq(struct amdgpu_device *adev,
				 struct amdgpu_irq_src *source,
				 struct amdgpu_iv_entry *entry)
{
	DRM_ERROR("Illegal register access in command stream\n");
	schedule_work(&adev->reset_work);
	return 0;
}

static int gfx_v7_0_priv_inst_irq(struct amdgpu_device *adev,
				  struct amdgpu_irq_src *source,
				  struct amdgpu_iv_entry *entry)
{
	DRM_ERROR("Illegal instruction in command stream\n");
	// XXX soft reset the gfx block only
	schedule_work(&adev->reset_work);
	return 0;
}

static int gfx_v7_0_set_clockgating_state(void *handle,
					  enum amd_clockgating_state state)
{
	bool gate = false;
	struct amdgpu_device *adev = (struct amdgpu_device *)handle;

	if (state == AMD_CG_STATE_GATE)
		gate = true;

	gfx_v7_0_enable_gui_idle_interrupt(adev, false);
	/* order matters! */
	if (gate) {
		gfx_v7_0_enable_mgcg(adev, true);
		gfx_v7_0_enable_cgcg(adev, true);
	} else {
		gfx_v7_0_enable_cgcg(adev, false);
		gfx_v7_0_enable_mgcg(adev, false);
	}
	gfx_v7_0_enable_gui_idle_interrupt(adev, true);

	return 0;
}

static int gfx_v7_0_set_powergating_state(void *handle,
					  enum amd_powergating_state state)
{
	bool gate = false;
	struct amdgpu_device *adev = (struct amdgpu_device *)handle;

	if (state == AMD_PG_STATE_GATE)
		gate = true;

	if (adev->pg_flags & (AMD_PG_SUPPORT_GFX_PG |
			      AMD_PG_SUPPORT_GFX_SMG |
			      AMD_PG_SUPPORT_GFX_DMG |
			      AMD_PG_SUPPORT_CP |
			      AMD_PG_SUPPORT_GDS |
			      AMD_PG_SUPPORT_RLC_SMU_HS)) {
		gfx_v7_0_update_gfx_pg(adev, gate);
		if (adev->pg_flags & AMD_PG_SUPPORT_GFX_PG) {
			gfx_v7_0_enable_cp_pg(adev, gate);
			gfx_v7_0_enable_gds_pg(adev, gate);
		}
	}

	return 0;
}

static const struct amd_ip_funcs gfx_v7_0_ip_funcs = {
	.name = "gfx_v7_0",
	.early_init = gfx_v7_0_early_init,
	.late_init = gfx_v7_0_late_init,
	.sw_init = gfx_v7_0_sw_init,
	.sw_fini = gfx_v7_0_sw_fini,
	.hw_init = gfx_v7_0_hw_init,
	.hw_fini = gfx_v7_0_hw_fini,
	.suspend = gfx_v7_0_suspend,
	.resume = gfx_v7_0_resume,
	.is_idle = gfx_v7_0_is_idle,
	.wait_for_idle = gfx_v7_0_wait_for_idle,
	.soft_reset = gfx_v7_0_soft_reset,
	.set_clockgating_state = gfx_v7_0_set_clockgating_state,
	.set_powergating_state = gfx_v7_0_set_powergating_state,
};

static const struct amdgpu_ring_funcs gfx_v7_0_ring_funcs_gfx = {
	.type = AMDGPU_RING_TYPE_GFX,
	.align_mask = 0xff,
	.nop = PACKET3(PACKET3_NOP, 0x3FFF),
	.support_64bit_ptrs = false,
	.get_rptr = gfx_v7_0_ring_get_rptr,
	.get_wptr = gfx_v7_0_ring_get_wptr_gfx,
	.set_wptr = gfx_v7_0_ring_set_wptr_gfx,
	.emit_frame_size =
		20 + /* gfx_v7_0_ring_emit_gds_switch */
		7 + /* gfx_v7_0_ring_emit_hdp_flush */
		5 + /* gfx_v7_0_ring_emit_hdp_invalidate */
		12 + 12 + 12 + /* gfx_v7_0_ring_emit_fence_gfx x3 for user fence, vm fence */
		7 + 4 + /* gfx_v7_0_ring_emit_pipeline_sync */
		17 + 6 + /* gfx_v7_0_ring_emit_vm_flush */
		3 + 4, /* gfx_v7_ring_emit_cntxcntl including vgt flush*/
	.emit_ib_size = 4, /* gfx_v7_0_ring_emit_ib_gfx */
	.emit_ib = gfx_v7_0_ring_emit_ib_gfx,
	.emit_fence = gfx_v7_0_ring_emit_fence_gfx,
	.emit_pipeline_sync = gfx_v7_0_ring_emit_pipeline_sync,
	.emit_vm_flush = gfx_v7_0_ring_emit_vm_flush,
	.emit_gds_switch = gfx_v7_0_ring_emit_gds_switch,
	.emit_hdp_flush = gfx_v7_0_ring_emit_hdp_flush,
	.emit_hdp_invalidate = gfx_v7_0_ring_emit_hdp_invalidate,
	.test_ring = gfx_v7_0_ring_test_ring,
	.test_ib = gfx_v7_0_ring_test_ib,
	.insert_nop = amdgpu_ring_insert_nop,
	.pad_ib = amdgpu_ring_generic_pad_ib,
	.emit_cntxcntl = gfx_v7_ring_emit_cntxcntl,
};

static const struct amdgpu_ring_funcs gfx_v7_0_ring_funcs_compute = {
	.type = AMDGPU_RING_TYPE_COMPUTE,
	.align_mask = 0xff,
	.nop = PACKET3(PACKET3_NOP, 0x3FFF),
	.support_64bit_ptrs = false,
	.get_rptr = gfx_v7_0_ring_get_rptr,
	.get_wptr = gfx_v7_0_ring_get_wptr_compute,
	.set_wptr = gfx_v7_0_ring_set_wptr_compute,
	.emit_frame_size =
		20 + /* gfx_v7_0_ring_emit_gds_switch */
		7 + /* gfx_v7_0_ring_emit_hdp_flush */
		5 + /* gfx_v7_0_ring_emit_hdp_invalidate */
		7 + /* gfx_v7_0_ring_emit_pipeline_sync */
		17 + /* gfx_v7_0_ring_emit_vm_flush */
		7 + 7 + 7, /* gfx_v7_0_ring_emit_fence_compute x3 for user fence, vm fence */
	.emit_ib_size =	4, /* gfx_v7_0_ring_emit_ib_compute */
	.emit_ib = gfx_v7_0_ring_emit_ib_compute,
	.emit_fence = gfx_v7_0_ring_emit_fence_compute,
	.emit_pipeline_sync = gfx_v7_0_ring_emit_pipeline_sync,
	.emit_vm_flush = gfx_v7_0_ring_emit_vm_flush,
	.emit_gds_switch = gfx_v7_0_ring_emit_gds_switch,
	.emit_hdp_flush = gfx_v7_0_ring_emit_hdp_flush,
	.emit_hdp_invalidate = gfx_v7_0_ring_emit_hdp_invalidate,
	.test_ring = gfx_v7_0_ring_test_ring,
	.test_ib = gfx_v7_0_ring_test_ib,
	.insert_nop = amdgpu_ring_insert_nop,
	.pad_ib = amdgpu_ring_generic_pad_ib,
};

static void gfx_v7_0_set_ring_funcs(struct amdgpu_device *adev)
{
	int i;

	for (i = 0; i < adev->gfx.num_gfx_rings; i++)
		adev->gfx.gfx_ring[i].funcs = &gfx_v7_0_ring_funcs_gfx;
	for (i = 0; i < adev->gfx.num_compute_rings; i++)
		adev->gfx.compute_ring[i].funcs = &gfx_v7_0_ring_funcs_compute;
}

static const struct amdgpu_irq_src_funcs gfx_v7_0_eop_irq_funcs = {
	.set = gfx_v7_0_set_eop_interrupt_state,
	.process = gfx_v7_0_eop_irq,
};

static const struct amdgpu_irq_src_funcs gfx_v7_0_priv_reg_irq_funcs = {
	.set = gfx_v7_0_set_priv_reg_fault_state,
	.process = gfx_v7_0_priv_reg_irq,
};

static const struct amdgpu_irq_src_funcs gfx_v7_0_priv_inst_irq_funcs = {
	.set = gfx_v7_0_set_priv_inst_fault_state,
	.process = gfx_v7_0_priv_inst_irq,
};

static void gfx_v7_0_set_irq_funcs(struct amdgpu_device *adev)
{
	adev->gfx.eop_irq.num_types = AMDGPU_CP_IRQ_LAST;
	adev->gfx.eop_irq.funcs = &gfx_v7_0_eop_irq_funcs;

	adev->gfx.priv_reg_irq.num_types = 1;
	adev->gfx.priv_reg_irq.funcs = &gfx_v7_0_priv_reg_irq_funcs;

	adev->gfx.priv_inst_irq.num_types = 1;
	adev->gfx.priv_inst_irq.funcs = &gfx_v7_0_priv_inst_irq_funcs;
}

static void gfx_v7_0_set_gds_init(struct amdgpu_device *adev)
{
	/* init asci gds info */
	adev->gds.mem.total_size = RREG32(mmGDS_VMID0_SIZE);
	adev->gds.gws.total_size = 64;
	adev->gds.oa.total_size = 16;

	if (adev->gds.mem.total_size == 64 * 1024) {
		adev->gds.mem.gfx_partition_size = 4096;
		adev->gds.mem.cs_partition_size = 4096;

		adev->gds.gws.gfx_partition_size = 4;
		adev->gds.gws.cs_partition_size = 4;

		adev->gds.oa.gfx_partition_size = 4;
		adev->gds.oa.cs_partition_size = 1;
	} else {
		adev->gds.mem.gfx_partition_size = 1024;
		adev->gds.mem.cs_partition_size = 1024;

		adev->gds.gws.gfx_partition_size = 16;
		adev->gds.gws.cs_partition_size = 16;

		adev->gds.oa.gfx_partition_size = 4;
		adev->gds.oa.cs_partition_size = 4;
	}
}


static void gfx_v7_0_get_cu_info(struct amdgpu_device *adev)
{
	int i, j, k, counter, active_cu_number = 0;
	u32 mask, bitmap, ao_bitmap, ao_cu_mask = 0;
	struct amdgpu_cu_info *cu_info = &adev->gfx.cu_info;
	unsigned disable_masks[4 * 2];
	u32 ao_cu_num;

	if (adev->flags & AMD_IS_APU)
		ao_cu_num = 2;
	else
		ao_cu_num = adev->gfx.config.max_cu_per_sh;

	memset(cu_info, 0, sizeof(*cu_info));

	amdgpu_gfx_parse_disable_cu(disable_masks, 4, 2);

	mutex_lock(&adev->grbm_idx_mutex);
	for (i = 0; i < adev->gfx.config.max_shader_engines; i++) {
		for (j = 0; j < adev->gfx.config.max_sh_per_se; j++) {
			mask = 1;
			ao_bitmap = 0;
			counter = 0;
			gfx_v7_0_select_se_sh(adev, i, j, 0xffffffff);
			if (i < 4 && j < 2)
				gfx_v7_0_set_user_cu_inactive_bitmap(
					adev, disable_masks[i * 2 + j]);
			bitmap = gfx_v7_0_get_cu_active_bitmap(adev);
			cu_info->bitmap[i][j] = bitmap;

			for (k = 0; k < adev->gfx.config.max_cu_per_sh; k ++) {
				if (bitmap & mask) {
					if (counter < ao_cu_num)
						ao_bitmap |= mask;
					counter ++;
				}
				mask <<= 1;
			}
			active_cu_number += counter;
			if (i < 2 && j < 2)
				ao_cu_mask |= (ao_bitmap << (i * 16 + j * 8));
			cu_info->ao_cu_bitmap[i][j] = ao_bitmap;
		}
	}
	gfx_v7_0_select_se_sh(adev, 0xffffffff, 0xffffffff, 0xffffffff);
	mutex_unlock(&adev->grbm_idx_mutex);

	cu_info->number = active_cu_number;
	cu_info->ao_cu_mask = ao_cu_mask;
}

const struct amdgpu_ip_block_version gfx_v7_0_ip_block =
{
	.type = AMD_IP_BLOCK_TYPE_GFX,
	.major = 7,
	.minor = 0,
	.rev = 0,
	.funcs = &gfx_v7_0_ip_funcs,
};

const struct amdgpu_ip_block_version gfx_v7_1_ip_block =
{
	.type = AMD_IP_BLOCK_TYPE_GFX,
	.major = 7,
	.minor = 1,
	.rev = 0,
	.funcs = &gfx_v7_0_ip_funcs,
};

const struct amdgpu_ip_block_version gfx_v7_2_ip_block =
{
	.type = AMD_IP_BLOCK_TYPE_GFX,
	.major = 7,
	.minor = 2,
	.rev = 0,
	.funcs = &gfx_v7_0_ip_funcs,
};

const struct amdgpu_ip_block_version gfx_v7_3_ip_block =
{
	.type = AMD_IP_BLOCK_TYPE_GFX,
	.major = 7,
	.minor = 3,
	.rev = 0,
	.funcs = &gfx_v7_0_ip_funcs,
};<|MERGE_RESOLUTION|>--- conflicted
+++ resolved
@@ -2795,27 +2795,6 @@
 	size_t mec_hpd_size;
 
 	bitmap_zero(adev->gfx.mec.queue_bitmap, AMDGPU_MAX_COMPUTE_QUEUES);
-<<<<<<< HEAD
-
-	/* take ownership of the relevant compute queues */
-	amdgpu_gfx_compute_queue_acquire(adev);
-
-	/* allocate space for ALL pipes (even the ones we don't own) */
-	mec_hpd_size = adev->gfx.mec.num_mec * adev->gfx.mec.num_pipe_per_mec
-		* GFX7_MEC_HPD_SIZE * 2;
-	if (adev->gfx.mec.hpd_eop_obj == NULL) {
-		r = amdgpu_bo_create(adev,
-				     mec_hpd_size,
-				     PAGE_SIZE, true,
-				     AMDGPU_GEM_DOMAIN_GTT, 0, NULL, NULL,
-				     &adev->gfx.mec.hpd_eop_obj);
-		if (r) {
-			dev_warn(adev->dev, "(%d) create HDP EOP bo failed\n", r);
-			return r;
-		}
-	}
-=======
->>>>>>> bb176f67
 
 	/* take ownership of the relevant compute queues */
 	amdgpu_gfx_compute_queue_acquire(adev);
@@ -3001,7 +2980,6 @@
 	wb_gpu_addr = adev->wb.gpu_addr + (ring->wptr_offs * 4);
 	mqd->cp_hqd_pq_wptr_poll_addr_lo = wb_gpu_addr & 0xfffffffc;
 	mqd->cp_hqd_pq_wptr_poll_addr_hi = upper_32_bits(wb_gpu_addr) & 0xffff;
-<<<<<<< HEAD
 
 	/* set the wb address wether it's enabled or not */
 	wb_gpu_addr = adev->wb.gpu_addr + (ring->rptr_offs * 4);
@@ -3090,140 +3068,6 @@
 	struct cik_mqd *mqd;
 	struct amdgpu_ring *ring = &adev->gfx.compute_ring[ring_id];
 
-	if (ring->mqd_obj == NULL) {
-		r = amdgpu_bo_create(adev,
-				sizeof(struct cik_mqd),
-				PAGE_SIZE, true,
-				AMDGPU_GEM_DOMAIN_GTT, 0, NULL, NULL,
-				&ring->mqd_obj);
-		if (r) {
-			dev_warn(adev->dev, "(%d) create MQD bo failed\n", r);
-			return r;
-		}
-	}
-
-	r = amdgpu_bo_reserve(ring->mqd_obj, false);
-	if (unlikely(r != 0))
-		goto out;
-
-	r = amdgpu_bo_pin(ring->mqd_obj, AMDGPU_GEM_DOMAIN_GTT,
-			&mqd_gpu_addr);
-	if (r) {
-		dev_warn(adev->dev, "(%d) pin MQD bo failed\n", r);
-		goto out_unreserve;
-	}
-	r = amdgpu_bo_kmap(ring->mqd_obj, (void **)&mqd);
-	if (r) {
-		dev_warn(adev->dev, "(%d) map MQD bo failed\n", r);
-		goto out_unreserve;
-	}
-
-	mutex_lock(&adev->srbm_mutex);
-	cik_srbm_select(adev, ring->me, ring->pipe, ring->queue, 0);
-
-	gfx_v7_0_mqd_init(adev, mqd, mqd_gpu_addr, ring);
-	gfx_v7_0_mqd_deactivate(adev);
-	gfx_v7_0_mqd_commit(adev, mqd);
-
-	cik_srbm_select(adev, 0, 0, 0, 0);
-	mutex_unlock(&adev->srbm_mutex);
-
-	amdgpu_bo_kunmap(ring->mqd_obj);
-out_unreserve:
-	amdgpu_bo_unreserve(ring->mqd_obj);
-out:
-	return 0;
-}
-
-=======
-
-	/* set the wb address wether it's enabled or not */
-	wb_gpu_addr = adev->wb.gpu_addr + (ring->rptr_offs * 4);
-	mqd->cp_hqd_pq_rptr_report_addr_lo = wb_gpu_addr & 0xfffffffc;
-	mqd->cp_hqd_pq_rptr_report_addr_hi =
-		upper_32_bits(wb_gpu_addr) & 0xffff;
-
-	/* enable the doorbell if requested */
-	if (ring->use_doorbell) {
-		mqd->cp_hqd_pq_doorbell_control =
-			RREG32(mmCP_HQD_PQ_DOORBELL_CONTROL);
-		mqd->cp_hqd_pq_doorbell_control &=
-			~CP_HQD_PQ_DOORBELL_CONTROL__DOORBELL_OFFSET_MASK;
-		mqd->cp_hqd_pq_doorbell_control |=
-			(ring->doorbell_index <<
-			 CP_HQD_PQ_DOORBELL_CONTROL__DOORBELL_OFFSET__SHIFT);
-		mqd->cp_hqd_pq_doorbell_control |=
-			CP_HQD_PQ_DOORBELL_CONTROL__DOORBELL_EN_MASK;
-		mqd->cp_hqd_pq_doorbell_control &=
-			~(CP_HQD_PQ_DOORBELL_CONTROL__DOORBELL_SOURCE_MASK |
-					CP_HQD_PQ_DOORBELL_CONTROL__DOORBELL_HIT_MASK);
-
-	} else {
-		mqd->cp_hqd_pq_doorbell_control = 0;
-	}
-
-	/* read and write pointers, similar to CP_RB0_WPTR/_RPTR */
-	ring->wptr = 0;
-	mqd->cp_hqd_pq_wptr = lower_32_bits(ring->wptr);
-	mqd->cp_hqd_pq_rptr = RREG32(mmCP_HQD_PQ_RPTR);
-
-	/* set the vmid for the queue */
-	mqd->cp_hqd_vmid = 0;
-
-	/* defaults */
-	mqd->cp_hqd_ib_control = RREG32(mmCP_HQD_IB_CONTROL);
-	mqd->cp_hqd_ib_base_addr_lo = RREG32(mmCP_HQD_IB_BASE_ADDR);
-	mqd->cp_hqd_ib_base_addr_hi = RREG32(mmCP_HQD_IB_BASE_ADDR_HI);
-	mqd->cp_hqd_ib_rptr = RREG32(mmCP_HQD_IB_RPTR);
-	mqd->cp_hqd_persistent_state = RREG32(mmCP_HQD_PERSISTENT_STATE);
-	mqd->cp_hqd_sema_cmd = RREG32(mmCP_HQD_SEMA_CMD);
-	mqd->cp_hqd_msg_type = RREG32(mmCP_HQD_MSG_TYPE);
-	mqd->cp_hqd_atomic0_preop_lo = RREG32(mmCP_HQD_ATOMIC0_PREOP_LO);
-	mqd->cp_hqd_atomic0_preop_hi = RREG32(mmCP_HQD_ATOMIC0_PREOP_HI);
-	mqd->cp_hqd_atomic1_preop_lo = RREG32(mmCP_HQD_ATOMIC1_PREOP_LO);
-	mqd->cp_hqd_atomic1_preop_hi = RREG32(mmCP_HQD_ATOMIC1_PREOP_HI);
-	mqd->cp_hqd_pq_rptr = RREG32(mmCP_HQD_PQ_RPTR);
-	mqd->cp_hqd_quantum = RREG32(mmCP_HQD_QUANTUM);
-	mqd->cp_hqd_pipe_priority = RREG32(mmCP_HQD_PIPE_PRIORITY);
-	mqd->cp_hqd_queue_priority = RREG32(mmCP_HQD_QUEUE_PRIORITY);
-	mqd->cp_hqd_iq_rptr = RREG32(mmCP_HQD_IQ_RPTR);
-
-	/* activate the queue */
-	mqd->cp_hqd_active = 1;
-}
-
-int gfx_v7_0_mqd_commit(struct amdgpu_device *adev, struct cik_mqd *mqd)
-{
-	uint32_t tmp;
-	uint32_t mqd_reg;
-	uint32_t *mqd_data;
-
-	/* HQD registers extend from mmCP_MQD_BASE_ADDR to mmCP_MQD_CONTROL */
-	mqd_data = &mqd->cp_mqd_base_addr_lo;
-
-	/* disable wptr polling */
-	tmp = RREG32(mmCP_PQ_WPTR_POLL_CNTL);
-	tmp = REG_SET_FIELD(tmp, CP_PQ_WPTR_POLL_CNTL, EN, 0);
-	WREG32(mmCP_PQ_WPTR_POLL_CNTL, tmp);
-
-	/* program all HQD registers */
-	for (mqd_reg = mmCP_HQD_VMID; mqd_reg <= mmCP_MQD_CONTROL; mqd_reg++)
-		WREG32(mqd_reg, mqd_data[mqd_reg - mmCP_MQD_BASE_ADDR]);
-
-	/* activate the HQD */
-	for (mqd_reg = mmCP_MQD_BASE_ADDR; mqd_reg <= mmCP_HQD_ACTIVE; mqd_reg++)
-		WREG32(mqd_reg, mqd_data[mqd_reg - mmCP_MQD_BASE_ADDR]);
-
-	return 0;
-}
-
-static int gfx_v7_0_compute_queue_init(struct amdgpu_device *adev, int ring_id)
-{
-	int r;
-	u64 mqd_gpu_addr;
-	struct cik_mqd *mqd;
-	struct amdgpu_ring *ring = &adev->gfx.compute_ring[ring_id];
-
 	r = amdgpu_bo_create_reserved(adev, sizeof(struct cik_mqd), PAGE_SIZE,
 				      AMDGPU_GEM_DOMAIN_GTT, &ring->mqd_obj,
 				      &mqd_gpu_addr, (void **)&mqd);
@@ -3247,7 +3091,6 @@
 	return 0;
 }
 
->>>>>>> bb176f67
 /**
  * gfx_v7_0_cp_compute_resume - setup the compute queue registers
  *
