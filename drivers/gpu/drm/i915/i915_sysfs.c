/*
 * Copyright © 2012 Intel Corporation
 *
 * Permission is hereby granted, free of charge, to any person obtaining a
 * copy of this software and associated documentation files (the "Software"),
 * to deal in the Software without restriction, including without limitation
 * the rights to use, copy, modify, merge, publish, distribute, sublicense,
 * and/or sell copies of the Software, and to permit persons to whom the
 * Software is furnished to do so, subject to the following conditions:
 *
 * The above copyright notice and this permission notice (including the next
 * paragraph) shall be included in all copies or substantial portions of the
 * Software.
 *
 * THE SOFTWARE IS PROVIDED "AS IS", WITHOUT WARRANTY OF ANY KIND, EXPRESS OR
 * IMPLIED, INCLUDING BUT NOT LIMITED TO THE WARRANTIES OF MERCHANTABILITY,
 * FITNESS FOR A PARTICULAR PURPOSE AND NONINFRINGEMENT.  IN NO EVENT SHALL
 * THE AUTHORS OR COPYRIGHT HOLDERS BE LIABLE FOR ANY CLAIM, DAMAGES OR OTHER
 * LIABILITY, WHETHER IN AN ACTION OF CONTRACT, TORT OR OTHERWISE, ARISING
 * FROM, OUT OF OR IN CONNECTION WITH THE SOFTWARE OR THE USE OR OTHER DEALINGS
 * IN THE SOFTWARE.
 *
 * Authors:
 *    Ben Widawsky <ben@bwidawsk.net>
 *
 */

#include <linux/device.h>
#include <linux/module.h>
#include <linux/stat.h>
#include <linux/sysfs.h>

#include "gt/intel_rc6.h"
#include "gt/intel_rps.h"
#include "gt/sysfs_engines.h"

#include "i915_drv.h"
#include "i915_sysfs.h"
#include "intel_pm.h"
#include "intel_sideband.h"

#if IS_ENABLED(CONFIG_DRM_I915_MEMTRACK)
#include "../drm_internal.h"
#endif

static inline struct drm_i915_private *kdev_minor_to_i915(struct device *kdev)
{
	struct drm_minor *minor = dev_get_drvdata(kdev);
	return to_i915(minor->dev);
}

#ifdef CONFIG_PM
static u32 calc_residency(struct drm_i915_private *dev_priv,
			  i915_reg_t reg)
{
	intel_wakeref_t wakeref;
	u64 res = 0;

	with_intel_runtime_pm(&dev_priv->runtime_pm, wakeref)
		res = intel_rc6_residency_us(&dev_priv->gt.rc6, reg);

	return DIV_ROUND_CLOSEST_ULL(res, 1000);
}

static ssize_t
show_rc6_mask(struct device *kdev, struct device_attribute *attr, char *buf)
{
	struct drm_i915_private *dev_priv = kdev_minor_to_i915(kdev);
	unsigned int mask;

	mask = 0;
	if (HAS_RC6(dev_priv))
		mask |= BIT(0);
	if (HAS_RC6p(dev_priv))
		mask |= BIT(1);
	if (HAS_RC6pp(dev_priv))
		mask |= BIT(2);

	return snprintf(buf, PAGE_SIZE, "%x\n", mask);
}

static ssize_t
show_rc6_ms(struct device *kdev, struct device_attribute *attr, char *buf)
{
	struct drm_i915_private *dev_priv = kdev_minor_to_i915(kdev);
	u32 rc6_residency = calc_residency(dev_priv, GEN6_GT_GFX_RC6);
	return snprintf(buf, PAGE_SIZE, "%u\n", rc6_residency);
}

static ssize_t
show_rc6p_ms(struct device *kdev, struct device_attribute *attr, char *buf)
{
	struct drm_i915_private *dev_priv = kdev_minor_to_i915(kdev);
	u32 rc6p_residency = calc_residency(dev_priv, GEN6_GT_GFX_RC6p);
	return snprintf(buf, PAGE_SIZE, "%u\n", rc6p_residency);
}

static ssize_t
show_rc6pp_ms(struct device *kdev, struct device_attribute *attr, char *buf)
{
	struct drm_i915_private *dev_priv = kdev_minor_to_i915(kdev);
	u32 rc6pp_residency = calc_residency(dev_priv, GEN6_GT_GFX_RC6pp);
	return snprintf(buf, PAGE_SIZE, "%u\n", rc6pp_residency);
}

static ssize_t
show_media_rc6_ms(struct device *kdev, struct device_attribute *attr, char *buf)
{
	struct drm_i915_private *dev_priv = kdev_minor_to_i915(kdev);
	u32 rc6_residency = calc_residency(dev_priv, VLV_GT_MEDIA_RC6);
	return snprintf(buf, PAGE_SIZE, "%u\n", rc6_residency);
}

static DEVICE_ATTR(rc6_enable, S_IRUGO, show_rc6_mask, NULL);
static DEVICE_ATTR(rc6_residency_ms, S_IRUGO, show_rc6_ms, NULL);
static DEVICE_ATTR(rc6p_residency_ms, S_IRUGO, show_rc6p_ms, NULL);
static DEVICE_ATTR(rc6pp_residency_ms, S_IRUGO, show_rc6pp_ms, NULL);
static DEVICE_ATTR(media_rc6_residency_ms, S_IRUGO, show_media_rc6_ms, NULL);

static struct attribute *rc6_attrs[] = {
	&dev_attr_rc6_enable.attr,
	&dev_attr_rc6_residency_ms.attr,
	NULL
};

static const struct attribute_group rc6_attr_group = {
	.name = power_group_name,
	.attrs =  rc6_attrs
};

static struct attribute *rc6p_attrs[] = {
	&dev_attr_rc6p_residency_ms.attr,
	&dev_attr_rc6pp_residency_ms.attr,
	NULL
};

static const struct attribute_group rc6p_attr_group = {
	.name = power_group_name,
	.attrs =  rc6p_attrs
};

static struct attribute *media_rc6_attrs[] = {
	&dev_attr_media_rc6_residency_ms.attr,
	NULL
};

static const struct attribute_group media_rc6_attr_group = {
	.name = power_group_name,
	.attrs =  media_rc6_attrs
};
#endif

static int l3_access_valid(struct drm_i915_private *i915, loff_t offset)
{
	if (!HAS_L3_DPF(i915))
		return -EPERM;

	if (!IS_ALIGNED(offset, sizeof(u32)))
		return -EINVAL;

	if (offset >= GEN7_L3LOG_SIZE)
		return -ENXIO;

	return 0;
}

static ssize_t
i915_l3_read(struct file *filp, struct kobject *kobj,
	     struct bin_attribute *attr, char *buf,
	     loff_t offset, size_t count)
{
	struct device *kdev = kobj_to_dev(kobj);
	struct drm_i915_private *i915 = kdev_minor_to_i915(kdev);
	int slice = (int)(uintptr_t)attr->private;
	int ret;

	ret = l3_access_valid(i915, offset);
	if (ret)
		return ret;

	count = round_down(count, sizeof(u32));
	count = min_t(size_t, GEN7_L3LOG_SIZE - offset, count);
	memset(buf, 0, count);

	spin_lock(&i915->gem.contexts.lock);
	if (i915->l3_parity.remap_info[slice])
		memcpy(buf,
		       i915->l3_parity.remap_info[slice] + offset / sizeof(u32),
		       count);
	spin_unlock(&i915->gem.contexts.lock);

	return count;
}

static ssize_t
i915_l3_write(struct file *filp, struct kobject *kobj,
	      struct bin_attribute *attr, char *buf,
	      loff_t offset, size_t count)
{
	struct device *kdev = kobj_to_dev(kobj);
	struct drm_i915_private *i915 = kdev_minor_to_i915(kdev);
	int slice = (int)(uintptr_t)attr->private;
	u32 *remap_info, *freeme = NULL;
	struct i915_gem_context *ctx;
	int ret;

	ret = l3_access_valid(i915, offset);
	if (ret)
		return ret;

	if (count < sizeof(u32))
		return -EINVAL;

	remap_info = kzalloc(GEN7_L3LOG_SIZE, GFP_KERNEL);
	if (!remap_info)
		return -ENOMEM;

	spin_lock(&i915->gem.contexts.lock);

	if (i915->l3_parity.remap_info[slice]) {
		freeme = remap_info;
		remap_info = i915->l3_parity.remap_info[slice];
	} else {
		i915->l3_parity.remap_info[slice] = remap_info;
	}

	count = round_down(count, sizeof(u32));
	memcpy(remap_info + offset / sizeof(u32), buf, count);

	/* NB: We defer the remapping until we switch to the context */
	list_for_each_entry(ctx, &i915->gem.contexts.list, link)
		ctx->remap_slice |= BIT(slice);

	spin_unlock(&i915->gem.contexts.lock);
	kfree(freeme);

	/*
	 * TODO: Ideally we really want a GPU reset here to make sure errors
	 * aren't propagated. Since I cannot find a stable way to reset the GPU
	 * at this point it is left as a TODO.
	*/

	return count;
}

static const struct bin_attribute dpf_attrs = {
	.attr = {.name = "l3_parity", .mode = (S_IRUSR | S_IWUSR)},
	.size = GEN7_L3LOG_SIZE,
	.read = i915_l3_read,
	.write = i915_l3_write,
	.mmap = NULL,
	.private = (void *)0
};

static const struct bin_attribute dpf_attrs_1 = {
	.attr = {.name = "l3_parity_slice_1", .mode = (S_IRUSR | S_IWUSR)},
	.size = GEN7_L3LOG_SIZE,
	.read = i915_l3_read,
	.write = i915_l3_write,
	.mmap = NULL,
	.private = (void *)1
};

static ssize_t gt_act_freq_mhz_show(struct device *kdev,
				    struct device_attribute *attr, char *buf)
{
	struct drm_i915_private *i915 = kdev_minor_to_i915(kdev);
	struct intel_rps *rps = &i915->gt.rps;

	return snprintf(buf, PAGE_SIZE, "%d\n",
			intel_rps_read_actual_frequency(rps));
}

static ssize_t gt_cur_freq_mhz_show(struct device *kdev,
				    struct device_attribute *attr, char *buf)
{
	struct drm_i915_private *i915 = kdev_minor_to_i915(kdev);
	struct intel_rps *rps = &i915->gt.rps;

	return snprintf(buf, PAGE_SIZE, "%d\n",
			intel_gpu_freq(rps, rps->cur_freq));
}

static ssize_t gt_boost_freq_mhz_show(struct device *kdev, struct device_attribute *attr, char *buf)
{
	struct drm_i915_private *i915 = kdev_minor_to_i915(kdev);
	struct intel_rps *rps = &i915->gt.rps;

	return snprintf(buf, PAGE_SIZE, "%d\n",
			intel_gpu_freq(rps, rps->boost_freq));
}

static ssize_t gt_boost_freq_mhz_store(struct device *kdev,
				       struct device_attribute *attr,
				       const char *buf, size_t count)
{
	struct drm_i915_private *dev_priv = kdev_minor_to_i915(kdev);
	struct intel_rps *rps = &dev_priv->gt.rps;
	bool boost = false;
	ssize_t ret;
	u32 val;

	ret = kstrtou32(buf, 0, &val);
	if (ret)
		return ret;

	/* Validate against (static) hardware limits */
	val = intel_freq_opcode(rps, val);
	if (val < rps->min_freq || val > rps->max_freq)
		return -EINVAL;

	mutex_lock(&rps->lock);
	if (val != rps->boost_freq) {
		rps->boost_freq = val;
		boost = atomic_read(&rps->num_waiters);
	}
	mutex_unlock(&rps->lock);
	if (boost)
		schedule_work(&rps->work);

	return count;
}

static ssize_t vlv_rpe_freq_mhz_show(struct device *kdev,
				     struct device_attribute *attr, char *buf)
{
	struct drm_i915_private *dev_priv = kdev_minor_to_i915(kdev);
	struct intel_rps *rps = &dev_priv->gt.rps;

	return snprintf(buf, PAGE_SIZE, "%d\n",
			intel_gpu_freq(rps, rps->efficient_freq));
}

static ssize_t gt_max_freq_mhz_show(struct device *kdev, struct device_attribute *attr, char *buf)
{
	struct drm_i915_private *dev_priv = kdev_minor_to_i915(kdev);
	struct intel_rps *rps = &dev_priv->gt.rps;

	return snprintf(buf, PAGE_SIZE, "%d\n",
			intel_gpu_freq(rps, rps->max_freq_softlimit));
}

static ssize_t gt_max_freq_mhz_store(struct device *kdev,
				     struct device_attribute *attr,
				     const char *buf, size_t count)
{
	struct drm_i915_private *dev_priv = kdev_minor_to_i915(kdev);
	struct intel_rps *rps = &dev_priv->gt.rps;
	ssize_t ret;
	u32 val;

	ret = kstrtou32(buf, 0, &val);
	if (ret)
		return ret;

	mutex_lock(&rps->lock);

	val = intel_freq_opcode(rps, val);
	if (val < rps->min_freq ||
	    val > rps->max_freq ||
	    val < rps->min_freq_softlimit) {
		ret = -EINVAL;
		goto unlock;
	}

	if (val > rps->rp0_freq)
		DRM_DEBUG("User requested overclocking to %d\n",
			  intel_gpu_freq(rps, val));

	rps->max_freq_softlimit = val;

	val = clamp_t(int, rps->cur_freq,
		      rps->min_freq_softlimit,
		      rps->max_freq_softlimit);

	/*
	 * We still need *_set_rps to process the new max_delay and
	 * update the interrupt limits and PMINTRMSK even though
	 * frequency request may be unchanged.
	 */
	intel_rps_set(rps, val);

unlock:
	mutex_unlock(&rps->lock);

	return ret ?: count;
}

static ssize_t gt_min_freq_mhz_show(struct device *kdev, struct device_attribute *attr, char *buf)
{
	struct drm_i915_private *dev_priv = kdev_minor_to_i915(kdev);
	struct intel_rps *rps = &dev_priv->gt.rps;

	return snprintf(buf, PAGE_SIZE, "%d\n",
			intel_gpu_freq(rps, rps->min_freq_softlimit));
}

static ssize_t gt_min_freq_mhz_store(struct device *kdev,
				     struct device_attribute *attr,
				     const char *buf, size_t count)
{
	struct drm_i915_private *dev_priv = kdev_minor_to_i915(kdev);
	struct intel_rps *rps = &dev_priv->gt.rps;
	ssize_t ret;
	u32 val;

	ret = kstrtou32(buf, 0, &val);
	if (ret)
		return ret;

	mutex_lock(&rps->lock);

	val = intel_freq_opcode(rps, val);
	if (val < rps->min_freq ||
	    val > rps->max_freq ||
	    val > rps->max_freq_softlimit) {
		ret = -EINVAL;
		goto unlock;
	}

	rps->min_freq_softlimit = val;

	val = clamp_t(int, rps->cur_freq,
		      rps->min_freq_softlimit,
		      rps->max_freq_softlimit);

	/*
	 * We still need *_set_rps to process the new min_delay and
	 * update the interrupt limits and PMINTRMSK even though
	 * frequency request may be unchanged.
	 */
	intel_rps_set(rps, val);

unlock:
	mutex_unlock(&rps->lock);

	return ret ?: count;
}

static DEVICE_ATTR_RO(gt_act_freq_mhz);
static DEVICE_ATTR_RO(gt_cur_freq_mhz);
static DEVICE_ATTR_RW(gt_boost_freq_mhz);
static DEVICE_ATTR_RW(gt_max_freq_mhz);
static DEVICE_ATTR_RW(gt_min_freq_mhz);

static DEVICE_ATTR_RO(vlv_rpe_freq_mhz);

static ssize_t gt_rp_mhz_show(struct device *kdev, struct device_attribute *attr, char *buf);
static DEVICE_ATTR(gt_RP0_freq_mhz, S_IRUGO, gt_rp_mhz_show, NULL);
static DEVICE_ATTR(gt_RP1_freq_mhz, S_IRUGO, gt_rp_mhz_show, NULL);
static DEVICE_ATTR(gt_RPn_freq_mhz, S_IRUGO, gt_rp_mhz_show, NULL);

/* For now we have a static number of RP states */
static ssize_t gt_rp_mhz_show(struct device *kdev, struct device_attribute *attr, char *buf)
{
	struct drm_i915_private *dev_priv = kdev_minor_to_i915(kdev);
	struct intel_rps *rps = &dev_priv->gt.rps;
	u32 val;

	if (attr == &dev_attr_gt_RP0_freq_mhz)
		val = intel_gpu_freq(rps, rps->rp0_freq);
	else if (attr == &dev_attr_gt_RP1_freq_mhz)
		val = intel_gpu_freq(rps, rps->rp1_freq);
	else if (attr == &dev_attr_gt_RPn_freq_mhz)
		val = intel_gpu_freq(rps, rps->min_freq);
	else
		BUG();

	return snprintf(buf, PAGE_SIZE, "%d\n", val);
}

static const struct attribute * const gen6_attrs[] = {
	&dev_attr_gt_act_freq_mhz.attr,
	&dev_attr_gt_cur_freq_mhz.attr,
	&dev_attr_gt_boost_freq_mhz.attr,
	&dev_attr_gt_max_freq_mhz.attr,
	&dev_attr_gt_min_freq_mhz.attr,
	&dev_attr_gt_RP0_freq_mhz.attr,
	&dev_attr_gt_RP1_freq_mhz.attr,
	&dev_attr_gt_RPn_freq_mhz.attr,
	NULL,
};

static const struct attribute * const vlv_attrs[] = {
	&dev_attr_gt_act_freq_mhz.attr,
	&dev_attr_gt_cur_freq_mhz.attr,
	&dev_attr_gt_boost_freq_mhz.attr,
	&dev_attr_gt_max_freq_mhz.attr,
	&dev_attr_gt_min_freq_mhz.attr,
	&dev_attr_gt_RP0_freq_mhz.attr,
	&dev_attr_gt_RP1_freq_mhz.attr,
	&dev_attr_gt_RPn_freq_mhz.attr,
	&dev_attr_vlv_rpe_freq_mhz.attr,
	NULL,
};

#if IS_ENABLED(CONFIG_DRM_I915_CAPTURE_ERROR)

static ssize_t error_state_read(struct file *filp, struct kobject *kobj,
				struct bin_attribute *attr, char *buf,
				loff_t off, size_t count)
{

	struct device *kdev = kobj_to_dev(kobj);
	struct drm_i915_private *i915 = kdev_minor_to_i915(kdev);
	struct i915_gpu_coredump *gpu;
	ssize_t ret;

	gpu = i915_first_error_state(i915);
	if (IS_ERR(gpu)) {
		ret = PTR_ERR(gpu);
	} else if (gpu) {
		ret = i915_gpu_coredump_copy_to_buffer(gpu, buf, off, count);
		i915_gpu_coredump_put(gpu);
	} else {
		const char *str = "No error state collected\n";
		size_t len = strlen(str);

		ret = min_t(size_t, count, len - off);
		memcpy(buf, str + off, ret);
	}

	return ret;
}

static ssize_t error_state_write(struct file *file, struct kobject *kobj,
				 struct bin_attribute *attr, char *buf,
				 loff_t off, size_t count)
{
	struct device *kdev = kobj_to_dev(kobj);
	struct drm_i915_private *dev_priv = kdev_minor_to_i915(kdev);

	drm_dbg(&dev_priv->drm, "Resetting error state\n");
	i915_reset_error_state(dev_priv);

	return count;
}

static const struct bin_attribute error_state_attr = {
	.attr.name = "error",
	.attr.mode = S_IRUSR | S_IWUSR,
	.size = 0,
	.read = error_state_read,
	.write = error_state_write,
};

static void i915_setup_error_capture(struct device *kdev)
{
	if (sysfs_create_bin_file(&kdev->kobj, &error_state_attr))
		DRM_ERROR("error_state sysfs setup failed\n");
}

static void i915_teardown_error_capture(struct device *kdev)
{
	sysfs_remove_bin_file(&kdev->kobj, &error_state_attr);
}

#if IS_ENABLED(CONFIG_DRM_I915_MEMTRACK)
#define dev_to_drm_minor(d) dev_get_drvdata((d))

static ssize_t i915_gem_clients_state_read(struct file *filp,
					   struct kobject *memtrack_kobj,
					   struct bin_attribute *attr,
					   char *buf, loff_t off, size_t count)
{
	struct kobject *kobj = memtrack_kobj->parent;
	struct device *kdev = container_of(kobj, struct device, kobj);
	struct drm_minor *minor = dev_to_drm_minor(kdev);
	struct drm_device *dev = minor->dev;
	struct drm_i915_private *dev_priv = dev->dev_private;
	struct drm_i915_error_state_buf error_str;
	ssize_t ret_count = 0;
	int ret;

	ret = i915_obj_state_buf_init(&error_str, count);
	if (ret)
		return ret;

	ret = i915_get_drm_clients_info(&error_str, dev);
	if (ret)
		goto out;

	if (off >= error_str.bytes) {
		ret_count = 0;
	} else {
		ret_count = count < error_str.bytes ? count : error_str.bytes;
		memcpy(buf, error_str.buf, ret_count);
	}
out:
	i915_error_state_buf_release(&error_str);

	return ret ?: ret_count;
}

#define GEM_OBJ_STAT_BUF_SIZE (4 * 1024) /* 4KB */
#define GEM_OBJ_STAT_BUF_SIZE_MAX (1024 * 1024) /* 1MB */

struct i915_gem_file_attr_priv {
	char tgid_str[16];
	struct pid *tgid;
	struct drm_i915_error_state_buf buf;
};

static ssize_t i915_gem_read_objects(struct file *filp,
				     struct kobject *memtrack_kobj,
				     struct bin_attribute *attr, char *buf,
				     loff_t off, size_t count)
{
	struct kobject *kobj = memtrack_kobj->parent;
	struct device *kdev = container_of(kobj, struct device, kobj);
	struct drm_minor *minor = dev_to_drm_minor(kdev);
	struct drm_device *dev = minor->dev;
	struct i915_gem_file_attr_priv *attr_priv;
	struct pid *tgid;
	ssize_t ret_count = 0;
	long bytes_available;
	int ret = 0, buf_size = GEM_OBJ_STAT_BUF_SIZE;
	unsigned long timeout = msecs_to_jiffies(500) + 1;

	/*
        * There may arise a scenario where syfs file entry is being removed,
        * and may race against sysfs read. Sysfs file remove function would
        * have taken the drm_global_mutex and would wait for read to finish,
        * which is again waiting to acquire drm_global_mutex, leading to
        * deadlock. To avoid this, use mutex_trylock here with a timeout.
        */
	while (!mutex_trylock(&drm_global_mutex) && --timeout)
		schedule_timeout_killable(1);
	if (timeout == 0) {
		DRM_DEBUG_DRIVER("Unable to acquire drm global mutex.\n");
		return -EBUSY;
	}

	if (!attr || !attr->private) {
		ret = -EINVAL;
		DRM_ERROR("attr | attr->private pointer is NULL\n");
		goto out;
	}
	attr_priv = attr->private;
	tgid = attr_priv->tgid;

	if (off && !attr_priv->buf.buf) {
		ret = -EINVAL;
		DRM_ERROR(
			"Buf not allocated during read with non-zero offset\n");
		goto out;
	}

	if (off == 0) {
	retry:
		if (!attr_priv->buf.buf) {
			ret = i915_obj_state_buf_init(&attr_priv->buf,
						      buf_size);
			if (ret) {
				DRM_ERROR(
					"obj state buf init failed. buf_size=%d\n",
					buf_size);
				goto out;
			}
		} else {
			/* Reset the buf parameters before filling data */
			attr_priv->buf.bytes = 0;
		}

		/* Read the gfx device stats */
		ret = i915_gem_get_obj_info(&attr_priv->buf, dev, tgid);
		if (ret)
			goto out;

		ret = i915_error_ok(&attr_priv->buf);
		if (ret) {
			ret = 0;
			goto copy_data;
		}
		if (buf_size >= GEM_OBJ_STAT_BUF_SIZE_MAX) {
			DRM_DEBUG_DRIVER("obj stat buf size limit reached\n");
			ret = -ENOMEM;
			goto out;
		} else {
			/* Try to reallocate buf of larger size */
			i915_error_state_buf_release(&attr_priv->buf);
			buf_size *= 2;

			ret = i915_obj_state_buf_init(&attr_priv->buf,
						      buf_size);
			if (ret) {
				DRM_ERROR(
					"obj stat buf init failed. buf_size=%d\n",
					buf_size);
				goto out;
			}
			goto retry;
		}
	}
copy_data:

	bytes_available = (long)attr_priv->buf.bytes - (long)off;

	if (bytes_available > 0) {
		ret_count = count < bytes_available ? count : bytes_available;
		memcpy(buf, attr_priv->buf.buf + off, ret_count);
	} else
		ret_count = 0;

out:
	mutex_unlock(&drm_global_mutex);

	return ret ?: ret_count;
}

int i915_gem_create_sysfs_file_entry(struct drm_device *dev,
				     struct drm_file *file)
{
	struct drm_i915_file_private *file_priv = file->driver_priv;
	struct drm_i915_private *dev_priv = dev->dev_private;
	struct device *kdev = dev_priv->drm.primary->kdev;

	struct i915_gem_file_attr_priv *attr_priv;
	struct bin_attribute *obj_attr;
	struct drm_file *file_local;
	int ret;

	/*
        * Check for multiple drm files having same tgid. If found, copy the
        * bin attribute into the new file priv. Otherwise allocate a new
        * copy of bin attribute, and create its corresponding sysfs file.
        */
	mutex_lock(&dev->struct_mutex);
	list_for_each_entry (file_local, &dev->filelist, lhead) {
		struct drm_i915_file_private *file_priv_local =
			file_local->driver_priv;

		if (file_priv->tgid == file_priv_local->tgid) {
			file_priv->obj_attr = file_priv_local->obj_attr;
			mutex_unlock(&dev->struct_mutex);
			return 0;
		}
	}
	mutex_unlock(&dev->struct_mutex);

	if (!dev_priv->mmtkobj_initialized) {
		DRM_ERROR("memtrack_kobj hasn't been initialized yet\n");
		return 0;
	}

	obj_attr = kzalloc(sizeof(*obj_attr), GFP_KERNEL);
	if (!obj_attr) {
		DRM_ERROR("Alloc failed. Out of memory\n");
		ret = -ENOMEM;
		goto out;
	}

	attr_priv = kzalloc(sizeof(*attr_priv), GFP_KERNEL);
	if (!attr_priv) {
		DRM_ERROR("Alloc failed. Out of memory\n");
		ret = -ENOMEM;
		goto out_obj_attr;
	}

	snprintf(attr_priv->tgid_str, 16, "%d", task_tgid_nr(current));
	obj_attr->attr.name = attr_priv->tgid_str;
	obj_attr->attr.mode = S_IRUSR | S_IWUSR | S_IRGRP | S_IROTH;
	obj_attr->size = 0;
	obj_attr->read = i915_gem_read_objects;

	attr_priv->tgid = file_priv->tgid;
	obj_attr->private = attr_priv;

	ret = sysfs_create_bin_file(&dev_priv->memtrack_kobj, obj_attr);
	if (ret) {
		DRM_ERROR(
			"sysfs tgid file setup failed. tgid=%d, process:%s, ret:%d\n",
			pid_nr(file_priv->tgid), file_priv->process_name, ret);
		goto out_attr_priv;
	}

	file_priv->obj_attr = obj_attr;
	return 0;

out_attr_priv:
	kfree(attr_priv);
out_obj_attr:
	kfree(obj_attr);
out:
	return ret;
}

void i915_gem_remove_sysfs_file_entry(struct drm_device *dev,
				      struct drm_file *file)
{
	struct drm_i915_private *dev_priv = dev->dev_private;
	struct drm_i915_file_private *file_priv = file->driver_priv;
	struct drm_file *file_local;
	int open_count = 1;

	/*
        * The current drm file instance is already removed from filelist at
        * this point.
        * Check if this particular drm file being removed is the last one for
        * that particular tgid, and no other instances for this tgid exist in
        * the filelist. If so, remove the corresponding sysfs file entry also.
        */
	list_for_each_entry (file_local, &dev->filelist, lhead) {
		struct drm_i915_file_private *file_priv_local =
			file_local->driver_priv;

		if (pid_nr(file_priv->tgid) == pid_nr(file_priv_local->tgid))
			open_count++;
	}

	if (open_count == 1) {
		struct i915_gem_file_attr_priv *attr_priv;

		if (WARN_ON(file_priv->obj_attr == NULL))
			return;
		attr_priv = file_priv->obj_attr->private;

		sysfs_remove_bin_file(&dev_priv->memtrack_kobj,
				      file_priv->obj_attr);
		i915_error_state_buf_release(&attr_priv->buf);
		kfree(file_priv->obj_attr->private);
		kfree(file_priv->obj_attr);
	}
}

static struct bin_attribute i915_gem_client_state_attr = {
	.attr.name = "i915_gem_meminfo",
	.attr.mode = S_IRUSR | S_IWUSR | S_IRGRP | S_IROTH,
	.size = 0,
	.read = i915_gem_clients_state_read,
};

static struct attribute *memtrack_kobj_attrs[] = { NULL };

static struct kobj_type memtrack_kobj_type = {
	.release = NULL,
	.sysfs_ops = NULL,
	.default_attrs = memtrack_kobj_attrs,
};

#endif
#else
static void i915_setup_error_capture(struct device *kdev)
{
}
static void i915_teardown_error_capture(struct device *kdev)
{
}
#endif

void i915_setup_sysfs(struct drm_i915_private *dev_priv)
{
	struct device *kdev = dev_priv->drm.primary->kdev;
	int ret;

#ifdef CONFIG_PM
	if (HAS_RC6(dev_priv)) {
		ret = sysfs_merge_group(&kdev->kobj,
					&rc6_attr_group);
		if (ret)
			drm_err(&dev_priv->drm,
				"RC6 residency sysfs setup failed\n");
	}
	if (HAS_RC6p(dev_priv)) {
		ret = sysfs_merge_group(&kdev->kobj,
					&rc6p_attr_group);
		if (ret)
			drm_err(&dev_priv->drm,
				"RC6p residency sysfs setup failed\n");
	}
	if (IS_VALLEYVIEW(dev_priv) || IS_CHERRYVIEW(dev_priv)) {
		ret = sysfs_merge_group(&kdev->kobj,
					&media_rc6_attr_group);
		if (ret)
			drm_err(&dev_priv->drm,
				"Media RC6 residency sysfs setup failed\n");
	}
#endif
	if (HAS_L3_DPF(dev_priv)) {
		ret = device_create_bin_file(kdev, &dpf_attrs);
		if (ret)
			drm_err(&dev_priv->drm,
				"l3 parity sysfs setup failed\n");

		if (NUM_L3_SLICES(dev_priv) > 1) {
			ret = device_create_bin_file(kdev,
						     &dpf_attrs_1);
			if (ret)
				drm_err(&dev_priv->drm,
					"l3 parity slice 1 setup failed\n");
		}
	}

	ret = 0;
	if (IS_VALLEYVIEW(dev_priv) || IS_CHERRYVIEW(dev_priv))
		ret = sysfs_create_files(&kdev->kobj, vlv_attrs);
	else if (INTEL_GEN(dev_priv) >= 6)
		ret = sysfs_create_files(&kdev->kobj, gen6_attrs);
	if (ret)
		drm_err(&dev_priv->drm, "RPS sysfs setup failed\n");

	i915_setup_error_capture(kdev);

<<<<<<< HEAD
#if IS_ENABLED(CONFIG_DRM_I915_MEMTRACK)
	/*
        * Create the gfx_memtrack directory for memtrack sysfs files
        */
	ret = kobject_init_and_add(&dev_priv->memtrack_kobj,
				   &memtrack_kobj_type, &kdev->kobj,
				   "gfx_memtrack");

	dev_priv->mmtkobj_initialized = true;

	if (unlikely(ret != 0)) {
		DRM_ERROR("i915 sysfs setup memtrack directory failed\n");
		kobject_put(&dev_priv->memtrack_kobj);
	} else {
		ret = sysfs_create_bin_file(&dev_priv->memtrack_kobj,
					    &i915_gem_client_state_attr);
		if (ret)
			DRM_ERROR("i915_gem_client_state sysfs setup failed\n");
	}
#endif
=======
	intel_engines_add_sysfs(dev_priv);
>>>>>>> 9d7a0354
}

void i915_teardown_sysfs(struct drm_i915_private *dev_priv)
{
	struct device *kdev = dev_priv->drm.primary->kdev;

	i915_teardown_error_capture(kdev);

	if (IS_VALLEYVIEW(dev_priv) || IS_CHERRYVIEW(dev_priv))
		sysfs_remove_files(&kdev->kobj, vlv_attrs);
	else
		sysfs_remove_files(&kdev->kobj, gen6_attrs);
	device_remove_bin_file(kdev,  &dpf_attrs_1);
	device_remove_bin_file(kdev,  &dpf_attrs);
#ifdef CONFIG_PM
	sysfs_unmerge_group(&kdev->kobj, &rc6_attr_group);
	sysfs_unmerge_group(&kdev->kobj, &rc6p_attr_group);
#endif

#if IS_ENABLED(CONFIG_DRM_I915_MEMTRACK)
	sysfs_remove_bin_file(&dev_priv->memtrack_kobj,
			      &i915_gem_client_state_attr);
	kobject_del(&dev_priv->memtrack_kobj);
	kobject_put(&dev_priv->memtrack_kobj);
#endif
}<|MERGE_RESOLUTION|>--- conflicted
+++ resolved
@@ -901,7 +901,6 @@
 
 	i915_setup_error_capture(kdev);
 
-<<<<<<< HEAD
 #if IS_ENABLED(CONFIG_DRM_I915_MEMTRACK)
 	/*
         * Create the gfx_memtrack directory for memtrack sysfs files
@@ -922,9 +921,7 @@
 			DRM_ERROR("i915_gem_client_state sysfs setup failed\n");
 	}
 #endif
-=======
 	intel_engines_add_sysfs(dev_priv);
->>>>>>> 9d7a0354
 }
 
 void i915_teardown_sysfs(struct drm_i915_private *dev_priv)
