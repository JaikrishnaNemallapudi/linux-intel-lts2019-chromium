/*
 * Copyright © 2013 Intel Corporation
 *
 * Permission is hereby granted, free of charge, to any person obtaining a
 * copy of this software and associated documentation files (the "Software"),
 * to deal in the Software without restriction, including without limitation
 * the rights to use, copy, modify, merge, publish, distribute, sublicense,
 * and/or sell copies of the Software, and to permit persons to whom the
 * Software is furnished to do so, subject to the following conditions:
 *
 * The above copyright notice and this permission notice (including the next
 * paragraph) shall be included in all copies or substantial portions of the
 * Software.
 *
 * THE SOFTWARE IS PROVIDED "AS IS", WITHOUT WARRANTY OF ANY KIND, EXPRESS OR
 * IMPLIED, INCLUDING BUT NOT LIMITED TO THE WARRANTIES OF MERCHANTABILITY,
 * FITNESS FOR A PARTICULAR PURPOSE AND NONINFRINGEMENT.  IN NO EVENT SHALL
 * THE AUTHORS OR COPYRIGHT HOLDERS BE LIABLE FOR ANY CLAIM, DAMAGES OR OTHER
 * LIABILITY, WHETHER IN AN ACTION OF CONTRACT, TORT OR OTHERWISE, ARISING
 * FROM, OUT OF OR IN CONNECTION WITH THE SOFTWARE OR THE USE OR OTHER DEALINGS
 * IN THE SOFTWARE.
 *
 * Authors:
 *    Brad Volkin <bradley.d.volkin@intel.com>
 *
 */

#include "gt/intel_engine.h"

#include "i915_drv.h"
#include "i915_memcpy.h"

/**
 * DOC: batch buffer command parser
 *
 * Motivation:
 * Certain OpenGL features (e.g. transform feedback, performance monitoring)
 * require userspace code to submit batches containing commands such as
 * MI_LOAD_REGISTER_IMM to access various registers. Unfortunately, some
 * generations of the hardware will noop these commands in "unsecure" batches
 * (which includes all userspace batches submitted via i915) even though the
 * commands may be safe and represent the intended programming model of the
 * device.
 *
 * The software command parser is similar in operation to the command parsing
 * done in hardware for unsecure batches. However, the software parser allows
 * some operations that would be noop'd by hardware, if the parser determines
 * the operation is safe, and submits the batch as "secure" to prevent hardware
 * parsing.
 *
 * Threats:
 * At a high level, the hardware (and software) checks attempt to prevent
 * granting userspace undue privileges. There are three categories of privilege.
 *
 * First, commands which are explicitly defined as privileged or which should
 * only be used by the kernel driver. The parser rejects such commands
 *
 * Second, commands which access registers. To support correct/enhanced
 * userspace functionality, particularly certain OpenGL extensions, the parser
 * provides a whitelist of registers which userspace may safely access
 *
 * Third, commands which access privileged memory (i.e. GGTT, HWS page, etc).
 * The parser always rejects such commands.
 *
 * The majority of the problematic commands fall in the MI_* range, with only a
 * few specific commands on each engine (e.g. PIPE_CONTROL and MI_FLUSH_DW).
 *
 * Implementation:
 * Each engine maintains tables of commands and registers which the parser
 * uses in scanning batch buffers submitted to that engine.
 *
 * Since the set of commands that the parser must check for is significantly
 * smaller than the number of commands supported, the parser tables contain only
 * those commands required by the parser. This generally works because command
 * opcode ranges have standard command length encodings. So for commands that
 * the parser does not need to check, it can easily skip them. This is
 * implemented via a per-engine length decoding vfunc.
 *
 * Unfortunately, there are a number of commands that do not follow the standard
 * length encoding for their opcode range, primarily amongst the MI_* commands.
 * To handle this, the parser provides a way to define explicit "skip" entries
 * in the per-engine command tables.
 *
 * Other command table entries map fairly directly to high level categories
 * mentioned above: rejected, register whitelist. The parser implements a number
 * of checks, including the privileged memory checks, via a general bitmasking
 * mechanism.
 */

/*
 * A command that requires special handling by the command parser.
 */
struct drm_i915_cmd_descriptor {
	/*
	 * Flags describing how the command parser processes the command.
	 *
	 * CMD_DESC_FIXED: The command has a fixed length if this is set,
	 *                 a length mask if not set
	 * CMD_DESC_SKIP: The command is allowed but does not follow the
	 *                standard length encoding for the opcode range in
	 *                which it falls
	 * CMD_DESC_REJECT: The command is never allowed
	 * CMD_DESC_REGISTER: The command should be checked against the
	 *                    register whitelist for the appropriate ring
	 */
	u32 flags;
#define CMD_DESC_FIXED    (1<<0)
#define CMD_DESC_SKIP     (1<<1)
#define CMD_DESC_REJECT   (1<<2)
#define CMD_DESC_REGISTER (1<<3)
#define CMD_DESC_BITMASK  (1<<4)

	/*
	 * The command's unique identification bits and the bitmask to get them.
	 * This isn't strictly the opcode field as defined in the spec and may
	 * also include type, subtype, and/or subop fields.
	 */
	struct {
		u32 value;
		u32 mask;
	} cmd;

	/*
	 * The command's length. The command is either fixed length (i.e. does
	 * not include a length field) or has a length field mask. The flag
	 * CMD_DESC_FIXED indicates a fixed length. Otherwise, the command has
	 * a length mask. All command entries in a command table must include
	 * length information.
	 */
	union {
		u32 fixed;
		u32 mask;
	} length;

	/*
	 * Describes where to find a register address in the command to check
	 * against the ring's register whitelist. Only valid if flags has the
	 * CMD_DESC_REGISTER bit set.
	 *
	 * A non-zero step value implies that the command may access multiple
	 * registers in sequence (e.g. LRI), in that case step gives the
	 * distance in dwords between individual offset fields.
	 */
	struct {
		u32 offset;
		u32 mask;
		u32 step;
	} reg;

#define MAX_CMD_DESC_BITMASKS 3
	/*
	 * Describes command checks where a particular dword is masked and
	 * compared against an expected value. If the command does not match
	 * the expected value, the parser rejects it. Only valid if flags has
	 * the CMD_DESC_BITMASK bit set. Only entries where mask is non-zero
	 * are valid.
	 *
	 * If the check specifies a non-zero condition_mask then the parser
	 * only performs the check when the bits specified by condition_mask
	 * are non-zero.
	 */
	struct {
		u32 offset;
		u32 mask;
		u32 expected;
		u32 condition_offset;
		u32 condition_mask;
	} bits[MAX_CMD_DESC_BITMASKS];
};

/*
 * A table of commands requiring special handling by the command parser.
 *
 * Each engine has an array of tables. Each table consists of an array of
 * command descriptors, which must be sorted with command opcodes in
 * ascending order.
 */
struct drm_i915_cmd_table {
	const struct drm_i915_cmd_descriptor *table;
	int count;
};

#define STD_MI_OPCODE_SHIFT  (32 - 9)
#define STD_3D_OPCODE_SHIFT  (32 - 16)
#define STD_2D_OPCODE_SHIFT  (32 - 10)
#define STD_MFX_OPCODE_SHIFT (32 - 16)
#define MIN_OPCODE_SHIFT 16

#define CMD(op, opm, f, lm, fl, ...)				\
	{							\
		.flags = (fl) | ((f) ? CMD_DESC_FIXED : 0),	\
		.cmd = { (op & ~0u << (opm)), ~0u << (opm) },	\
		.length = { (lm) },				\
		__VA_ARGS__					\
	}

/* Convenience macros to compress the tables */
#define SMI STD_MI_OPCODE_SHIFT
#define S3D STD_3D_OPCODE_SHIFT
#define S2D STD_2D_OPCODE_SHIFT
#define SMFX STD_MFX_OPCODE_SHIFT
#define F true
#define S CMD_DESC_SKIP
#define R CMD_DESC_REJECT
#define W CMD_DESC_REGISTER
#define B CMD_DESC_BITMASK

/*            Command                          Mask   Fixed Len   Action
	      ---------------------------------------------------------- */
static const struct drm_i915_cmd_descriptor gen7_common_cmds[] = {
	CMD(  MI_NOOP,                          SMI,    F,  1,      S  ),
	CMD(  MI_USER_INTERRUPT,                SMI,    F,  1,      R  ),
	CMD(  MI_WAIT_FOR_EVENT,                SMI,    F,  1,      R  ),
	CMD(  MI_ARB_CHECK,                     SMI,    F,  1,      S  ),
	CMD(  MI_REPORT_HEAD,                   SMI,    F,  1,      S  ),
	CMD(  MI_SUSPEND_FLUSH,                 SMI,    F,  1,      S  ),
	CMD(  MI_SEMAPHORE_MBOX,                SMI,   !F,  0xFF,   R  ),
	CMD(  MI_STORE_DWORD_INDEX,             SMI,   !F,  0xFF,   R  ),
	CMD(  MI_LOAD_REGISTER_IMM(1),          SMI,   !F,  0xFF,   W,
	      .reg = { .offset = 1, .mask = 0x007FFFFC, .step = 2 }    ),
	CMD(  MI_STORE_REGISTER_MEM,            SMI,    F,  3,     W | B,
	      .reg = { .offset = 1, .mask = 0x007FFFFC },
	      .bits = {{
			.offset = 0,
			.mask = MI_GLOBAL_GTT,
			.expected = 0,
	      }},						       ),
	CMD(  MI_LOAD_REGISTER_MEM,             SMI,    F,  3,     W | B,
	      .reg = { .offset = 1, .mask = 0x007FFFFC },
	      .bits = {{
			.offset = 0,
			.mask = MI_GLOBAL_GTT,
			.expected = 0,
	      }},						       ),
	/*
	 * MI_BATCH_BUFFER_START requires some special handling. It's not
	 * really a 'skip' action but it doesn't seem like it's worth adding
	 * a new action. See intel_engine_cmd_parser().
	 */
	CMD(  MI_BATCH_BUFFER_START,            SMI,   !F,  0xFF,   S  ),
};

static const struct drm_i915_cmd_descriptor gen7_render_cmds[] = {
	CMD(  MI_FLUSH,                         SMI,    F,  1,      S  ),
	CMD(  MI_ARB_ON_OFF,                    SMI,    F,  1,      R  ),
	CMD(  MI_PREDICATE,                     SMI,    F,  1,      S  ),
	CMD(  MI_TOPOLOGY_FILTER,               SMI,    F,  1,      S  ),
	CMD(  MI_SET_APPID,                     SMI,    F,  1,      S  ),
	CMD(  MI_DISPLAY_FLIP,                  SMI,   !F,  0xFF,   R  ),
	CMD(  MI_SET_CONTEXT,                   SMI,   !F,  0xFF,   R  ),
	CMD(  MI_URB_CLEAR,                     SMI,   !F,  0xFF,   S  ),
	CMD(  MI_STORE_DWORD_IMM,               SMI,   !F,  0x3F,   B,
	      .bits = {{
			.offset = 0,
			.mask = MI_GLOBAL_GTT,
			.expected = 0,
	      }},						       ),
	CMD(  MI_UPDATE_GTT,                    SMI,   !F,  0xFF,   R  ),
	CMD(  MI_CLFLUSH,                       SMI,   !F,  0x3FF,  B,
	      .bits = {{
			.offset = 0,
			.mask = MI_GLOBAL_GTT,
			.expected = 0,
	      }},						       ),
	CMD(  MI_REPORT_PERF_COUNT,             SMI,   !F,  0x3F,   B,
	      .bits = {{
			.offset = 1,
			.mask = MI_REPORT_PERF_COUNT_GGTT,
			.expected = 0,
	      }},						       ),
	CMD(  MI_CONDITIONAL_BATCH_BUFFER_END,  SMI,   !F,  0xFF,   B,
	      .bits = {{
			.offset = 0,
			.mask = MI_GLOBAL_GTT,
			.expected = 0,
	      }},						       ),
	CMD(  GFX_OP_3DSTATE_VF_STATISTICS,     S3D,    F,  1,      S  ),
	CMD(  PIPELINE_SELECT,                  S3D,    F,  1,      S  ),
	CMD(  MEDIA_VFE_STATE,			S3D,   !F,  0xFFFF, B,
	      .bits = {{
			.offset = 2,
			.mask = MEDIA_VFE_STATE_MMIO_ACCESS_MASK,
			.expected = 0,
	      }},						       ),
	CMD(  GPGPU_OBJECT,                     S3D,   !F,  0xFF,   S  ),
	CMD(  GPGPU_WALKER,                     S3D,   !F,  0xFF,   S  ),
	CMD(  GFX_OP_3DSTATE_SO_DECL_LIST,      S3D,   !F,  0x1FF,  S  ),
	CMD(  GFX_OP_PIPE_CONTROL(5),           S3D,   !F,  0xFF,   B,
	      .bits = {{
			.offset = 1,
			.mask = (PIPE_CONTROL_MMIO_WRITE | PIPE_CONTROL_NOTIFY),
			.expected = 0,
	      },
	      {
			.offset = 1,
		        .mask = (PIPE_CONTROL_GLOBAL_GTT_IVB |
				 PIPE_CONTROL_STORE_DATA_INDEX),
			.expected = 0,
			.condition_offset = 1,
			.condition_mask = PIPE_CONTROL_POST_SYNC_OP_MASK,
	      }},						       ),
};

static const struct drm_i915_cmd_descriptor hsw_render_cmds[] = {
	CMD(  MI_SET_PREDICATE,                 SMI,    F,  1,      S  ),
	CMD(  MI_RS_CONTROL,                    SMI,    F,  1,      S  ),
	CMD(  MI_URB_ATOMIC_ALLOC,              SMI,    F,  1,      S  ),
	CMD(  MI_SET_APPID,                     SMI,    F,  1,      S  ),
	CMD(  MI_RS_CONTEXT,                    SMI,    F,  1,      S  ),
	CMD(  MI_LOAD_SCAN_LINES_INCL,          SMI,   !F,  0x3F,   R  ),
	CMD(  MI_LOAD_SCAN_LINES_EXCL,          SMI,   !F,  0x3F,   R  ),
	CMD(  MI_LOAD_REGISTER_REG,             SMI,   !F,  0xFF,   W,
	      .reg = { .offset = 1, .mask = 0x007FFFFC, .step = 1 }    ),
	CMD(  MI_RS_STORE_DATA_IMM,             SMI,   !F,  0xFF,   S  ),
	CMD(  MI_LOAD_URB_MEM,                  SMI,   !F,  0xFF,   S  ),
	CMD(  MI_STORE_URB_MEM,                 SMI,   !F,  0xFF,   S  ),
	CMD(  GFX_OP_3DSTATE_DX9_CONSTANTF_VS,  S3D,   !F,  0x7FF,  S  ),
	CMD(  GFX_OP_3DSTATE_DX9_CONSTANTF_PS,  S3D,   !F,  0x7FF,  S  ),

	CMD(  GFX_OP_3DSTATE_BINDING_TABLE_EDIT_VS,  S3D,   !F,  0x1FF,  S  ),
	CMD(  GFX_OP_3DSTATE_BINDING_TABLE_EDIT_GS,  S3D,   !F,  0x1FF,  S  ),
	CMD(  GFX_OP_3DSTATE_BINDING_TABLE_EDIT_HS,  S3D,   !F,  0x1FF,  S  ),
	CMD(  GFX_OP_3DSTATE_BINDING_TABLE_EDIT_DS,  S3D,   !F,  0x1FF,  S  ),
	CMD(  GFX_OP_3DSTATE_BINDING_TABLE_EDIT_PS,  S3D,   !F,  0x1FF,  S  ),
};

static const struct drm_i915_cmd_descriptor gen7_video_cmds[] = {
	CMD(  MI_ARB_ON_OFF,                    SMI,    F,  1,      R  ),
	CMD(  MI_SET_APPID,                     SMI,    F,  1,      S  ),
	CMD(  MI_STORE_DWORD_IMM,               SMI,   !F,  0xFF,   B,
	      .bits = {{
			.offset = 0,
			.mask = MI_GLOBAL_GTT,
			.expected = 0,
	      }},						       ),
	CMD(  MI_UPDATE_GTT,                    SMI,   !F,  0x3F,   R  ),
	CMD(  MI_FLUSH_DW,                      SMI,   !F,  0x3F,   B,
	      .bits = {{
			.offset = 0,
			.mask = MI_FLUSH_DW_NOTIFY,
			.expected = 0,
	      },
	      {
			.offset = 1,
			.mask = MI_FLUSH_DW_USE_GTT,
			.expected = 0,
			.condition_offset = 0,
			.condition_mask = MI_FLUSH_DW_OP_MASK,
	      },
	      {
			.offset = 0,
			.mask = MI_FLUSH_DW_STORE_INDEX,
			.expected = 0,
			.condition_offset = 0,
			.condition_mask = MI_FLUSH_DW_OP_MASK,
	      }},						       ),
	CMD(  MI_CONDITIONAL_BATCH_BUFFER_END,  SMI,   !F,  0xFF,   B,
	      .bits = {{
			.offset = 0,
			.mask = MI_GLOBAL_GTT,
			.expected = 0,
	      }},						       ),
	/*
	 * MFX_WAIT doesn't fit the way we handle length for most commands.
	 * It has a length field but it uses a non-standard length bias.
	 * It is always 1 dword though, so just treat it as fixed length.
	 */
	CMD(  MFX_WAIT,                         SMFX,   F,  1,      S  ),
};

static const struct drm_i915_cmd_descriptor gen7_vecs_cmds[] = {
	CMD(  MI_ARB_ON_OFF,                    SMI,    F,  1,      R  ),
	CMD(  MI_SET_APPID,                     SMI,    F,  1,      S  ),
	CMD(  MI_STORE_DWORD_IMM,               SMI,   !F,  0xFF,   B,
	      .bits = {{
			.offset = 0,
			.mask = MI_GLOBAL_GTT,
			.expected = 0,
	      }},						       ),
	CMD(  MI_UPDATE_GTT,                    SMI,   !F,  0x3F,   R  ),
	CMD(  MI_FLUSH_DW,                      SMI,   !F,  0x3F,   B,
	      .bits = {{
			.offset = 0,
			.mask = MI_FLUSH_DW_NOTIFY,
			.expected = 0,
	      },
	      {
			.offset = 1,
			.mask = MI_FLUSH_DW_USE_GTT,
			.expected = 0,
			.condition_offset = 0,
			.condition_mask = MI_FLUSH_DW_OP_MASK,
	      },
	      {
			.offset = 0,
			.mask = MI_FLUSH_DW_STORE_INDEX,
			.expected = 0,
			.condition_offset = 0,
			.condition_mask = MI_FLUSH_DW_OP_MASK,
	      }},						       ),
	CMD(  MI_CONDITIONAL_BATCH_BUFFER_END,  SMI,   !F,  0xFF,   B,
	      .bits = {{
			.offset = 0,
			.mask = MI_GLOBAL_GTT,
			.expected = 0,
	      }},						       ),
};

static const struct drm_i915_cmd_descriptor gen7_blt_cmds[] = {
	CMD(  MI_DISPLAY_FLIP,                  SMI,   !F,  0xFF,   R  ),
	CMD(  MI_STORE_DWORD_IMM,               SMI,   !F,  0x3FF,  B,
	      .bits = {{
			.offset = 0,
			.mask = MI_GLOBAL_GTT,
			.expected = 0,
	      }},						       ),
	CMD(  MI_UPDATE_GTT,                    SMI,   !F,  0x3F,   R  ),
	CMD(  MI_FLUSH_DW,                      SMI,   !F,  0x3F,   B,
	      .bits = {{
			.offset = 0,
			.mask = MI_FLUSH_DW_NOTIFY,
			.expected = 0,
	      },
	      {
			.offset = 1,
			.mask = MI_FLUSH_DW_USE_GTT,
			.expected = 0,
			.condition_offset = 0,
			.condition_mask = MI_FLUSH_DW_OP_MASK,
	      },
	      {
			.offset = 0,
			.mask = MI_FLUSH_DW_STORE_INDEX,
			.expected = 0,
			.condition_offset = 0,
			.condition_mask = MI_FLUSH_DW_OP_MASK,
	      }},						       ),
	CMD(  COLOR_BLT,                        S2D,   !F,  0x3F,   S  ),
	CMD(  SRC_COPY_BLT,                     S2D,   !F,  0x3F,   S  ),
};

static const struct drm_i915_cmd_descriptor hsw_blt_cmds[] = {
	CMD(  MI_LOAD_SCAN_LINES_INCL,          SMI,   !F,  0x3F,   R  ),
	CMD(  MI_LOAD_SCAN_LINES_EXCL,          SMI,   !F,  0x3F,   R  ),
};

/*
 * For Gen9 we can still rely on the h/w to enforce cmd security, and only
 * need to re-enforce the register access checks. We therefore only need to
 * teach the cmdparser how to find the end of each command, and identify
 * register accesses. The table doesn't need to reject any commands, and so
 * the only commands listed here are:
 *   1) Those that touch registers
 *   2) Those that do not have the default 8-bit length
 *
 * Note that the default MI length mask chosen for this table is 0xFF, not
 * the 0x3F used on older devices. This is because the vast majority of MI
 * cmds on Gen9 use a standard 8-bit Length field.
 * All the Gen9 blitter instructions are standard 0xFF length mask, and
 * none allow access to non-general registers, so in fact no BLT cmds are
 * included in the table at all.
 *
 */
static const struct drm_i915_cmd_descriptor gen9_blt_cmds[] = {
	CMD(  MI_NOOP,                          SMI,    F,  1,      S  ),
	CMD(  MI_USER_INTERRUPT,                SMI,    F,  1,      S  ),
	CMD(  MI_WAIT_FOR_EVENT,                SMI,    F,  1,      S  ),
	CMD(  MI_FLUSH,                         SMI,    F,  1,      S  ),
	CMD(  MI_ARB_CHECK,                     SMI,    F,  1,      S  ),
	CMD(  MI_REPORT_HEAD,                   SMI,    F,  1,      S  ),
	CMD(  MI_ARB_ON_OFF,                    SMI,    F,  1,      S  ),
	CMD(  MI_SUSPEND_FLUSH,                 SMI,    F,  1,      S  ),
	CMD(  MI_LOAD_SCAN_LINES_INCL,          SMI,   !F,  0x3F,   S  ),
	CMD(  MI_LOAD_SCAN_LINES_EXCL,          SMI,   !F,  0x3F,   S  ),
	CMD(  MI_STORE_DWORD_IMM,               SMI,   !F,  0x3FF,  S  ),
	CMD(  MI_LOAD_REGISTER_IMM(1),          SMI,   !F,  0xFF,   W,
	      .reg = { .offset = 1, .mask = 0x007FFFFC, .step = 2 }    ),
	CMD(  MI_UPDATE_GTT,                    SMI,   !F,  0x3FF,  S  ),
	CMD(  MI_STORE_REGISTER_MEM_GEN8,       SMI,    F,  4,      W,
	      .reg = { .offset = 1, .mask = 0x007FFFFC }               ),
	CMD(  MI_FLUSH_DW,                      SMI,   !F,  0x3F,   S  ),
	CMD(  MI_LOAD_REGISTER_MEM_GEN8,        SMI,    F,  4,      W,
	      .reg = { .offset = 1, .mask = 0x007FFFFC }               ),
	CMD(  MI_LOAD_REGISTER_REG,             SMI,    !F,  0xFF,  W,
	      .reg = { .offset = 1, .mask = 0x007FFFFC, .step = 1 }    ),

	/*
	 * We allow BB_START but apply further checks. We just sanitize the
	 * basic fields here.
	 */
#define MI_BB_START_OPERAND_MASK   GENMASK(SMI-1, 0)
#define MI_BB_START_OPERAND_EXPECT (MI_BATCH_PPGTT_HSW | 1)
	CMD(  MI_BATCH_BUFFER_START_GEN8,       SMI,    !F,  0xFF,  B,
	      .bits = {{
			.offset = 0,
			.mask = MI_BB_START_OPERAND_MASK,
			.expected = MI_BB_START_OPERAND_EXPECT,
	      }},						       ),
};

static const struct drm_i915_cmd_descriptor noop_desc =
	CMD(MI_NOOP, SMI, F, 1, S);

#undef CMD
#undef SMI
#undef S3D
#undef S2D
#undef SMFX
#undef F
#undef S
#undef R
#undef W
#undef B

static const struct drm_i915_cmd_table gen7_render_cmd_table[] = {
	{ gen7_common_cmds, ARRAY_SIZE(gen7_common_cmds) },
	{ gen7_render_cmds, ARRAY_SIZE(gen7_render_cmds) },
};

static const struct drm_i915_cmd_table hsw_render_ring_cmd_table[] = {
	{ gen7_common_cmds, ARRAY_SIZE(gen7_common_cmds) },
	{ gen7_render_cmds, ARRAY_SIZE(gen7_render_cmds) },
	{ hsw_render_cmds, ARRAY_SIZE(hsw_render_cmds) },
};

static const struct drm_i915_cmd_table gen7_video_cmd_table[] = {
	{ gen7_common_cmds, ARRAY_SIZE(gen7_common_cmds) },
	{ gen7_video_cmds, ARRAY_SIZE(gen7_video_cmds) },
};

static const struct drm_i915_cmd_table hsw_vebox_cmd_table[] = {
	{ gen7_common_cmds, ARRAY_SIZE(gen7_common_cmds) },
	{ gen7_vecs_cmds, ARRAY_SIZE(gen7_vecs_cmds) },
};

static const struct drm_i915_cmd_table gen7_blt_cmd_table[] = {
	{ gen7_common_cmds, ARRAY_SIZE(gen7_common_cmds) },
	{ gen7_blt_cmds, ARRAY_SIZE(gen7_blt_cmds) },
};

static const struct drm_i915_cmd_table hsw_blt_ring_cmd_table[] = {
	{ gen7_common_cmds, ARRAY_SIZE(gen7_common_cmds) },
	{ gen7_blt_cmds, ARRAY_SIZE(gen7_blt_cmds) },
	{ hsw_blt_cmds, ARRAY_SIZE(hsw_blt_cmds) },
};

static const struct drm_i915_cmd_table gen9_blt_cmd_table[] = {
	{ gen9_blt_cmds, ARRAY_SIZE(gen9_blt_cmds) },
};


/*
 * Register whitelists, sorted by increasing register offset.
 */

/*
 * An individual whitelist entry granting access to register addr.  If
 * mask is non-zero the argument of immediate register writes will be
 * AND-ed with mask, and the command will be rejected if the result
 * doesn't match value.
 *
 * Registers with non-zero mask are only allowed to be written using
 * LRI.
 */
struct drm_i915_reg_descriptor {
	i915_reg_t addr;
	u32 mask;
	u32 value;
};

/* Convenience macro for adding 32-bit registers. */
#define REG32(_reg, ...) \
	{ .addr = (_reg), __VA_ARGS__ }

#define REG32_IDX(_reg, idx) \
	{ .addr = _reg(idx) }

/*
 * Convenience macro for adding 64-bit registers.
 *
 * Some registers that userspace accesses are 64 bits. The register
 * access commands only allow 32-bit accesses. Hence, we have to include
 * entries for both halves of the 64-bit registers.
 */
#define REG64(_reg) \
	{ .addr = _reg }, \
	{ .addr = _reg ## _UDW }

#define REG64_IDX(_reg, idx) \
	{ .addr = _reg(idx) }, \
	{ .addr = _reg ## _UDW(idx) }

static const struct drm_i915_reg_descriptor gen7_render_regs[] = {
	REG64(GPGPU_THREADS_DISPATCHED),
	REG64(HS_INVOCATION_COUNT),
	REG64(DS_INVOCATION_COUNT),
	REG64(IA_VERTICES_COUNT),
	REG64(IA_PRIMITIVES_COUNT),
	REG64(VS_INVOCATION_COUNT),
	REG64(GS_INVOCATION_COUNT),
	REG64(GS_PRIMITIVES_COUNT),
	REG64(CL_INVOCATION_COUNT),
	REG64(CL_PRIMITIVES_COUNT),
	REG64(PS_INVOCATION_COUNT),
	REG64(PS_DEPTH_COUNT),
	REG64_IDX(RING_TIMESTAMP, RENDER_RING_BASE),
	REG64(MI_PREDICATE_SRC0),
	REG64(MI_PREDICATE_SRC1),
	REG32(GEN7_3DPRIM_END_OFFSET),
	REG32(GEN7_3DPRIM_START_VERTEX),
	REG32(GEN7_3DPRIM_VERTEX_COUNT),
	REG32(GEN7_3DPRIM_INSTANCE_COUNT),
	REG32(GEN7_3DPRIM_START_INSTANCE),
	REG32(GEN7_3DPRIM_BASE_VERTEX),
	REG32(GEN7_GPGPU_DISPATCHDIMX),
	REG32(GEN7_GPGPU_DISPATCHDIMY),
	REG32(GEN7_GPGPU_DISPATCHDIMZ),
	REG64_IDX(RING_TIMESTAMP, BSD_RING_BASE),
	REG64_IDX(GEN7_SO_NUM_PRIMS_WRITTEN, 0),
	REG64_IDX(GEN7_SO_NUM_PRIMS_WRITTEN, 1),
	REG64_IDX(GEN7_SO_NUM_PRIMS_WRITTEN, 2),
	REG64_IDX(GEN7_SO_NUM_PRIMS_WRITTEN, 3),
	REG64_IDX(GEN7_SO_PRIM_STORAGE_NEEDED, 0),
	REG64_IDX(GEN7_SO_PRIM_STORAGE_NEEDED, 1),
	REG64_IDX(GEN7_SO_PRIM_STORAGE_NEEDED, 2),
	REG64_IDX(GEN7_SO_PRIM_STORAGE_NEEDED, 3),
	REG32(GEN7_SO_WRITE_OFFSET(0)),
	REG32(GEN7_SO_WRITE_OFFSET(1)),
	REG32(GEN7_SO_WRITE_OFFSET(2)),
	REG32(GEN7_SO_WRITE_OFFSET(3)),
	REG32(GEN7_L3SQCREG1),
	REG32(GEN7_L3CNTLREG2),
	REG32(GEN7_L3CNTLREG3),
	REG64_IDX(RING_TIMESTAMP, BLT_RING_BASE),
};

static const struct drm_i915_reg_descriptor hsw_render_regs[] = {
	REG64_IDX(HSW_CS_GPR, 0),
	REG64_IDX(HSW_CS_GPR, 1),
	REG64_IDX(HSW_CS_GPR, 2),
	REG64_IDX(HSW_CS_GPR, 3),
	REG64_IDX(HSW_CS_GPR, 4),
	REG64_IDX(HSW_CS_GPR, 5),
	REG64_IDX(HSW_CS_GPR, 6),
	REG64_IDX(HSW_CS_GPR, 7),
	REG64_IDX(HSW_CS_GPR, 8),
	REG64_IDX(HSW_CS_GPR, 9),
	REG64_IDX(HSW_CS_GPR, 10),
	REG64_IDX(HSW_CS_GPR, 11),
	REG64_IDX(HSW_CS_GPR, 12),
	REG64_IDX(HSW_CS_GPR, 13),
	REG64_IDX(HSW_CS_GPR, 14),
	REG64_IDX(HSW_CS_GPR, 15),
	REG32(HSW_SCRATCH1,
	      .mask = ~HSW_SCRATCH1_L3_DATA_ATOMICS_DISABLE,
	      .value = 0),
	REG32(HSW_ROW_CHICKEN3,
	      .mask = ~(HSW_ROW_CHICKEN3_L3_GLOBAL_ATOMICS_DISABLE << 16 |
                        HSW_ROW_CHICKEN3_L3_GLOBAL_ATOMICS_DISABLE),
	      .value = 0),
};

static const struct drm_i915_reg_descriptor gen7_blt_regs[] = {
	REG64_IDX(RING_TIMESTAMP, RENDER_RING_BASE),
	REG64_IDX(RING_TIMESTAMP, BSD_RING_BASE),
	REG32(BCS_SWCTRL),
	REG64_IDX(RING_TIMESTAMP, BLT_RING_BASE),
};

static const struct drm_i915_reg_descriptor gen9_blt_regs[] = {
	REG64_IDX(RING_TIMESTAMP, RENDER_RING_BASE),
	REG64_IDX(RING_TIMESTAMP, BSD_RING_BASE),
	REG32(BCS_SWCTRL),
	REG64_IDX(RING_TIMESTAMP, BLT_RING_BASE),
	REG32_IDX(RING_CTX_TIMESTAMP, BLT_RING_BASE),
	REG64_IDX(BCS_GPR, 0),
	REG64_IDX(BCS_GPR, 1),
	REG64_IDX(BCS_GPR, 2),
	REG64_IDX(BCS_GPR, 3),
	REG64_IDX(BCS_GPR, 4),
	REG64_IDX(BCS_GPR, 5),
	REG64_IDX(BCS_GPR, 6),
	REG64_IDX(BCS_GPR, 7),
	REG64_IDX(BCS_GPR, 8),
	REG64_IDX(BCS_GPR, 9),
	REG64_IDX(BCS_GPR, 10),
	REG64_IDX(BCS_GPR, 11),
	REG64_IDX(BCS_GPR, 12),
	REG64_IDX(BCS_GPR, 13),
	REG64_IDX(BCS_GPR, 14),
	REG64_IDX(BCS_GPR, 15),
};

#undef REG64
#undef REG32

struct drm_i915_reg_table {
	const struct drm_i915_reg_descriptor *regs;
	int num_regs;
};

static const struct drm_i915_reg_table ivb_render_reg_tables[] = {
	{ gen7_render_regs, ARRAY_SIZE(gen7_render_regs) },
};

static const struct drm_i915_reg_table ivb_blt_reg_tables[] = {
	{ gen7_blt_regs, ARRAY_SIZE(gen7_blt_regs) },
};

static const struct drm_i915_reg_table hsw_render_reg_tables[] = {
	{ gen7_render_regs, ARRAY_SIZE(gen7_render_regs) },
	{ hsw_render_regs, ARRAY_SIZE(hsw_render_regs) },
};

static const struct drm_i915_reg_table hsw_blt_reg_tables[] = {
	{ gen7_blt_regs, ARRAY_SIZE(gen7_blt_regs) },
};

static const struct drm_i915_reg_table gen9_blt_reg_tables[] = {
	{ gen9_blt_regs, ARRAY_SIZE(gen9_blt_regs) },
};

static u32 gen7_render_get_cmd_length_mask(u32 cmd_header)
{
	u32 client = cmd_header >> INSTR_CLIENT_SHIFT;
	u32 subclient =
		(cmd_header & INSTR_SUBCLIENT_MASK) >> INSTR_SUBCLIENT_SHIFT;

	if (client == INSTR_MI_CLIENT)
		return 0x3F;
	else if (client == INSTR_RC_CLIENT) {
		if (subclient == INSTR_MEDIA_SUBCLIENT)
			return 0xFFFF;
		else
			return 0xFF;
	}

	DRM_DEBUG("CMD: Abnormal rcs cmd length! 0x%08X\n", cmd_header);
	return 0;
}

static u32 gen7_bsd_get_cmd_length_mask(u32 cmd_header)
{
	u32 client = cmd_header >> INSTR_CLIENT_SHIFT;
	u32 subclient =
		(cmd_header & INSTR_SUBCLIENT_MASK) >> INSTR_SUBCLIENT_SHIFT;
	u32 op = (cmd_header & INSTR_26_TO_24_MASK) >> INSTR_26_TO_24_SHIFT;

	if (client == INSTR_MI_CLIENT)
		return 0x3F;
	else if (client == INSTR_RC_CLIENT) {
		if (subclient == INSTR_MEDIA_SUBCLIENT) {
			if (op == 6)
				return 0xFFFF;
			else
				return 0xFFF;
		} else
			return 0xFF;
	}

	DRM_DEBUG("CMD: Abnormal bsd cmd length! 0x%08X\n", cmd_header);
	return 0;
}

static u32 gen7_blt_get_cmd_length_mask(u32 cmd_header)
{
	u32 client = cmd_header >> INSTR_CLIENT_SHIFT;

	if (client == INSTR_MI_CLIENT)
		return 0x3F;
	else if (client == INSTR_BC_CLIENT)
		return 0xFF;

	DRM_DEBUG("CMD: Abnormal blt cmd length! 0x%08X\n", cmd_header);
	return 0;
}

static u32 gen9_blt_get_cmd_length_mask(u32 cmd_header)
{
	u32 client = cmd_header >> INSTR_CLIENT_SHIFT;

	if (client == INSTR_MI_CLIENT || client == INSTR_BC_CLIENT)
		return 0xFF;

	DRM_DEBUG("CMD: Abnormal blt cmd length! 0x%08X\n", cmd_header);
	return 0;
}

static bool validate_cmds_sorted(const struct intel_engine_cs *engine,
				 const struct drm_i915_cmd_table *cmd_tables,
				 int cmd_table_count)
{
	int i;
	bool ret = true;

	if (!cmd_tables || cmd_table_count == 0)
		return true;

	for (i = 0; i < cmd_table_count; i++) {
		const struct drm_i915_cmd_table *table = &cmd_tables[i];
		u32 previous = 0;
		int j;

		for (j = 0; j < table->count; j++) {
			const struct drm_i915_cmd_descriptor *desc =
				&table->table[j];
			u32 curr = desc->cmd.value & desc->cmd.mask;

			if (curr < previous) {
				DRM_ERROR("CMD: %s [%d] command table not sorted: "
					  "table=%d entry=%d cmd=0x%08X prev=0x%08X\n",
					  engine->name, engine->id,
					  i, j, curr, previous);
				ret = false;
			}

			previous = curr;
		}
	}

	return ret;
}

static bool check_sorted(const struct intel_engine_cs *engine,
			 const struct drm_i915_reg_descriptor *reg_table,
			 int reg_count)
{
	int i;
	u32 previous = 0;
	bool ret = true;

	for (i = 0; i < reg_count; i++) {
		u32 curr = i915_mmio_reg_offset(reg_table[i].addr);

		if (curr < previous) {
			DRM_ERROR("CMD: %s [%d] register table not sorted: "
				  "entry=%d reg=0x%08X prev=0x%08X\n",
				  engine->name, engine->id,
				  i, curr, previous);
			ret = false;
		}

		previous = curr;
	}

	return ret;
}

static bool validate_regs_sorted(struct intel_engine_cs *engine)
{
	int i;
	const struct drm_i915_reg_table *table;

	for (i = 0; i < engine->reg_table_count; i++) {
		table = &engine->reg_tables[i];
		if (!check_sorted(engine, table->regs, table->num_regs))
			return false;
	}

	return true;
}

struct cmd_node {
	const struct drm_i915_cmd_descriptor *desc;
	struct hlist_node node;
};

/*
 * Different command ranges have different numbers of bits for the opcode. For
 * example, MI commands use bits 31:23 while 3D commands use bits 31:16. The
 * problem is that, for example, MI commands use bits 22:16 for other fields
 * such as GGTT vs PPGTT bits. If we include those bits in the mask then when
 * we mask a command from a batch it could hash to the wrong bucket due to
 * non-opcode bits being set. But if we don't include those bits, some 3D
 * commands may hash to the same bucket due to not including opcode bits that
 * make the command unique. For now, we will risk hashing to the same bucket.
 */
static inline u32 cmd_header_key(u32 x)
{
	switch (x >> INSTR_CLIENT_SHIFT) {
	default:
	case INSTR_MI_CLIENT:
		return x >> STD_MI_OPCODE_SHIFT;
	case INSTR_RC_CLIENT:
		return x >> STD_3D_OPCODE_SHIFT;
	case INSTR_BC_CLIENT:
		return x >> STD_2D_OPCODE_SHIFT;
	}
}

static int init_hash_table(struct intel_engine_cs *engine,
			   const struct drm_i915_cmd_table *cmd_tables,
			   int cmd_table_count)
{
	int i, j;

	hash_init(engine->cmd_hash);

	for (i = 0; i < cmd_table_count; i++) {
		const struct drm_i915_cmd_table *table = &cmd_tables[i];

		for (j = 0; j < table->count; j++) {
			const struct drm_i915_cmd_descriptor *desc =
				&table->table[j];
			struct cmd_node *desc_node =
				kmalloc(sizeof(*desc_node), GFP_KERNEL);

			if (!desc_node)
				return -ENOMEM;

			desc_node->desc = desc;
			hash_add(engine->cmd_hash, &desc_node->node,
				 cmd_header_key(desc->cmd.value));
		}
	}

	return 0;
}

static void fini_hash_table(struct intel_engine_cs *engine)
{
	struct hlist_node *tmp;
	struct cmd_node *desc_node;
	int i;

	hash_for_each_safe(engine->cmd_hash, i, tmp, desc_node, node) {
		hash_del(&desc_node->node);
		kfree(desc_node);
	}
}

/**
 * intel_engine_init_cmd_parser() - set cmd parser related fields for an engine
 * @engine: the engine to initialize
 *
 * Optionally initializes fields related to batch buffer command parsing in the
 * struct intel_engine_cs based on whether the platform requires software
 * command parsing.
 */
void intel_engine_init_cmd_parser(struct intel_engine_cs *engine)
{
	const struct drm_i915_cmd_table *cmd_tables;
	int cmd_table_count;
	int ret;

	if (!IS_GEN(engine->i915, 7) && !(IS_GEN(engine->i915, 9) &&
					  engine->class == COPY_ENGINE_CLASS))
		return;

	switch (engine->class) {
	case RENDER_CLASS:
		if (IS_HASWELL(engine->i915)) {
			cmd_tables = hsw_render_ring_cmd_table;
			cmd_table_count =
				ARRAY_SIZE(hsw_render_ring_cmd_table);
		} else {
			cmd_tables = gen7_render_cmd_table;
			cmd_table_count = ARRAY_SIZE(gen7_render_cmd_table);
		}

		if (IS_HASWELL(engine->i915)) {
			engine->reg_tables = hsw_render_reg_tables;
			engine->reg_table_count = ARRAY_SIZE(hsw_render_reg_tables);
		} else {
			engine->reg_tables = ivb_render_reg_tables;
			engine->reg_table_count = ARRAY_SIZE(ivb_render_reg_tables);
		}
		engine->get_cmd_length_mask = gen7_render_get_cmd_length_mask;
		break;
	case VIDEO_DECODE_CLASS:
		cmd_tables = gen7_video_cmd_table;
		cmd_table_count = ARRAY_SIZE(gen7_video_cmd_table);
		engine->get_cmd_length_mask = gen7_bsd_get_cmd_length_mask;
		break;
	case COPY_ENGINE_CLASS:
		engine->get_cmd_length_mask = gen7_blt_get_cmd_length_mask;
		if (IS_GEN(engine->i915, 9)) {
			cmd_tables = gen9_blt_cmd_table;
			cmd_table_count = ARRAY_SIZE(gen9_blt_cmd_table);
			engine->get_cmd_length_mask =
				gen9_blt_get_cmd_length_mask;

			/* BCS Engine unsafe without parser */
			engine->flags |= I915_ENGINE_REQUIRES_CMD_PARSER;
		} else if (IS_HASWELL(engine->i915)) {
			cmd_tables = hsw_blt_ring_cmd_table;
			cmd_table_count = ARRAY_SIZE(hsw_blt_ring_cmd_table);
		} else {
			cmd_tables = gen7_blt_cmd_table;
			cmd_table_count = ARRAY_SIZE(gen7_blt_cmd_table);
		}

		if (IS_GEN(engine->i915, 9)) {
			engine->reg_tables = gen9_blt_reg_tables;
			engine->reg_table_count =
				ARRAY_SIZE(gen9_blt_reg_tables);
		} else if (IS_HASWELL(engine->i915)) {
			engine->reg_tables = hsw_blt_reg_tables;
			engine->reg_table_count = ARRAY_SIZE(hsw_blt_reg_tables);
		} else {
			engine->reg_tables = ivb_blt_reg_tables;
			engine->reg_table_count = ARRAY_SIZE(ivb_blt_reg_tables);
		}
		break;
	case VIDEO_ENHANCEMENT_CLASS:
		cmd_tables = hsw_vebox_cmd_table;
		cmd_table_count = ARRAY_SIZE(hsw_vebox_cmd_table);
		/* VECS can use the same length_mask function as VCS */
		engine->get_cmd_length_mask = gen7_bsd_get_cmd_length_mask;
		break;
	default:
		MISSING_CASE(engine->class);
		return;
	}

	if (!validate_cmds_sorted(engine, cmd_tables, cmd_table_count)) {
		DRM_ERROR("%s: command descriptions are not sorted\n",
			  engine->name);
		return;
	}
	if (!validate_regs_sorted(engine)) {
		DRM_ERROR("%s: registers are not sorted\n", engine->name);
		return;
	}

	ret = init_hash_table(engine, cmd_tables, cmd_table_count);
	if (ret) {
		DRM_ERROR("%s: initialised failed!\n", engine->name);
		fini_hash_table(engine);
		return;
	}

	engine->flags |= I915_ENGINE_USING_CMD_PARSER;
}

/**
 * intel_engine_cleanup_cmd_parser() - clean up cmd parser related fields
 * @engine: the engine to clean up
 *
 * Releases any resources related to command parsing that may have been
 * initialized for the specified engine.
 */
void intel_engine_cleanup_cmd_parser(struct intel_engine_cs *engine)
{
	if (!intel_engine_using_cmd_parser(engine))
		return;

	fini_hash_table(engine);
}

static const struct drm_i915_cmd_descriptor*
find_cmd_in_table(struct intel_engine_cs *engine,
		  u32 cmd_header)
{
	struct cmd_node *desc_node;

	hash_for_each_possible(engine->cmd_hash, desc_node, node,
			       cmd_header_key(cmd_header)) {
		const struct drm_i915_cmd_descriptor *desc = desc_node->desc;
		if (((cmd_header ^ desc->cmd.value) & desc->cmd.mask) == 0)
			return desc;
	}

	return NULL;
}

/*
 * Returns a pointer to a descriptor for the command specified by cmd_header.
 *
 * The caller must supply space for a default descriptor via the default_desc
 * parameter. If no descriptor for the specified command exists in the engine's
 * command parser tables, this function fills in default_desc based on the
 * engine's default length encoding and returns default_desc.
 */
static const struct drm_i915_cmd_descriptor*
find_cmd(struct intel_engine_cs *engine,
	 u32 cmd_header,
	 const struct drm_i915_cmd_descriptor *desc,
	 struct drm_i915_cmd_descriptor *default_desc)
{
	u32 mask;

	if (((cmd_header ^ desc->cmd.value) & desc->cmd.mask) == 0)
		return desc;

	desc = find_cmd_in_table(engine, cmd_header);
	if (desc)
		return desc;

	mask = engine->get_cmd_length_mask(cmd_header);
	if (!mask)
		return NULL;

	default_desc->cmd.value = cmd_header;
	default_desc->cmd.mask = ~0u << MIN_OPCODE_SHIFT;
	default_desc->length.mask = mask;
	default_desc->flags = CMD_DESC_SKIP;
	return default_desc;
}

static const struct drm_i915_reg_descriptor *
__find_reg(const struct drm_i915_reg_descriptor *table, int count, u32 addr)
{
	int start = 0, end = count;
	while (start < end) {
		int mid = start + (end - start) / 2;
		int ret = addr - i915_mmio_reg_offset(table[mid].addr);
		if (ret < 0)
			end = mid;
		else if (ret > 0)
			start = mid + 1;
		else
			return &table[mid];
	}
	return NULL;
}

static const struct drm_i915_reg_descriptor *
find_reg(const struct intel_engine_cs *engine, u32 addr)
{
	const struct drm_i915_reg_table *table = engine->reg_tables;
	const struct drm_i915_reg_descriptor *reg = NULL;
	int count = engine->reg_table_count;

	for (; !reg && (count > 0); ++table, --count)
		reg = __find_reg(table->regs, table->num_regs, addr);

	return reg;
}

/* Returns a vmap'd pointer to dst_obj, which the caller must unmap */
static u32 *copy_batch(struct drm_i915_gem_object *dst_obj,
		       struct drm_i915_gem_object *src_obj,
		       u32 offset, u32 length)
{
	bool needs_clflush;
	void *dst, *src;
	int ret;

	dst = i915_gem_object_pin_map(dst_obj, I915_MAP_FORCE_WB);
	if (IS_ERR(dst))
		return dst;

	ret = i915_gem_object_pin_pages(src_obj);
	if (ret) {
		i915_gem_object_unpin_map(dst_obj);
		return ERR_PTR(ret);
	}

	needs_clflush =
		!(src_obj->cache_coherent & I915_BO_CACHE_COHERENT_FOR_READ);

	src = ERR_PTR(-ENODEV);
	if (needs_clflush && i915_has_memcpy_from_wc()) {
		src = i915_gem_object_pin_map(src_obj, I915_MAP_WC);
		if (!IS_ERR(src)) {
			i915_unaligned_memcpy_from_wc(dst,
						      src + offset,
						      length);
			i915_gem_object_unpin_map(src_obj);
		}
	}
	if (IS_ERR(src)) {
		void *ptr;
		int x, n;

		/*
		 * We can avoid clflushing partial cachelines before the write
		 * if we only every write full cache-lines. Since we know that
		 * both the source and destination are in multiples of
		 * PAGE_SIZE, we can simply round up to the next cacheline.
		 * We don't care about copying too much here as we only
		 * validate up to the end of the batch.
		 */
		if (!(dst_obj->cache_coherent & I915_BO_CACHE_COHERENT_FOR_READ))
			length = round_up(length,
					  boot_cpu_data.x86_clflush_size);

		ptr = dst;
		x = offset_in_page(offset);
		for (n = offset >> PAGE_SHIFT; length; n++) {
			int len = min_t(int, length, PAGE_SIZE - x);

			src = kmap_atomic(i915_gem_object_get_page(src_obj, n));
			if (needs_clflush)
				drm_clflush_virt_range(src + x, len);
			memcpy(ptr, src + x, len);
			kunmap_atomic(src);

			ptr += len;
			length -= len;
			x = 0;
		}
	}

	i915_gem_object_unpin_pages(src_obj);

	/* dst_obj is returned with vmap pinned */
	return dst;
}

static inline bool cmd_desc_is(const struct drm_i915_cmd_descriptor * const desc,
			       const u32 cmd)
{
	return desc->cmd.value == (cmd & desc->cmd.mask);
}

static bool check_cmd(const struct intel_engine_cs *engine,
		      const struct drm_i915_cmd_descriptor *desc,
		      const u32 *cmd, u32 length)
{
	if (desc->flags & CMD_DESC_SKIP)
		return true;

	if (desc->flags & CMD_DESC_REJECT) {
		DRM_DEBUG("CMD: Rejected command: 0x%08X\n", *cmd);
		return false;
	}

	if (desc->flags & CMD_DESC_REGISTER) {
		/*
		 * Get the distance between individual register offset
		 * fields if the command can perform more than one
		 * access at a time.
		 */
		const u32 step = desc->reg.step ? desc->reg.step : length;
		u32 offset;

		for (offset = desc->reg.offset; offset < length;
		     offset += step) {
			const u32 reg_addr = cmd[offset] & desc->reg.mask;
			const struct drm_i915_reg_descriptor *reg =
				find_reg(engine, reg_addr);

			if (!reg) {
				DRM_DEBUG("CMD: Rejected register 0x%08X in command: 0x%08X (%s)\n",
					  reg_addr, *cmd, engine->name);
				return false;
			}

			/*
			 * Check the value written to the register against the
			 * allowed mask/value pair given in the whitelist entry.
			 */
			if (reg->mask) {
<<<<<<< HEAD
				if (desc->cmd.value == MI_LOAD_REGISTER_MEM) {
					DRM_DEBUG("CMD: Rejected LRM to masked register 0x%08X\n",
						  reg_addr);
					return false;
				}

				if (desc->cmd.value == MI_LOAD_REGISTER_REG) {
					DRM_DEBUG("CMD: Rejected LRR to masked register 0x%08X\n",
						  reg_addr);
=======
				if (cmd_desc_is(desc, MI_LOAD_REGISTER_MEM)) {
					DRM_DEBUG_DRIVER("CMD: Rejected LRM to masked register 0x%08X\n",
							 reg_addr);
					return false;
				}

				if (cmd_desc_is(desc, MI_LOAD_REGISTER_REG)) {
					DRM_DEBUG_DRIVER("CMD: Rejected LRR to masked register 0x%08X\n",
							 reg_addr);
>>>>>>> 933cf1c2
					return false;
				}

				if (cmd_desc_is(desc, MI_LOAD_REGISTER_IMM(1)) &&
				    (offset + 2 > length ||
				     (cmd[offset + 1] & reg->mask) != reg->value)) {
					DRM_DEBUG("CMD: Rejected LRI to masked register 0x%08X\n",
						  reg_addr);
					return false;
				}
			}
		}
	}

	if (desc->flags & CMD_DESC_BITMASK) {
		int i;

		for (i = 0; i < MAX_CMD_DESC_BITMASKS; i++) {
			u32 dword;

			if (desc->bits[i].mask == 0)
				break;

			if (desc->bits[i].condition_mask != 0) {
				u32 offset =
					desc->bits[i].condition_offset;
				u32 condition = cmd[offset] &
					desc->bits[i].condition_mask;

				if (condition == 0)
					continue;
			}

			if (desc->bits[i].offset >= length) {
				DRM_DEBUG("CMD: Rejected command 0x%08X, too short to check bitmask (%s)\n",
					  *cmd, engine->name);
				return false;
			}

			dword = cmd[desc->bits[i].offset] &
				desc->bits[i].mask;

			if (dword != desc->bits[i].expected) {
				DRM_DEBUG("CMD: Rejected command 0x%08X for bitmask 0x%08X (exp=0x%08X act=0x%08X) (%s)\n",
					  *cmd,
					  desc->bits[i].mask,
					  desc->bits[i].expected,
					  dword, engine->name);
				return false;
			}
		}
	}

	return true;
}

static int check_bbstart(u32 *cmd, u32 offset, u32 length,
			 u32 batch_length,
			 u64 batch_addr,
			 u64 shadow_addr,
			 const unsigned long *jump_whitelist)
{
	u64 jump_offset, jump_target;
	u32 target_cmd_offset, target_cmd_index;

	/* For igt compatibility on older platforms */
	if (!jump_whitelist) {
		DRM_DEBUG("CMD: Rejecting BB_START for ggtt based submission\n");
		return -EACCES;
	}

	if (length != 3) {
		DRM_DEBUG("CMD: Recursive BB_START with bad length(%u)\n",
			  length);
		return -EINVAL;
	}

	jump_target = *(u64 *)(cmd + 1);
	jump_offset = jump_target - batch_addr;

	/*
	 * Any underflow of jump_target is guaranteed to be outside the range
	 * of a u32, so >= test catches both too large and too small
	 */
	if (jump_offset >= batch_length) {
		DRM_DEBUG("CMD: BB_START to 0x%llx jumps out of BB\n",
			  jump_target);
		return -EINVAL;
	}

	/*
	 * This cannot overflow a u32 because we already checked jump_offset
	 * is within the BB, and the batch_length is a u32
	 */
	target_cmd_offset = lower_32_bits(jump_offset);
	target_cmd_index = target_cmd_offset / sizeof(u32);

	*(u64 *)(cmd + 1) = shadow_addr + target_cmd_offset;

	if (target_cmd_index == offset)
		return 0;

	if (IS_ERR(jump_whitelist))
		return PTR_ERR(jump_whitelist);

	if (!test_bit(target_cmd_index, jump_whitelist)) {
		DRM_DEBUG("CMD: BB_START to 0x%llx not a previously executed cmd\n",
			  jump_target);
		return -EINVAL;
	}

	return 0;
}

static unsigned long *alloc_whitelist(u32 batch_length)
{
	unsigned long *jmp;

	/*
	 * We expect batch_length to be less than 256KiB for known users,
	 * i.e. we need at most an 8KiB bitmap allocation which should be
	 * reasonably cheap due to kmalloc caches.
	 */

	/* Prefer to report transient allocation failure rather than hit oom */
	jmp = bitmap_zalloc(DIV_ROUND_UP(batch_length, sizeof(u32)),
			    GFP_KERNEL | __GFP_RETRY_MAYFAIL | __GFP_NOWARN);
	if (!jmp)
		return ERR_PTR(-ENOMEM);

	return jmp;
}

#define LENGTH_BIAS 2

static bool shadow_needs_clflush(struct drm_i915_gem_object *obj)
{
	return !(obj->cache_coherent & I915_BO_CACHE_COHERENT_FOR_WRITE);
}

/**
 * intel_engine_cmd_parser() - parse a batch buffer for privilege violations
 * @engine: the engine on which the batch is to execute
 * @batch: the batch buffer in question
 * @batch_offset: byte offset in the batch at which execution starts
 * @batch_length: length of the commands in batch_obj
 * @shadow: validated copy of the batch buffer in question
 * @trampoline: whether to emit a conditional trampoline at the end of the batch
 *
 * Parses the specified batch buffer looking for privilege violations as
 * described in the overview.
 *
 * Return: non-zero if the parser finds violations or otherwise fails; -EACCES
 * if the batch appears legal but should use hardware parsing
 */
int intel_engine_cmd_parser(struct intel_engine_cs *engine,
			    struct i915_vma *batch,
			    u32 batch_offset,
			    u32 batch_length,
			    struct i915_vma *shadow,
			    bool trampoline)
{
	u32 *cmd, *batch_end, offset = 0;
	struct drm_i915_cmd_descriptor default_desc = noop_desc;
	const struct drm_i915_cmd_descriptor *desc = &default_desc;
	unsigned long *jump_whitelist;
	u64 batch_addr, shadow_addr;
	int ret = 0;

	GEM_BUG_ON(!IS_ALIGNED(batch_offset, sizeof(*cmd)));
	GEM_BUG_ON(!IS_ALIGNED(batch_length, sizeof(*cmd)));
	GEM_BUG_ON(range_overflows_t(u64, batch_offset, batch_length,
				     batch->size));
	GEM_BUG_ON(!batch_length);

	cmd = copy_batch(shadow->obj, batch->obj, batch_offset, batch_length);
	if (IS_ERR(cmd)) {
		DRM_DEBUG("CMD: Failed to copy batch\n");
		return PTR_ERR(cmd);
	}

	jump_whitelist = NULL;
	if (!trampoline)
		/* Defer failure until attempted use */
		jump_whitelist = alloc_whitelist(batch_length);

	shadow_addr = gen8_canonical_addr(shadow->node.start);
	batch_addr = gen8_canonical_addr(batch->node.start + batch_offset);

	/*
	 * We use the batch length as size because the shadow object is as
	 * large or larger and copy_batch() will write MI_NOPs to the extra
	 * space. Parsing should be faster in some cases this way.
	 */
	batch_end = cmd + batch_length / sizeof(*batch_end);
	do {
		u32 length;

		if (*cmd == MI_BATCH_BUFFER_END)
			break;

		desc = find_cmd(engine, *cmd, desc, &default_desc);
		if (!desc) {
			DRM_DEBUG("CMD: Unrecognized command: 0x%08X\n", *cmd);
			ret = -EINVAL;
			break;
		}

		if (desc->flags & CMD_DESC_FIXED)
			length = desc->length.fixed;
		else
			length = (*cmd & desc->length.mask) + LENGTH_BIAS;

		if ((batch_end - cmd) < length) {
			DRM_DEBUG("CMD: Command length exceeds batch length: 0x%08X length=%u batchlen=%td\n",
				  *cmd,
				  length,
				  batch_end - cmd);
			ret = -EINVAL;
			break;
		}

		if (!check_cmd(engine, desc, cmd, length)) {
			ret = -EACCES;
			break;
		}

<<<<<<< HEAD
		if (desc->cmd.value == MI_BATCH_BUFFER_START) {
			ret = check_bbstart(cmd, offset, length, batch_length,
					    batch_addr, shadow_addr,
					    jump_whitelist);
=======
		if (cmd_desc_is(desc, MI_BATCH_BUFFER_START)) {
			ret = check_bbstart(ctx, cmd, offset, length,
					    batch_len, batch_start,
					    shadow_batch_start);

			if (ret)
				goto err;
>>>>>>> 933cf1c2
			break;
		}

		if (!IS_ERR_OR_NULL(jump_whitelist))
			__set_bit(offset, jump_whitelist);

		cmd += length;
		offset += length;
		if  (cmd >= batch_end) {
			DRM_DEBUG("CMD: Got to the end of the buffer w/o a BBE cmd!\n");
			ret = -EINVAL;
			break;
		}
	} while (1);

	if (trampoline) {
		/*
		 * With the trampoline, the shadow is executed twice.
		 *
		 *   1 - starting at offset 0, in privileged mode
		 *   2 - starting at offset batch_len, as non-privileged
		 *
		 * Only if the batch is valid and safe to execute, do we
		 * allow the first privileged execution to proceed. If not,
		 * we terminate the first batch and use the second batchbuffer
		 * entry to chain to the original unsafe non-privileged batch,
		 * leaving it to the HW to validate.
		 */
		*batch_end = MI_BATCH_BUFFER_END;

		if (ret) {
			/* Batch unsafe to execute with privileges, cancel! */
			cmd = page_mask_bits(shadow->obj->mm.mapping);
			*cmd = MI_BATCH_BUFFER_END;

			/* If batch is unsafe but valid, jump to the original */
			if (ret == -EACCES) {
				unsigned int flags;

				flags = MI_BATCH_NON_SECURE_I965;
				if (IS_HASWELL(engine->i915))
					flags = MI_BATCH_NON_SECURE_HSW;

				GEM_BUG_ON(!IS_GEN_RANGE(engine->i915, 6, 7));
				__gen6_emit_bb_start(batch_end,
						     batch_addr,
						     flags);

				ret = 0; /* allow execution */
			}
		}

		if (shadow_needs_clflush(shadow->obj))
			drm_clflush_virt_range(batch_end, 8);
	}

	if (shadow_needs_clflush(shadow->obj)) {
		void *ptr = page_mask_bits(shadow->obj->mm.mapping);

		drm_clflush_virt_range(ptr, (void *)(cmd + 1) - ptr);
	}

	if (!IS_ERR_OR_NULL(jump_whitelist))
		kfree(jump_whitelist);
	i915_gem_object_unpin_map(shadow->obj);
	return ret;
}

/**
 * i915_cmd_parser_get_version() - get the cmd parser version number
 * @dev_priv: i915 device private
 *
 * The cmd parser maintains a simple increasing integer version number suitable
 * for passing to userspace clients to determine what operations are permitted.
 *
 * Return: the current version number of the cmd parser
 */
int i915_cmd_parser_get_version(struct drm_i915_private *dev_priv)
{
	struct intel_engine_cs *engine;
	bool active = false;

	/* If the command parser is not enabled, report 0 - unsupported */
	for_each_uabi_engine(engine, dev_priv) {
		if (intel_engine_using_cmd_parser(engine)) {
			active = true;
			break;
		}
	}
	if (!active)
		return 0;

	/*
	 * Command parser version history
	 *
	 * 1. Initial version. Checks batches and reports violations, but leaves
	 *    hardware parsing enabled (so does not allow new use cases).
	 * 2. Allow access to the MI_PREDICATE_SRC0 and
	 *    MI_PREDICATE_SRC1 registers.
	 * 3. Allow access to the GPGPU_THREADS_DISPATCHED register.
	 * 4. L3 atomic chicken bits of HSW_SCRATCH1 and HSW_ROW_CHICKEN3.
	 * 5. GPGPU dispatch compute indirect registers.
	 * 6. TIMESTAMP register and Haswell CS GPR registers
	 * 7. Allow MI_LOAD_REGISTER_REG between whitelisted registers.
	 * 8. Don't report cmd_check() failures as EINVAL errors to userspace;
	 *    rely on the HW to NOOP disallowed commands as it would without
	 *    the parser enabled.
	 * 9. Don't whitelist or handle oacontrol specially, as ownership
	 *    for oacontrol state is moving to i915-perf.
	 * 10. Support for Gen9 BCS Parsing
	 */
	return 10;
}<|MERGE_RESOLUTION|>--- conflicted
+++ resolved
@@ -1243,27 +1243,15 @@
 			 * allowed mask/value pair given in the whitelist entry.
 			 */
 			if (reg->mask) {
-<<<<<<< HEAD
-				if (desc->cmd.value == MI_LOAD_REGISTER_MEM) {
+				if (cmd_desc_is(desc, MI_LOAD_REGISTER_MEM)) {
 					DRM_DEBUG("CMD: Rejected LRM to masked register 0x%08X\n",
 						  reg_addr);
 					return false;
 				}
 
-				if (desc->cmd.value == MI_LOAD_REGISTER_REG) {
+				if (cmd_desc_is(desc, MI_LOAD_REGISTER_REG)) {
 					DRM_DEBUG("CMD: Rejected LRR to masked register 0x%08X\n",
 						  reg_addr);
-=======
-				if (cmd_desc_is(desc, MI_LOAD_REGISTER_MEM)) {
-					DRM_DEBUG_DRIVER("CMD: Rejected LRM to masked register 0x%08X\n",
-							 reg_addr);
-					return false;
-				}
-
-				if (cmd_desc_is(desc, MI_LOAD_REGISTER_REG)) {
-					DRM_DEBUG_DRIVER("CMD: Rejected LRR to masked register 0x%08X\n",
-							 reg_addr);
->>>>>>> 933cf1c2
 					return false;
 				}
 
@@ -1491,20 +1479,10 @@
 			break;
 		}
 
-<<<<<<< HEAD
-		if (desc->cmd.value == MI_BATCH_BUFFER_START) {
+		if (cmd_desc_is(desc, MI_BATCH_BUFFER_START)) {
 			ret = check_bbstart(cmd, offset, length, batch_length,
 					    batch_addr, shadow_addr,
 					    jump_whitelist);
-=======
-		if (cmd_desc_is(desc, MI_BATCH_BUFFER_START)) {
-			ret = check_bbstart(ctx, cmd, offset, length,
-					    batch_len, batch_start,
-					    shadow_batch_start);
-
-			if (ret)
-				goto err;
->>>>>>> 933cf1c2
 			break;
 		}
 
