/*
 * Copyright(c) 2011-2016 Intel Corporation. All rights reserved.
 *
 * Permission is hereby granted, free of charge, to any person obtaining a
 * copy of this software and associated documentation files (the "Software"),
 * to deal in the Software without restriction, including without limitation
 * the rights to use, copy, modify, merge, publish, distribute, sublicense,
 * and/or sell copies of the Software, and to permit persons to whom the
 * Software is furnished to do so, subject to the following conditions:
 *
 * The above copyright notice and this permission notice (including the next
 * paragraph) shall be included in all copies or substantial portions of the
 * Software.
 *
 * THE SOFTWARE IS PROVIDED "AS IS", WITHOUT WARRANTY OF ANY KIND, EXPRESS OR
 * IMPLIED, INCLUDING BUT NOT LIMITED TO THE WARRANTIES OF MERCHANTABILITY,
 * FITNESS FOR A PARTICULAR PURPOSE AND NONINFRINGEMENT.  IN NO EVENT SHALL
 * THE AUTHORS OR COPYRIGHT HOLDERS BE LIABLE FOR ANY CLAIM, DAMAGES OR OTHER
 * LIABILITY, WHETHER IN AN ACTION OF CONTRACT, TORT OR OTHERWISE, ARISING FROM,
 * OUT OF OR IN CONNECTION WITH THE SOFTWARE OR THE USE OR OTHER DEALINGS IN THE
 * SOFTWARE.
 *
 * Authors:
 *    Kevin Tian <kevin.tian@intel.com>
 *    Eddie Dong <eddie.dong@intel.com>
 *    Zhiyuan Lv <zhiyuan.lv@intel.com>
 *
 * Contributors:
 *    Min He <min.he@intel.com>
 *    Tina Zhang <tina.zhang@intel.com>
 *    Pei Zhang <pei.zhang@intel.com>
 *    Niu Bing <bing.niu@intel.com>
 *    Ping Gao <ping.a.gao@intel.com>
 *    Zhi Wang <zhi.a.wang@intel.com>
 *

 */

#include "i915_drv.h"
#include "gvt.h"
#include "i915_pvinfo.h"

/* XXX FIXME i915 has changed PP_XXX definition */
#define PCH_PP_STATUS  _MMIO(0xc7200)
#define PCH_PP_CONTROL _MMIO(0xc7204)
#define PCH_PP_ON_DELAYS _MMIO(0xc7208)
#define PCH_PP_OFF_DELAYS _MMIO(0xc720c)
#define PCH_PP_DIVISOR _MMIO(0xc7210)

unsigned long intel_gvt_get_device_type(struct intel_gvt *gvt)
{
	struct drm_i915_private *i915 = gvt->gt->i915;

	if (IS_BROADWELL(i915))
		return D_BDW;
	else if (IS_SKYLAKE(i915))
		return D_SKL;
	else if (IS_KABYLAKE(i915))
		return D_KBL;
	else if (IS_BROXTON(i915))
		return D_BXT;
	else if (IS_COFFEELAKE(i915) || IS_COMETLAKE(i915))
		return D_CFL;

	return 0;
}

bool intel_gvt_match_device(struct intel_gvt *gvt,
		unsigned long device)
{
	return intel_gvt_get_device_type(gvt) & device;
}

static void read_vreg(struct intel_vgpu *vgpu, unsigned int offset,
	void *p_data, unsigned int bytes)
{
	memcpy(p_data, &vgpu_vreg(vgpu, offset), bytes);
}

static void write_vreg(struct intel_vgpu *vgpu, unsigned int offset,
	void *p_data, unsigned int bytes)
{
	memcpy(&vgpu_vreg(vgpu, offset), p_data, bytes);
}

static struct intel_gvt_mmio_info *find_mmio_info(struct intel_gvt *gvt,
						  unsigned int offset)
{
	struct intel_gvt_mmio_info *e;

	hash_for_each_possible(gvt->mmio.mmio_info_table, e, node, offset) {
		if (e->offset == offset)
			return e;
	}
	return NULL;
}

static int new_mmio_info(struct intel_gvt *gvt,
		u32 offset, u8 flags, u32 size,
		u32 addr_mask, u32 ro_mask, u32 device,
		gvt_mmio_func read, gvt_mmio_func write)
{
	struct intel_gvt_mmio_info *info, *p;
	u32 start, end, i;

	if (!intel_gvt_match_device(gvt, device))
		return 0;

	if (WARN_ON(!IS_ALIGNED(offset, 4)))
		return -EINVAL;

	start = offset;
	end = offset + size;

	for (i = start; i < end; i += 4) {
		info = kzalloc(sizeof(*info), GFP_KERNEL);
		if (!info)
			return -ENOMEM;

		info->offset = i;
		p = find_mmio_info(gvt, info->offset);
		if (p) {
			WARN(1, "dup mmio definition offset %x\n",
				info->offset);
			kfree(info);

			/* We return -EEXIST here to make GVT-g load fail.
			 * So duplicated MMIO can be found as soon as
			 * possible.
			 */
			return -EEXIST;
		}

		info->ro_mask = ro_mask;
		info->device = device;
		info->read = read ? read : intel_vgpu_default_mmio_read;
		info->write = write ? write : intel_vgpu_default_mmio_write;
		gvt->mmio.mmio_attribute[info->offset / 4] = flags;
		INIT_HLIST_NODE(&info->node);
		hash_add(gvt->mmio.mmio_info_table, &info->node, info->offset);
		gvt->mmio.num_tracked_mmio++;
	}
	return 0;
}

/**
 * intel_gvt_render_mmio_to_engine - convert a mmio offset into the engine
 * @gvt: a GVT device
 * @offset: register offset
 *
 * Returns:
 * The engine containing the offset within its mmio page.
 */
const struct intel_engine_cs *
intel_gvt_render_mmio_to_engine(struct intel_gvt *gvt, unsigned int offset)
{
	struct intel_engine_cs *engine;
	enum intel_engine_id id;

	offset &= ~GENMASK(11, 0);
	for_each_engine(engine, gvt->gt, id)
		if (engine->mmio_base == offset)
			return engine;

	return NULL;
}

#define offset_to_fence_num(offset) \
	((offset - i915_mmio_reg_offset(FENCE_REG_GEN6_LO(0))) >> 3)

#define fence_num_to_offset(num) \
	(num * 8 + i915_mmio_reg_offset(FENCE_REG_GEN6_LO(0)))


void enter_failsafe_mode(struct intel_vgpu *vgpu, int reason)
{
	switch (reason) {
	case GVT_FAILSAFE_UNSUPPORTED_GUEST:
		pr_err("Detected your guest driver doesn't support GVT-g.\n");
		break;
	case GVT_FAILSAFE_INSUFFICIENT_RESOURCE:
		pr_err("Graphics resource is not enough for the guest\n");
		break;
	case GVT_FAILSAFE_GUEST_ERR:
		pr_err("GVT Internal error  for the guest\n");
		break;
	default:
		break;
	}
	pr_err("Now vgpu %d will enter failsafe mode.\n", vgpu->id);
	vgpu->failsafe = true;
}

static int sanitize_fence_mmio_access(struct intel_vgpu *vgpu,
		unsigned int fence_num, void *p_data, unsigned int bytes)
{
	unsigned int max_fence = vgpu_fence_sz(vgpu);

	if (fence_num >= max_fence) {
		gvt_vgpu_err("access oob fence reg %d/%d\n",
			     fence_num, max_fence);

		/* When guest access oob fence regs without access
		 * pv_info first, we treat guest not supporting GVT,
		 * and we will let vgpu enter failsafe mode.
		 */
		if (!vgpu->pv_notified)
			enter_failsafe_mode(vgpu,
					GVT_FAILSAFE_UNSUPPORTED_GUEST);

		memset(p_data, 0, bytes);
		return -EINVAL;
	}
	return 0;
}

static int gamw_echo_dev_rw_ia_write(struct intel_vgpu *vgpu,
		unsigned int offset, void *p_data, unsigned int bytes)
{
	u32 ips = (*(u32 *)p_data) & GAMW_ECO_ENABLE_64K_IPS_FIELD;

	if (INTEL_GEN(vgpu->gvt->gt->i915) <= 10) {
		if (ips == GAMW_ECO_ENABLE_64K_IPS_FIELD)
			gvt_dbg_core("vgpu%d: ips enabled\n", vgpu->id);
		else if (!ips)
			gvt_dbg_core("vgpu%d: ips disabled\n", vgpu->id);
		else {
			/* All engines must be enabled together for vGPU,
			 * since we don't know which engine the ppgtt will
			 * bind to when shadowing.
			 */
			gvt_vgpu_err("Unsupported IPS setting %x, cannot enable 64K gtt.\n",
				     ips);
			return -EINVAL;
		}
	}

	write_vreg(vgpu, offset, p_data, bytes);
	return 0;
}

static int fence_mmio_read(struct intel_vgpu *vgpu, unsigned int off,
		void *p_data, unsigned int bytes)
{
	int ret;

	ret = sanitize_fence_mmio_access(vgpu, offset_to_fence_num(off),
			p_data, bytes);
	if (ret)
		return ret;
	read_vreg(vgpu, off, p_data, bytes);
	return 0;
}

static int fence_mmio_write(struct intel_vgpu *vgpu, unsigned int off,
		void *p_data, unsigned int bytes)
{
	struct intel_gvt *gvt = vgpu->gvt;
	unsigned int fence_num = offset_to_fence_num(off);
	int ret;

	ret = sanitize_fence_mmio_access(vgpu, fence_num, p_data, bytes);
	if (ret)
		return ret;
	write_vreg(vgpu, off, p_data, bytes);

	mmio_hw_access_pre(gvt->gt);
	intel_vgpu_write_fence(vgpu, fence_num,
			vgpu_vreg64(vgpu, fence_num_to_offset(fence_num)));
	mmio_hw_access_post(gvt->gt);
	return 0;
}

#define CALC_MODE_MASK_REG(old, new) \
	(((new) & GENMASK(31, 16)) \
	 | ((((old) & GENMASK(15, 0)) & ~((new) >> 16)) \
	 | ((new) & ((new) >> 16))))

static int mul_force_wake_write(struct intel_vgpu *vgpu,
		unsigned int offset, void *p_data, unsigned int bytes)
{
	u32 old, new;
	u32 ack_reg_offset;

	old = vgpu_vreg(vgpu, offset);
	new = CALC_MODE_MASK_REG(old, *(u32 *)p_data);

	if (INTEL_GEN(vgpu->gvt->gt->i915)  >=  9) {
		switch (offset) {
		case FORCEWAKE_RENDER_GEN9_REG:
			ack_reg_offset = FORCEWAKE_ACK_RENDER_GEN9_REG;
			break;
		case FORCEWAKE_BLITTER_GEN9_REG:
			ack_reg_offset = FORCEWAKE_ACK_BLITTER_GEN9_REG;
			break;
		case FORCEWAKE_MEDIA_GEN9_REG:
			ack_reg_offset = FORCEWAKE_ACK_MEDIA_GEN9_REG;
			break;
		default:
			/*should not hit here*/
			gvt_vgpu_err("invalid forcewake offset 0x%x\n", offset);
			return -EINVAL;
		}
	} else {
		ack_reg_offset = FORCEWAKE_ACK_HSW_REG;
	}

	vgpu_vreg(vgpu, offset) = new;
	vgpu_vreg(vgpu, ack_reg_offset) = (new & GENMASK(15, 0));
	return 0;
}

static int gdrst_mmio_write(struct intel_vgpu *vgpu, unsigned int offset,
			    void *p_data, unsigned int bytes)
{
	intel_engine_mask_t engine_mask = 0;
	u32 data;

	write_vreg(vgpu, offset, p_data, bytes);
	data = vgpu_vreg(vgpu, offset);

	if (data & GEN6_GRDOM_FULL) {
		gvt_dbg_mmio("vgpu%d: request full GPU reset\n", vgpu->id);
		engine_mask = ALL_ENGINES;
	} else {
		if (data & GEN6_GRDOM_RENDER) {
			gvt_dbg_mmio("vgpu%d: request RCS reset\n", vgpu->id);
			engine_mask |= BIT(RCS0);
		}
		if (data & GEN6_GRDOM_MEDIA) {
			gvt_dbg_mmio("vgpu%d: request VCS reset\n", vgpu->id);
			engine_mask |= BIT(VCS0);
		}
		if (data & GEN6_GRDOM_BLT) {
			gvt_dbg_mmio("vgpu%d: request BCS Reset\n", vgpu->id);
			engine_mask |= BIT(BCS0);
		}
		if (data & GEN6_GRDOM_VECS) {
			gvt_dbg_mmio("vgpu%d: request VECS Reset\n", vgpu->id);
			engine_mask |= BIT(VECS0);
		}
		if (data & GEN8_GRDOM_MEDIA2) {
			gvt_dbg_mmio("vgpu%d: request VCS2 Reset\n", vgpu->id);
			engine_mask |= BIT(VCS1);
		}
		if (data & GEN9_GRDOM_GUC) {
			gvt_dbg_mmio("vgpu%d: request GUC Reset\n", vgpu->id);
			vgpu_vreg_t(vgpu, GUC_STATUS) |= GS_MIA_IN_RESET;
		}
		engine_mask &= vgpu->gvt->gt->info.engine_mask;
	}

	/* vgpu_lock already hold by emulate mmio r/w */
	intel_gvt_reset_vgpu_locked(vgpu, false, engine_mask);

	/* sw will wait for the device to ack the reset request */
	vgpu_vreg(vgpu, offset) = 0;

	return 0;
}

static int gmbus_mmio_read(struct intel_vgpu *vgpu, unsigned int offset,
		void *p_data, unsigned int bytes)
{
	return intel_gvt_i2c_handle_gmbus_read(vgpu, offset, p_data, bytes);
}

static int gmbus_mmio_write(struct intel_vgpu *vgpu, unsigned int offset,
		void *p_data, unsigned int bytes)
{
	return intel_gvt_i2c_handle_gmbus_write(vgpu, offset, p_data, bytes);
}

static int pch_pp_control_mmio_write(struct intel_vgpu *vgpu,
		unsigned int offset, void *p_data, unsigned int bytes)
{
	write_vreg(vgpu, offset, p_data, bytes);

	if (vgpu_vreg(vgpu, offset) & PANEL_POWER_ON) {
		vgpu_vreg_t(vgpu, PCH_PP_STATUS) |= PP_ON;
		vgpu_vreg_t(vgpu, PCH_PP_STATUS) |= PP_SEQUENCE_STATE_ON_IDLE;
		vgpu_vreg_t(vgpu, PCH_PP_STATUS) &= ~PP_SEQUENCE_POWER_DOWN;
		vgpu_vreg_t(vgpu, PCH_PP_STATUS) &= ~PP_CYCLE_DELAY_ACTIVE;

	} else
		vgpu_vreg_t(vgpu, PCH_PP_STATUS) &=
			~(PP_ON | PP_SEQUENCE_POWER_DOWN
					| PP_CYCLE_DELAY_ACTIVE);
	return 0;
}

static int transconf_mmio_write(struct intel_vgpu *vgpu,
		unsigned int offset, void *p_data, unsigned int bytes)
{
	write_vreg(vgpu, offset, p_data, bytes);

	if (vgpu_vreg(vgpu, offset) & TRANS_ENABLE)
		vgpu_vreg(vgpu, offset) |= TRANS_STATE_ENABLE;
	else
		vgpu_vreg(vgpu, offset) &= ~TRANS_STATE_ENABLE;
	return 0;
}

static int lcpll_ctl_mmio_write(struct intel_vgpu *vgpu, unsigned int offset,
		void *p_data, unsigned int bytes)
{
	write_vreg(vgpu, offset, p_data, bytes);

	if (vgpu_vreg(vgpu, offset) & LCPLL_PLL_DISABLE)
		vgpu_vreg(vgpu, offset) &= ~LCPLL_PLL_LOCK;
	else
		vgpu_vreg(vgpu, offset) |= LCPLL_PLL_LOCK;

	if (vgpu_vreg(vgpu, offset) & LCPLL_CD_SOURCE_FCLK)
		vgpu_vreg(vgpu, offset) |= LCPLL_CD_SOURCE_FCLK_DONE;
	else
		vgpu_vreg(vgpu, offset) &= ~LCPLL_CD_SOURCE_FCLK_DONE;

	return 0;
}

static int dpy_reg_mmio_read(struct intel_vgpu *vgpu, unsigned int offset,
		void *p_data, unsigned int bytes)
{
	switch (offset) {
	case 0xe651c:
	case 0xe661c:
	case 0xe671c:
	case 0xe681c:
		vgpu_vreg(vgpu, offset) = 1 << 17;
		break;
	case 0xe6c04:
		vgpu_vreg(vgpu, offset) = 0x3;
		break;
	case 0xe6e1c:
		vgpu_vreg(vgpu, offset) = 0x2f << 16;
		break;
	default:
		return -EINVAL;
	}

	read_vreg(vgpu, offset, p_data, bytes);
	return 0;
}

static int pipeconf_mmio_write(struct intel_vgpu *vgpu, unsigned int offset,
		void *p_data, unsigned int bytes)
{
	u32 data;

	write_vreg(vgpu, offset, p_data, bytes);
	data = vgpu_vreg(vgpu, offset);

	if (data & PIPECONF_ENABLE)
		vgpu_vreg(vgpu, offset) |= I965_PIPECONF_ACTIVE;
	else
		vgpu_vreg(vgpu, offset) &= ~I965_PIPECONF_ACTIVE;
	/* vgpu_lock already hold by emulate mmio r/w */
	mutex_unlock(&vgpu->vgpu_lock);
	intel_gvt_check_vblank_emulation(vgpu->gvt);
	mutex_lock(&vgpu->vgpu_lock);
	return 0;
}

/* ascendingly sorted */
static i915_reg_t force_nonpriv_white_list[] = {
	GEN9_CS_DEBUG_MODE1, //_MMIO(0x20ec)
	GEN9_CTX_PREEMPT_REG,//_MMIO(0x2248)
	PS_INVOCATION_COUNT,//_MMIO(0x2348)
	GEN8_CS_CHICKEN1,//_MMIO(0x2580)
	_MMIO(0x2690),
	_MMIO(0x2694),
	_MMIO(0x2698),
	_MMIO(0x2754),
	_MMIO(0x28a0),
	_MMIO(0x4de0),
	_MMIO(0x4de4),
	_MMIO(0x4dfc),
	GEN7_COMMON_SLICE_CHICKEN1,//_MMIO(0x7010)
	_MMIO(0x7014),
	HDC_CHICKEN0,//_MMIO(0x7300)
	GEN8_HDC_CHICKEN1,//_MMIO(0x7304)
	_MMIO(0x7700),
	_MMIO(0x7704),
	_MMIO(0x7708),
	_MMIO(0x770c),
	_MMIO(0x83a8),
	_MMIO(0xb110),
	GEN8_L3SQCREG4,//_MMIO(0xb118)
	_MMIO(0xe100),
	_MMIO(0xe18c),
	_MMIO(0xe48c),
	_MMIO(0xe5f4),
};

/* a simple bsearch */
static inline bool in_whitelist(u32 reg)
{
	int left = 0, right = ARRAY_SIZE(force_nonpriv_white_list);
	i915_reg_t *array = force_nonpriv_white_list;

	while (left < right) {
		int mid = (left + right)/2;

		if (reg > array[mid].reg)
			left = mid + 1;
		else if (reg < array[mid].reg)
			right = mid;
		else
			return true;
	}
	return false;
}

static int force_nonpriv_write(struct intel_vgpu *vgpu,
	unsigned int offset, void *p_data, unsigned int bytes)
{
	u32 reg_nonpriv = (*(u32 *)p_data) & REG_GENMASK(25, 2);
	const struct intel_engine_cs *engine =
		intel_gvt_render_mmio_to_engine(vgpu->gvt, offset);

	if (bytes != 4 || !IS_ALIGNED(offset, bytes) || !engine) {
		gvt_err("vgpu(%d) Invalid FORCE_NONPRIV offset %x(%dB)\n",
			vgpu->id, offset, bytes);
		return -EINVAL;
	}

	if (!in_whitelist(reg_nonpriv) &&
	    reg_nonpriv != i915_mmio_reg_offset(RING_NOPID(engine->mmio_base))) {
		gvt_err("vgpu(%d) Invalid FORCE_NONPRIV write %x at offset %x\n",
			vgpu->id, reg_nonpriv, offset);
	} else
		intel_vgpu_default_mmio_write(vgpu, offset, p_data, bytes);

	return 0;
}

static int ddi_buf_ctl_mmio_write(struct intel_vgpu *vgpu, unsigned int offset,
		void *p_data, unsigned int bytes)
{
	write_vreg(vgpu, offset, p_data, bytes);

	if (vgpu_vreg(vgpu, offset) & DDI_BUF_CTL_ENABLE) {
		vgpu_vreg(vgpu, offset) &= ~DDI_BUF_IS_IDLE;
	} else {
		vgpu_vreg(vgpu, offset) |= DDI_BUF_IS_IDLE;
		if (offset == i915_mmio_reg_offset(DDI_BUF_CTL(PORT_E)))
			vgpu_vreg_t(vgpu, DP_TP_STATUS(PORT_E))
				&= ~DP_TP_STATUS_AUTOTRAIN_DONE;
	}
	return 0;
}

static int fdi_rx_iir_mmio_write(struct intel_vgpu *vgpu,
		unsigned int offset, void *p_data, unsigned int bytes)
{
	vgpu_vreg(vgpu, offset) &= ~*(u32 *)p_data;
	return 0;
}

#define FDI_LINK_TRAIN_PATTERN1         0
#define FDI_LINK_TRAIN_PATTERN2         1

static int fdi_auto_training_started(struct intel_vgpu *vgpu)
{
	u32 ddi_buf_ctl = vgpu_vreg_t(vgpu, DDI_BUF_CTL(PORT_E));
	u32 rx_ctl = vgpu_vreg(vgpu, _FDI_RXA_CTL);
	u32 tx_ctl = vgpu_vreg_t(vgpu, DP_TP_CTL(PORT_E));

	if ((ddi_buf_ctl & DDI_BUF_CTL_ENABLE) &&
			(rx_ctl & FDI_RX_ENABLE) &&
			(rx_ctl & FDI_AUTO_TRAINING) &&
			(tx_ctl & DP_TP_CTL_ENABLE) &&
			(tx_ctl & DP_TP_CTL_FDI_AUTOTRAIN))
		return 1;
	else
		return 0;
}

static int check_fdi_rx_train_status(struct intel_vgpu *vgpu,
		enum pipe pipe, unsigned int train_pattern)
{
	i915_reg_t fdi_rx_imr, fdi_tx_ctl, fdi_rx_ctl;
	unsigned int fdi_rx_check_bits, fdi_tx_check_bits;
	unsigned int fdi_rx_train_bits, fdi_tx_train_bits;
	unsigned int fdi_iir_check_bits;

	fdi_rx_imr = FDI_RX_IMR(pipe);
	fdi_tx_ctl = FDI_TX_CTL(pipe);
	fdi_rx_ctl = FDI_RX_CTL(pipe);

	if (train_pattern == FDI_LINK_TRAIN_PATTERN1) {
		fdi_rx_train_bits = FDI_LINK_TRAIN_PATTERN_1_CPT;
		fdi_tx_train_bits = FDI_LINK_TRAIN_PATTERN_1;
		fdi_iir_check_bits = FDI_RX_BIT_LOCK;
	} else if (train_pattern == FDI_LINK_TRAIN_PATTERN2) {
		fdi_rx_train_bits = FDI_LINK_TRAIN_PATTERN_2_CPT;
		fdi_tx_train_bits = FDI_LINK_TRAIN_PATTERN_2;
		fdi_iir_check_bits = FDI_RX_SYMBOL_LOCK;
	} else {
		gvt_vgpu_err("Invalid train pattern %d\n", train_pattern);
		return -EINVAL;
	}

	fdi_rx_check_bits = FDI_RX_ENABLE | fdi_rx_train_bits;
	fdi_tx_check_bits = FDI_TX_ENABLE | fdi_tx_train_bits;

	/* If imr bit has been masked */
	if (vgpu_vreg_t(vgpu, fdi_rx_imr) & fdi_iir_check_bits)
		return 0;

	if (((vgpu_vreg_t(vgpu, fdi_tx_ctl) & fdi_tx_check_bits)
			== fdi_tx_check_bits)
		&& ((vgpu_vreg_t(vgpu, fdi_rx_ctl) & fdi_rx_check_bits)
			== fdi_rx_check_bits))
		return 1;
	else
		return 0;
}

#define INVALID_INDEX (~0U)

static unsigned int calc_index(unsigned int offset, unsigned int start,
	unsigned int next, unsigned int end, i915_reg_t i915_end)
{
	unsigned int range = next - start;

	if (!end)
		end = i915_mmio_reg_offset(i915_end);
	if (offset < start || offset > end)
		return INVALID_INDEX;
	offset -= start;
	return offset / range;
}

#define FDI_RX_CTL_TO_PIPE(offset) \
	calc_index(offset, _FDI_RXA_CTL, _FDI_RXB_CTL, 0, FDI_RX_CTL(PIPE_C))

#define FDI_TX_CTL_TO_PIPE(offset) \
	calc_index(offset, _FDI_TXA_CTL, _FDI_TXB_CTL, 0, FDI_TX_CTL(PIPE_C))

#define FDI_RX_IMR_TO_PIPE(offset) \
	calc_index(offset, _FDI_RXA_IMR, _FDI_RXB_IMR, 0, FDI_RX_IMR(PIPE_C))

static int update_fdi_rx_iir_status(struct intel_vgpu *vgpu,
		unsigned int offset, void *p_data, unsigned int bytes)
{
	i915_reg_t fdi_rx_iir;
	unsigned int index;
	int ret;

	if (FDI_RX_CTL_TO_PIPE(offset) != INVALID_INDEX)
		index = FDI_RX_CTL_TO_PIPE(offset);
	else if (FDI_TX_CTL_TO_PIPE(offset) != INVALID_INDEX)
		index = FDI_TX_CTL_TO_PIPE(offset);
	else if (FDI_RX_IMR_TO_PIPE(offset) != INVALID_INDEX)
		index = FDI_RX_IMR_TO_PIPE(offset);
	else {
		gvt_vgpu_err("Unsupport registers %x\n", offset);
		return -EINVAL;
	}

	write_vreg(vgpu, offset, p_data, bytes);

	fdi_rx_iir = FDI_RX_IIR(index);

	ret = check_fdi_rx_train_status(vgpu, index, FDI_LINK_TRAIN_PATTERN1);
	if (ret < 0)
		return ret;
	if (ret)
		vgpu_vreg_t(vgpu, fdi_rx_iir) |= FDI_RX_BIT_LOCK;

	ret = check_fdi_rx_train_status(vgpu, index, FDI_LINK_TRAIN_PATTERN2);
	if (ret < 0)
		return ret;
	if (ret)
		vgpu_vreg_t(vgpu, fdi_rx_iir) |= FDI_RX_SYMBOL_LOCK;

	if (offset == _FDI_RXA_CTL)
		if (fdi_auto_training_started(vgpu))
			vgpu_vreg_t(vgpu, DP_TP_STATUS(PORT_E)) |=
				DP_TP_STATUS_AUTOTRAIN_DONE;
	return 0;
}

#define DP_TP_CTL_TO_PORT(offset) \
	calc_index(offset, _DP_TP_CTL_A, _DP_TP_CTL_B, 0, DP_TP_CTL(PORT_E))

static int dp_tp_ctl_mmio_write(struct intel_vgpu *vgpu, unsigned int offset,
		void *p_data, unsigned int bytes)
{
	i915_reg_t status_reg;
	unsigned int index;
	u32 data;

	write_vreg(vgpu, offset, p_data, bytes);

	index = DP_TP_CTL_TO_PORT(offset);
	data = (vgpu_vreg(vgpu, offset) & GENMASK(10, 8)) >> 8;
	if (data == 0x2) {
		status_reg = DP_TP_STATUS(index);
		vgpu_vreg_t(vgpu, status_reg) |= (1 << 25);
	}
	return 0;
}

static int dp_tp_status_mmio_write(struct intel_vgpu *vgpu,
		unsigned int offset, void *p_data, unsigned int bytes)
{
	u32 reg_val;
	u32 sticky_mask;

	reg_val = *((u32 *)p_data);
	sticky_mask = GENMASK(27, 26) | (1 << 24);

	vgpu_vreg(vgpu, offset) = (reg_val & ~sticky_mask) |
		(vgpu_vreg(vgpu, offset) & sticky_mask);
	vgpu_vreg(vgpu, offset) &= ~(reg_val & sticky_mask);
	return 0;
}

static int pch_adpa_mmio_write(struct intel_vgpu *vgpu,
		unsigned int offset, void *p_data, unsigned int bytes)
{
	u32 data;

	write_vreg(vgpu, offset, p_data, bytes);
	data = vgpu_vreg(vgpu, offset);

	if (data & ADPA_CRT_HOTPLUG_FORCE_TRIGGER)
		vgpu_vreg(vgpu, offset) &= ~ADPA_CRT_HOTPLUG_FORCE_TRIGGER;
	return 0;
}

static int south_chicken2_mmio_write(struct intel_vgpu *vgpu,
		unsigned int offset, void *p_data, unsigned int bytes)
{
	u32 data;

	write_vreg(vgpu, offset, p_data, bytes);
	data = vgpu_vreg(vgpu, offset);

	if (data & FDI_MPHY_IOSFSB_RESET_CTL)
		vgpu_vreg(vgpu, offset) |= FDI_MPHY_IOSFSB_RESET_STATUS;
	else
		vgpu_vreg(vgpu, offset) &= ~FDI_MPHY_IOSFSB_RESET_STATUS;
	return 0;
}

#define DSPSURF_TO_PIPE(offset) \
	calc_index(offset, _DSPASURF, _DSPBSURF, 0, DSPSURF(PIPE_C))

static int pri_surf_mmio_write(struct intel_vgpu *vgpu, unsigned int offset,
		void *p_data, unsigned int bytes)
{
	struct drm_i915_private *dev_priv = vgpu->gvt->gt->i915;
	u32 pipe = DSPSURF_TO_PIPE(offset);
	int event = SKL_FLIP_EVENT(pipe, PLANE_PRIMARY);

	write_vreg(vgpu, offset, p_data, bytes);
	vgpu_vreg_t(vgpu, DSPSURFLIVE(pipe)) = vgpu_vreg(vgpu, offset);

	vgpu_vreg_t(vgpu, PIPE_FLIPCOUNT_G4X(pipe))++;

	if (vgpu_vreg_t(vgpu, DSPCNTR(pipe)) & PLANE_CTL_ASYNC_FLIP)
		intel_vgpu_trigger_virtual_event(vgpu, event);
	else
		set_bit(event, vgpu->irq.flip_done_event[pipe]);

	return 0;
}

#define SPRSURF_TO_PIPE(offset) \
	calc_index(offset, _SPRA_SURF, _SPRB_SURF, 0, SPRSURF(PIPE_C))

static int spr_surf_mmio_write(struct intel_vgpu *vgpu, unsigned int offset,
		void *p_data, unsigned int bytes)
{
	u32 pipe = SPRSURF_TO_PIPE(offset);
	int event = SKL_FLIP_EVENT(pipe, PLANE_SPRITE0);

	write_vreg(vgpu, offset, p_data, bytes);
	vgpu_vreg_t(vgpu, SPRSURFLIVE(pipe)) = vgpu_vreg(vgpu, offset);

	if (vgpu_vreg_t(vgpu, SPRCTL(pipe)) & PLANE_CTL_ASYNC_FLIP)
		intel_vgpu_trigger_virtual_event(vgpu, event);
	else
		set_bit(event, vgpu->irq.flip_done_event[pipe]);

	return 0;
}

static int reg50080_mmio_write(struct intel_vgpu *vgpu,
			       unsigned int offset, void *p_data,
			       unsigned int bytes)
{
	struct drm_i915_private *dev_priv = vgpu->gvt->gt->i915;
	enum pipe pipe = REG_50080_TO_PIPE(offset);
	enum plane_id plane = REG_50080_TO_PLANE(offset);
	int event = SKL_FLIP_EVENT(pipe, plane);

	write_vreg(vgpu, offset, p_data, bytes);
	if (plane == PLANE_PRIMARY) {
		vgpu_vreg_t(vgpu, DSPSURFLIVE(pipe)) = vgpu_vreg(vgpu, offset);
		vgpu_vreg_t(vgpu, PIPE_FLIPCOUNT_G4X(pipe))++;
	} else {
		vgpu_vreg_t(vgpu, SPRSURFLIVE(pipe)) = vgpu_vreg(vgpu, offset);
	}

	if ((vgpu_vreg(vgpu, offset) & REG50080_FLIP_TYPE_MASK) == REG50080_FLIP_TYPE_ASYNC)
		intel_vgpu_trigger_virtual_event(vgpu, event);
	else
		set_bit(event, vgpu->irq.flip_done_event[pipe]);

	return 0;
}

static int trigger_aux_channel_interrupt(struct intel_vgpu *vgpu,
		unsigned int reg)
{
	struct drm_i915_private *dev_priv = vgpu->gvt->gt->i915;
	enum intel_gvt_event_type event;

	if (reg == i915_mmio_reg_offset(DP_AUX_CH_CTL(AUX_CH_A)))
		event = AUX_CHANNEL_A;
	else if (reg == _PCH_DPB_AUX_CH_CTL ||
		 reg == i915_mmio_reg_offset(DP_AUX_CH_CTL(AUX_CH_B)))
		event = AUX_CHANNEL_B;
	else if (reg == _PCH_DPC_AUX_CH_CTL ||
		 reg == i915_mmio_reg_offset(DP_AUX_CH_CTL(AUX_CH_C)))
		event = AUX_CHANNEL_C;
	else if (reg == _PCH_DPD_AUX_CH_CTL ||
		 reg == i915_mmio_reg_offset(DP_AUX_CH_CTL(AUX_CH_D)))
		event = AUX_CHANNEL_D;
	else {
		drm_WARN_ON(&dev_priv->drm, true);
		return -EINVAL;
	}

	intel_vgpu_trigger_virtual_event(vgpu, event);
	return 0;
}

static int dp_aux_ch_ctl_trans_done(struct intel_vgpu *vgpu, u32 value,
		unsigned int reg, int len, bool data_valid)
{
	/* mark transaction done */
	value |= DP_AUX_CH_CTL_DONE;
	value &= ~DP_AUX_CH_CTL_SEND_BUSY;
	value &= ~DP_AUX_CH_CTL_RECEIVE_ERROR;

	if (data_valid)
		value &= ~DP_AUX_CH_CTL_TIME_OUT_ERROR;
	else
		value |= DP_AUX_CH_CTL_TIME_OUT_ERROR;

	/* message size */
	value &= ~(0xf << 20);
	value |= (len << 20);
	vgpu_vreg(vgpu, reg) = value;

	if (value & DP_AUX_CH_CTL_INTERRUPT)
		return trigger_aux_channel_interrupt(vgpu, reg);
	return 0;
}

static void dp_aux_ch_ctl_link_training(struct intel_vgpu_dpcd_data *dpcd,
		u8 t)
{
	if ((t & DPCD_TRAINING_PATTERN_SET_MASK) == DPCD_TRAINING_PATTERN_1) {
		/* training pattern 1 for CR */
		/* set LANE0_CR_DONE, LANE1_CR_DONE */
		dpcd->data[DPCD_LANE0_1_STATUS] |= DPCD_LANES_CR_DONE;
		/* set LANE2_CR_DONE, LANE3_CR_DONE */
		dpcd->data[DPCD_LANE2_3_STATUS] |= DPCD_LANES_CR_DONE;
	} else if ((t & DPCD_TRAINING_PATTERN_SET_MASK) ==
			DPCD_TRAINING_PATTERN_2) {
		/* training pattern 2 for EQ */
		/* Set CHANNEL_EQ_DONE and  SYMBOL_LOCKED for Lane0_1 */
		dpcd->data[DPCD_LANE0_1_STATUS] |= DPCD_LANES_EQ_DONE;
		dpcd->data[DPCD_LANE0_1_STATUS] |= DPCD_SYMBOL_LOCKED;
		/* Set CHANNEL_EQ_DONE and  SYMBOL_LOCKED for Lane2_3 */
		dpcd->data[DPCD_LANE2_3_STATUS] |= DPCD_LANES_EQ_DONE;
		dpcd->data[DPCD_LANE2_3_STATUS] |= DPCD_SYMBOL_LOCKED;
		/* set INTERLANE_ALIGN_DONE */
		dpcd->data[DPCD_LANE_ALIGN_STATUS_UPDATED] |=
			DPCD_INTERLANE_ALIGN_DONE;
	} else if ((t & DPCD_TRAINING_PATTERN_SET_MASK) ==
			DPCD_LINK_TRAINING_DISABLED) {
		/* finish link training */
		/* set sink status as synchronized */
		dpcd->data[DPCD_SINK_STATUS] = DPCD_SINK_IN_SYNC;
	}
}

#define _REG_HSW_DP_AUX_CH_CTL(dp) \
	((dp) ? (_PCH_DPB_AUX_CH_CTL + ((dp)-1)*0x100) : 0x64010)

#define _REG_SKL_DP_AUX_CH_CTL(dp) (0x64010 + (dp) * 0x100)

#define OFFSET_TO_DP_AUX_PORT(offset) (((offset) & 0xF00) >> 8)

#define dpy_is_valid_port(port)	\
		(((port) >= PORT_A) && ((port) < I915_MAX_PORTS))

static int dp_aux_ch_ctl_mmio_write(struct intel_vgpu *vgpu,
		unsigned int offset, void *p_data, unsigned int bytes)
{
	struct intel_vgpu_display *display = &vgpu->display;
	int msg, addr, ctrl, op, len;
	int port_index = OFFSET_TO_DP_AUX_PORT(offset);
	struct intel_vgpu_dpcd_data *dpcd = NULL;
	struct intel_vgpu_port *port = NULL;
	u32 data;

	if (!dpy_is_valid_port(port_index)) {
		gvt_vgpu_err("Unsupported DP port access!\n");
		return 0;
	}

	write_vreg(vgpu, offset, p_data, bytes);
	data = vgpu_vreg(vgpu, offset);

	if ((INTEL_GEN(vgpu->gvt->gt->i915) >= 9)
		&& offset != _REG_SKL_DP_AUX_CH_CTL(port_index)) {
		/* SKL DPB/C/D aux ctl register changed */
		return 0;
	} else if (IS_BROADWELL(vgpu->gvt->gt->i915) &&
		   offset != _REG_HSW_DP_AUX_CH_CTL(port_index)) {
		/* write to the data registers */
		return 0;
	}

	if (!(data & DP_AUX_CH_CTL_SEND_BUSY)) {
		/* just want to clear the sticky bits */
		vgpu_vreg(vgpu, offset) = 0;
		return 0;
	}

	port = &display->ports[port_index];
	dpcd = port->dpcd;

	/* read out message from DATA1 register */
	msg = vgpu_vreg(vgpu, offset + 4);
	addr = (msg >> 8) & 0xffff;
	ctrl = (msg >> 24) & 0xff;
	len = msg & 0xff;
	op = ctrl >> 4;

	if (op == GVT_AUX_NATIVE_WRITE) {
		int t;
		u8 buf[16];

		if ((addr + len + 1) >= DPCD_SIZE) {
			/*
			 * Write request exceeds what we supported,
			 * DCPD spec: When a Source Device is writing a DPCD
			 * address not supported by the Sink Device, the Sink
			 * Device shall reply with AUX NACK and “M” equal to
			 * zero.
			 */

			/* NAK the write */
			vgpu_vreg(vgpu, offset + 4) = AUX_NATIVE_REPLY_NAK;
			dp_aux_ch_ctl_trans_done(vgpu, data, offset, 2, true);
			return 0;
		}

		/*
		 * Write request format: Headr (command + address + size) occupies
		 * 4 bytes, followed by (len + 1) bytes of data. See details at
		 * intel_dp_aux_transfer().
		 */
		if ((len + 1 + 4) > AUX_BURST_SIZE) {
			gvt_vgpu_err("dp_aux_header: len %d is too large\n", len);
			return -EINVAL;
		}

		/* unpack data from vreg to buf */
		for (t = 0; t < 4; t++) {
			u32 r = vgpu_vreg(vgpu, offset + 8 + t * 4);

			buf[t * 4] = (r >> 24) & 0xff;
			buf[t * 4 + 1] = (r >> 16) & 0xff;
			buf[t * 4 + 2] = (r >> 8) & 0xff;
			buf[t * 4 + 3] = r & 0xff;
		}

		/* write to virtual DPCD */
		if (dpcd && dpcd->data_valid) {
			for (t = 0; t <= len; t++) {
				int p = addr + t;

				dpcd->data[p] = buf[t];
				/* check for link training */
				if (p == DPCD_TRAINING_PATTERN_SET)
					dp_aux_ch_ctl_link_training(dpcd,
							buf[t]);
			}
		}

		/* ACK the write */
		vgpu_vreg(vgpu, offset + 4) = 0;
		dp_aux_ch_ctl_trans_done(vgpu, data, offset, 1,
				dpcd && dpcd->data_valid);
		return 0;
	}

	if (op == GVT_AUX_NATIVE_READ) {
		int idx, i, ret = 0;

		if ((addr + len + 1) >= DPCD_SIZE) {
			/*
			 * read request exceeds what we supported
			 * DPCD spec: A Sink Device receiving a Native AUX CH
			 * read request for an unsupported DPCD address must
			 * reply with an AUX ACK and read data set equal to
			 * zero instead of replying with AUX NACK.
			 */

			/* ACK the READ*/
			vgpu_vreg(vgpu, offset + 4) = 0;
			vgpu_vreg(vgpu, offset + 8) = 0;
			vgpu_vreg(vgpu, offset + 12) = 0;
			vgpu_vreg(vgpu, offset + 16) = 0;
			vgpu_vreg(vgpu, offset + 20) = 0;

			dp_aux_ch_ctl_trans_done(vgpu, data, offset, len + 2,
					true);
			return 0;
		}

		for (idx = 1; idx <= 5; idx++) {
			/* clear the data registers */
			vgpu_vreg(vgpu, offset + 4 * idx) = 0;
		}

		/*
		 * Read reply format: ACK (1 byte) plus (len + 1) bytes of data.
		 */
		if ((len + 2) > AUX_BURST_SIZE) {
			gvt_vgpu_err("dp_aux_header: len %d is too large\n", len);
			return -EINVAL;
		}

		/* read from virtual DPCD to vreg */
		/* first 4 bytes: [ACK][addr][addr+1][addr+2] */
		if (dpcd && dpcd->data_valid) {
			for (i = 1; i <= (len + 1); i++) {
				int t;

				t = dpcd->data[addr + i - 1];
				t <<= (24 - 8 * (i % 4));
				ret |= t;

				if ((i % 4 == 3) || (i == (len + 1))) {
					vgpu_vreg(vgpu, offset +
							(i / 4 + 1) * 4) = ret;
					ret = 0;
				}
			}
		}
		dp_aux_ch_ctl_trans_done(vgpu, data, offset, len + 2,
				dpcd && dpcd->data_valid);
		return 0;
	}

	/* i2c transaction starts */
	intel_gvt_i2c_handle_aux_ch_write(vgpu, port_index, offset, p_data);

	if (data & DP_AUX_CH_CTL_INTERRUPT)
		trigger_aux_channel_interrupt(vgpu, offset);
	return 0;
}

static int mbctl_write(struct intel_vgpu *vgpu, unsigned int offset,
		void *p_data, unsigned int bytes)
{
	*(u32 *)p_data &= (~GEN6_MBCTL_ENABLE_BOOT_FETCH);
	write_vreg(vgpu, offset, p_data, bytes);
	return 0;
}

static int vga_control_mmio_write(struct intel_vgpu *vgpu, unsigned int offset,
		void *p_data, unsigned int bytes)
{
	bool vga_disable;

	write_vreg(vgpu, offset, p_data, bytes);
	vga_disable = vgpu_vreg(vgpu, offset) & VGA_DISP_DISABLE;

	gvt_dbg_core("vgpu%d: %s VGA mode\n", vgpu->id,
			vga_disable ? "Disable" : "Enable");
	return 0;
}

static u32 read_virtual_sbi_register(struct intel_vgpu *vgpu,
		unsigned int sbi_offset)
{
	struct intel_vgpu_display *display = &vgpu->display;
	int num = display->sbi.number;
	int i;

	for (i = 0; i < num; ++i)
		if (display->sbi.registers[i].offset == sbi_offset)
			break;

	if (i == num)
		return 0;

	return display->sbi.registers[i].value;
}

static void write_virtual_sbi_register(struct intel_vgpu *vgpu,
		unsigned int offset, u32 value)
{
	struct intel_vgpu_display *display = &vgpu->display;
	int num = display->sbi.number;
	int i;

	for (i = 0; i < num; ++i) {
		if (display->sbi.registers[i].offset == offset)
			break;
	}

	if (i == num) {
		if (num == SBI_REG_MAX) {
			gvt_vgpu_err("SBI caching meets maximum limits\n");
			return;
		}
		display->sbi.number++;
	}

	display->sbi.registers[i].offset = offset;
	display->sbi.registers[i].value = value;
}

static int sbi_data_mmio_read(struct intel_vgpu *vgpu, unsigned int offset,
		void *p_data, unsigned int bytes)
{
	if (((vgpu_vreg_t(vgpu, SBI_CTL_STAT) & SBI_OPCODE_MASK) >>
				SBI_OPCODE_SHIFT) == SBI_CMD_CRRD) {
		unsigned int sbi_offset = (vgpu_vreg_t(vgpu, SBI_ADDR) &
				SBI_ADDR_OFFSET_MASK) >> SBI_ADDR_OFFSET_SHIFT;
		vgpu_vreg(vgpu, offset) = read_virtual_sbi_register(vgpu,
				sbi_offset);
	}
	read_vreg(vgpu, offset, p_data, bytes);
	return 0;
}

static int sbi_ctl_mmio_write(struct intel_vgpu *vgpu, unsigned int offset,
		void *p_data, unsigned int bytes)
{
	u32 data;

	write_vreg(vgpu, offset, p_data, bytes);
	data = vgpu_vreg(vgpu, offset);

	data &= ~(SBI_STAT_MASK << SBI_STAT_SHIFT);
	data |= SBI_READY;

	data &= ~(SBI_RESPONSE_MASK << SBI_RESPONSE_SHIFT);
	data |= SBI_RESPONSE_SUCCESS;

	vgpu_vreg(vgpu, offset) = data;

	if (((vgpu_vreg_t(vgpu, SBI_CTL_STAT) & SBI_OPCODE_MASK) >>
				SBI_OPCODE_SHIFT) == SBI_CMD_CRWR) {
		unsigned int sbi_offset = (vgpu_vreg_t(vgpu, SBI_ADDR) &
				SBI_ADDR_OFFSET_MASK) >> SBI_ADDR_OFFSET_SHIFT;

		write_virtual_sbi_register(vgpu, sbi_offset,
					   vgpu_vreg_t(vgpu, SBI_DATA));
	}
	return 0;
}

#define _vgtif_reg(x) \
	(VGT_PVINFO_PAGE + offsetof(struct vgt_if, x))

static int pvinfo_mmio_read(struct intel_vgpu *vgpu, unsigned int offset,
		void *p_data, unsigned int bytes)
{
	bool invalid_read = false;

	read_vreg(vgpu, offset, p_data, bytes);

	switch (offset) {
	case _vgtif_reg(magic) ... _vgtif_reg(vgt_id):
		if (offset + bytes > _vgtif_reg(vgt_id) + 4)
			invalid_read = true;
		break;
	case _vgtif_reg(avail_rs.mappable_gmadr.base) ...
		_vgtif_reg(avail_rs.fence_num):
		if (offset + bytes >
			_vgtif_reg(avail_rs.fence_num) + 4)
			invalid_read = true;
		break;
	case 0x78010:	/* vgt_caps */
	case 0x7881c:
		break;
	default:
		invalid_read = true;
		break;
	}
	if (invalid_read)
		gvt_vgpu_err("invalid pvinfo read: [%x:%x] = %x\n",
				offset, bytes, *(u32 *)p_data);
	vgpu->pv_notified = true;
	return 0;
}

static int handle_g2v_notification(struct intel_vgpu *vgpu, int notification)
{
	enum intel_gvt_gtt_type root_entry_type = GTT_TYPE_PPGTT_ROOT_L4_ENTRY;
	struct intel_vgpu_mm *mm;
	u64 *pdps;

	pdps = (u64 *)&vgpu_vreg64_t(vgpu, vgtif_reg(pdp[0]));

	switch (notification) {
	case VGT_G2V_PPGTT_L3_PAGE_TABLE_CREATE:
		root_entry_type = GTT_TYPE_PPGTT_ROOT_L3_ENTRY;
		/* fall through */
	case VGT_G2V_PPGTT_L4_PAGE_TABLE_CREATE:
		mm = intel_vgpu_get_ppgtt_mm(vgpu, root_entry_type, pdps);
		return PTR_ERR_OR_ZERO(mm);
	case VGT_G2V_PPGTT_L3_PAGE_TABLE_DESTROY:
	case VGT_G2V_PPGTT_L4_PAGE_TABLE_DESTROY:
		return intel_vgpu_put_ppgtt_mm(vgpu, pdps);
	case VGT_G2V_EXECLIST_CONTEXT_CREATE:
	case VGT_G2V_EXECLIST_CONTEXT_DESTROY:
	case 1:	/* Remove this in guest driver. */
		break;
	default:
		gvt_vgpu_err("Invalid PV notification %d\n", notification);
	}
	return 0;
}

static int send_display_ready_uevent(struct intel_vgpu *vgpu, int ready)
{
	struct kobject *kobj = &vgpu->gvt->gt->i915->drm.primary->kdev->kobj;
	char *env[3] = {NULL, NULL, NULL};
	char vmid_str[20];
	char display_ready_str[20];

	snprintf(display_ready_str, 20, "GVT_DISPLAY_READY=%d", ready);
	env[0] = display_ready_str;

	snprintf(vmid_str, 20, "VMID=%d", vgpu->id);
	env[1] = vmid_str;

	return kobject_uevent_env(kobj, KOBJ_ADD, env);
}

static int pvinfo_mmio_write(struct intel_vgpu *vgpu, unsigned int offset,
		void *p_data, unsigned int bytes)
{
	u32 data = *(u32 *)p_data;
	bool invalid_write = false;

	switch (offset) {
	case _vgtif_reg(display_ready):
		send_display_ready_uevent(vgpu, data ? 1 : 0);
		break;
	case _vgtif_reg(g2v_notify):
		handle_g2v_notification(vgpu, data);
		break;
	/* add xhot and yhot to handled list to avoid error log */
	case _vgtif_reg(cursor_x_hot):
	case _vgtif_reg(cursor_y_hot):
	case _vgtif_reg(pdp[0].lo):
	case _vgtif_reg(pdp[0].hi):
	case _vgtif_reg(pdp[1].lo):
	case _vgtif_reg(pdp[1].hi):
	case _vgtif_reg(pdp[2].lo):
	case _vgtif_reg(pdp[2].hi):
	case _vgtif_reg(pdp[3].lo):
	case _vgtif_reg(pdp[3].hi):
	case _vgtif_reg(execlist_context_descriptor_lo):
	case _vgtif_reg(execlist_context_descriptor_hi):
		break;
	case _vgtif_reg(rsv5[0])..._vgtif_reg(rsv5[3]):
		invalid_write = true;
		enter_failsafe_mode(vgpu, GVT_FAILSAFE_INSUFFICIENT_RESOURCE);
		break;
	default:
		invalid_write = true;
		gvt_vgpu_err("invalid pvinfo write offset %x bytes %x data %x\n",
				offset, bytes, data);
		break;
	}

	if (!invalid_write)
		write_vreg(vgpu, offset, p_data, bytes);

	return 0;
}

static int pf_write(struct intel_vgpu *vgpu,
		unsigned int offset, void *p_data, unsigned int bytes)
{
	struct drm_i915_private *i915 = vgpu->gvt->gt->i915;
	u32 val = *(u32 *)p_data;

	if ((offset == _PS_1A_CTRL || offset == _PS_2A_CTRL ||
	   offset == _PS_1B_CTRL || offset == _PS_2B_CTRL ||
	   offset == _PS_1C_CTRL) && (val & PS_PLANE_SEL_MASK) != 0) {
		drm_WARN_ONCE(&i915->drm, true,
			      "VM(%d): guest is trying to scaling a plane\n",
			      vgpu->id);
		return 0;
	}

	return intel_vgpu_default_mmio_write(vgpu, offset, p_data, bytes);
}

static int power_well_ctl_mmio_write(struct intel_vgpu *vgpu,
		unsigned int offset, void *p_data, unsigned int bytes)
{
	write_vreg(vgpu, offset, p_data, bytes);

	if (vgpu_vreg(vgpu, offset) &
	    HSW_PWR_WELL_CTL_REQ(HSW_PW_CTL_IDX_GLOBAL))
		vgpu_vreg(vgpu, offset) |=
			HSW_PWR_WELL_CTL_STATE(HSW_PW_CTL_IDX_GLOBAL);
	else
		vgpu_vreg(vgpu, offset) &=
			~HSW_PWR_WELL_CTL_STATE(HSW_PW_CTL_IDX_GLOBAL);
	return 0;
}

static int gen9_dbuf_ctl_mmio_write(struct intel_vgpu *vgpu,
		unsigned int offset, void *p_data, unsigned int bytes)
{
	write_vreg(vgpu, offset, p_data, bytes);

	if (vgpu_vreg(vgpu, offset) & DBUF_POWER_REQUEST)
		vgpu_vreg(vgpu, offset) |= DBUF_POWER_STATE;
	else
		vgpu_vreg(vgpu, offset) &= ~DBUF_POWER_STATE;

	return 0;
}

static int fpga_dbg_mmio_write(struct intel_vgpu *vgpu,
	unsigned int offset, void *p_data, unsigned int bytes)
{
	write_vreg(vgpu, offset, p_data, bytes);

	if (vgpu_vreg(vgpu, offset) & FPGA_DBG_RM_NOCLAIM)
		vgpu_vreg(vgpu, offset) &= ~FPGA_DBG_RM_NOCLAIM;
	return 0;
}

static int dma_ctrl_write(struct intel_vgpu *vgpu, unsigned int offset,
		void *p_data, unsigned int bytes)
{
	struct drm_i915_private *i915 = vgpu->gvt->gt->i915;
	u32 mode;

	write_vreg(vgpu, offset, p_data, bytes);
	mode = vgpu_vreg(vgpu, offset);

	if (GFX_MODE_BIT_SET_IN_MASK(mode, START_DMA)) {
		drm_WARN_ONCE(&i915->drm, 1,
				"VM(%d): iGVT-g doesn't support GuC\n",
				vgpu->id);
		return 0;
	}

	return 0;
}

static int gen9_trtte_write(struct intel_vgpu *vgpu, unsigned int offset,
		void *p_data, unsigned int bytes)
{
	struct drm_i915_private *i915 = vgpu->gvt->gt->i915;
	u32 trtte = *(u32 *)p_data;

	if ((trtte & 1) && (trtte & (1 << 1)) == 0) {
		drm_WARN(&i915->drm, 1,
				"VM(%d): Use physical address for TRTT!\n",
				vgpu->id);
		return -EINVAL;
	}
	write_vreg(vgpu, offset, p_data, bytes);

	return 0;
}

static int gen9_trtt_chicken_write(struct intel_vgpu *vgpu, unsigned int offset,
		void *p_data, unsigned int bytes)
{
	write_vreg(vgpu, offset, p_data, bytes);
	return 0;
}

static int dpll_status_read(struct intel_vgpu *vgpu, unsigned int offset,
		void *p_data, unsigned int bytes)
{
	u32 v = 0;

	if (vgpu_vreg(vgpu, 0x46010) & (1 << 31))
		v |= (1 << 0);

	if (vgpu_vreg(vgpu, 0x46014) & (1 << 31))
		v |= (1 << 8);

	if (vgpu_vreg(vgpu, 0x46040) & (1 << 31))
		v |= (1 << 16);

	if (vgpu_vreg(vgpu, 0x46060) & (1 << 31))
		v |= (1 << 24);

	vgpu_vreg(vgpu, offset) = v;

	return intel_vgpu_default_mmio_read(vgpu, offset, p_data, bytes);
}

static int mailbox_write(struct intel_vgpu *vgpu, unsigned int offset,
		void *p_data, unsigned int bytes)
{
	u32 value = *(u32 *)p_data;
	u32 cmd = value & 0xff;
	u32 *data0 = &vgpu_vreg_t(vgpu, GEN6_PCODE_DATA);

	switch (cmd) {
	case GEN9_PCODE_READ_MEM_LATENCY:
		if (IS_SKYLAKE(vgpu->gvt->gt->i915) ||
		    IS_KABYLAKE(vgpu->gvt->gt->i915) ||
		    IS_COFFEELAKE(vgpu->gvt->gt->i915) ||
		    IS_COMETLAKE(vgpu->gvt->gt->i915)) {
			/**
			 * "Read memory latency" command on gen9.
			 * Below memory latency values are read
			 * from skylake platform.
			 */
			if (!*data0)
				*data0 = 0x1e1a1100;
			else
				*data0 = 0x61514b3d;
		} else if (IS_BROXTON(vgpu->gvt->gt->i915)) {
			/**
			 * "Read memory latency" command on gen9.
			 * Below memory latency values are read
			 * from Broxton MRB.
			 */
			if (!*data0)
				*data0 = 0x16080707;
			else
				*data0 = 0x16161616;
		}
		break;
	case SKL_PCODE_CDCLK_CONTROL:
		if (IS_SKYLAKE(vgpu->gvt->gt->i915) ||
		    IS_KABYLAKE(vgpu->gvt->gt->i915) ||
		    IS_COFFEELAKE(vgpu->gvt->gt->i915) ||
		    IS_COMETLAKE(vgpu->gvt->gt->i915))
			*data0 = SKL_CDCLK_READY_FOR_CHANGE;
		break;
	case GEN6_PCODE_READ_RC6VIDS:
		*data0 |= 0x1;
		break;
	}

	gvt_dbg_core("VM(%d) write %x to mailbox, return data0 %x\n",
		     vgpu->id, value, *data0);
	/**
	 * PCODE_READY clear means ready for pcode read/write,
	 * PCODE_ERROR_MASK clear means no error happened. In GVT-g we
	 * always emulate as pcode read/write success and ready for access
	 * anytime, since we don't touch real physical registers here.
	 */
	value &= ~(GEN6_PCODE_READY | GEN6_PCODE_ERROR_MASK);
	return intel_vgpu_default_mmio_write(vgpu, offset, &value, bytes);
}

static int hws_pga_write(struct intel_vgpu *vgpu, unsigned int offset,
		void *p_data, unsigned int bytes)
{
	u32 value = *(u32 *)p_data;
	const struct intel_engine_cs *engine =
		intel_gvt_render_mmio_to_engine(vgpu->gvt, offset);

	if (!intel_gvt_ggtt_validate_range(vgpu, value, I915_GTT_PAGE_SIZE)) {
		gvt_vgpu_err("write invalid HWSP address, reg:0x%x, value:0x%x\n",
			      offset, value);
		return -EINVAL;
	}

	/*
	 * Need to emulate all the HWSP register write to ensure host can
	 * update the VM CSB status correctly. Here listed registers can
	 * support BDW, SKL or other platforms with same HWSP registers.
	 */
	if (unlikely(!engine)) {
		gvt_vgpu_err("access unknown hardware status page register:0x%x\n",
			     offset);
		return -EINVAL;
	}
	vgpu->hws_pga[engine->id] = value;
	gvt_dbg_mmio("VM(%d) write: 0x%x to HWSP: 0x%x\n",
		     vgpu->id, value, offset);

	return intel_vgpu_default_mmio_write(vgpu, offset, &value, bytes);
}

static int skl_power_well_ctl_write(struct intel_vgpu *vgpu,
		unsigned int offset, void *p_data, unsigned int bytes)
{
	u32 v = *(u32 *)p_data;

	if (IS_BROXTON(vgpu->gvt->gt->i915))
		v &= (1 << 31) | (1 << 29);
	else
		v &= (1 << 31) | (1 << 29) | (1 << 9) |
			(1 << 7) | (1 << 5) | (1 << 3) | (1 << 1);
	v |= (v >> 1);

	return intel_vgpu_default_mmio_write(vgpu, offset, &v, bytes);
}

static int skl_lcpll_write(struct intel_vgpu *vgpu, unsigned int offset,
		void *p_data, unsigned int bytes)
{
	u32 v = *(u32 *)p_data;

	/* other bits are MBZ. */
	v &= (1 << 31) | (1 << 30);
	v & (1 << 31) ? (v |= (1 << 30)) : (v &= ~(1 << 30));

	vgpu_vreg(vgpu, offset) = v;

	return 0;
}

static int bxt_de_pll_enable_write(struct intel_vgpu *vgpu,
		unsigned int offset, void *p_data, unsigned int bytes)
{
	u32 v = *(u32 *)p_data;

	if (v & BXT_DE_PLL_PLL_ENABLE)
		v |= BXT_DE_PLL_LOCK;

	vgpu_vreg(vgpu, offset) = v;

	return 0;
}

static int bxt_port_pll_enable_write(struct intel_vgpu *vgpu,
		unsigned int offset, void *p_data, unsigned int bytes)
{
	u32 v = *(u32 *)p_data;

	if (v & PORT_PLL_ENABLE)
		v |= PORT_PLL_LOCK;

	vgpu_vreg(vgpu, offset) = v;

	return 0;
}

static int bxt_phy_ctl_family_write(struct intel_vgpu *vgpu,
		unsigned int offset, void *p_data, unsigned int bytes)
{
	u32 v = *(u32 *)p_data;
	u32 data = v & COMMON_RESET_DIS ? BXT_PHY_LANE_ENABLED : 0;

	switch (offset) {
	case _PHY_CTL_FAMILY_EDP:
		vgpu_vreg(vgpu, _BXT_PHY_CTL_DDI_A) = data;
		break;
	case _PHY_CTL_FAMILY_DDI:
		vgpu_vreg(vgpu, _BXT_PHY_CTL_DDI_B) = data;
		vgpu_vreg(vgpu, _BXT_PHY_CTL_DDI_C) = data;
		break;
	}

	vgpu_vreg(vgpu, offset) = v;

	return 0;
}

static int bxt_port_tx_dw3_read(struct intel_vgpu *vgpu,
		unsigned int offset, void *p_data, unsigned int bytes)
{
	u32 v = vgpu_vreg(vgpu, offset);

	v &= ~UNIQUE_TRANGE_EN_METHOD;

	vgpu_vreg(vgpu, offset) = v;

	return intel_vgpu_default_mmio_read(vgpu, offset, p_data, bytes);
}

static int bxt_pcs_dw12_grp_write(struct intel_vgpu *vgpu,
		unsigned int offset, void *p_data, unsigned int bytes)
{
	u32 v = *(u32 *)p_data;

	if (offset == _PORT_PCS_DW12_GRP_A || offset == _PORT_PCS_DW12_GRP_B) {
		vgpu_vreg(vgpu, offset - 0x600) = v;
		vgpu_vreg(vgpu, offset - 0x800) = v;
	} else {
		vgpu_vreg(vgpu, offset - 0x400) = v;
		vgpu_vreg(vgpu, offset - 0x600) = v;
	}

	vgpu_vreg(vgpu, offset) = v;

	return 0;
}

static int bxt_gt_disp_pwron_write(struct intel_vgpu *vgpu,
		unsigned int offset, void *p_data, unsigned int bytes)
{
	u32 v = *(u32 *)p_data;

	if (v & BIT(0)) {
		vgpu_vreg_t(vgpu, BXT_PORT_CL1CM_DW0(DPIO_PHY0)) &=
			~PHY_RESERVED;
		vgpu_vreg_t(vgpu, BXT_PORT_CL1CM_DW0(DPIO_PHY0)) |=
			PHY_POWER_GOOD;
	}

	if (v & BIT(1)) {
		vgpu_vreg_t(vgpu, BXT_PORT_CL1CM_DW0(DPIO_PHY1)) &=
			~PHY_RESERVED;
		vgpu_vreg_t(vgpu, BXT_PORT_CL1CM_DW0(DPIO_PHY1)) |=
			PHY_POWER_GOOD;
	}


	vgpu_vreg(vgpu, offset) = v;

	return 0;
}

static int edp_psr_imr_iir_write(struct intel_vgpu *vgpu,
		unsigned int offset, void *p_data, unsigned int bytes)
{
	vgpu_vreg(vgpu, offset) = 0;
	return 0;
}

<<<<<<< HEAD
static int guc_status_read(struct intel_vgpu *vgpu,
			   unsigned int offset, void *p_data,
			   unsigned int bytes)
{
	/* keep MIA_IN_RESET before clearing */
	read_vreg(vgpu, offset, p_data, bytes);
	vgpu_vreg(vgpu, offset) &= ~GS_MIA_IN_RESET;
=======
/**
 * FixMe:
 * If guest fills non-priv batch buffer on ApolloLake/Broxton as Mesa i965 did:
 * 717e7539124d (i965: Use a WC map and memcpy for the batch instead of pwrite.)
 * Due to the missing flush of bb filled by VM vCPU, host GPU hangs on executing
 * these MI_BATCH_BUFFER.
 * Temporarily workaround this by setting SNOOP bit for PAT3 used by PPGTT
 * PML4 PTE: PAT(0) PCD(1) PWT(1).
 * The performance is still expected to be low, will need further improvement.
 */
static int bxt_ppat_low_write(struct intel_vgpu *vgpu, unsigned int offset,
			      void *p_data, unsigned int bytes)
{
	u64 pat =
		GEN8_PPAT(0, CHV_PPAT_SNOOP) |
		GEN8_PPAT(1, 0) |
		GEN8_PPAT(2, 0) |
		GEN8_PPAT(3, CHV_PPAT_SNOOP) |
		GEN8_PPAT(4, CHV_PPAT_SNOOP) |
		GEN8_PPAT(5, CHV_PPAT_SNOOP) |
		GEN8_PPAT(6, CHV_PPAT_SNOOP) |
		GEN8_PPAT(7, CHV_PPAT_SNOOP);

	vgpu_vreg(vgpu, offset) = lower_32_bits(pat);

>>>>>>> a65e7886
	return 0;
}

static int mmio_read_from_hw(struct intel_vgpu *vgpu,
		unsigned int offset, void *p_data, unsigned int bytes)
{
	struct intel_gvt *gvt = vgpu->gvt;
	const struct intel_engine_cs *engine =
		intel_gvt_render_mmio_to_engine(gvt, offset);

	/**
	 * Read HW reg in following case
	 * a. the offset isn't a ring mmio
	 * b. the offset's ring is running on hw.
	 * c. the offset is ring time stamp mmio
	 */

	if (!engine ||
	    vgpu == gvt->scheduler.engine_owner[engine->id] ||
	    offset == i915_mmio_reg_offset(RING_TIMESTAMP(engine->mmio_base)) ||
	    offset == i915_mmio_reg_offset(RING_TIMESTAMP_UDW(engine->mmio_base))) {
		mmio_hw_access_pre(gvt->gt);
		vgpu_vreg(vgpu, offset) =
			intel_uncore_read(gvt->gt->uncore, _MMIO(offset));
		mmio_hw_access_post(gvt->gt);
	}

	return intel_vgpu_default_mmio_read(vgpu, offset, p_data, bytes);
}

static int elsp_mmio_write(struct intel_vgpu *vgpu, unsigned int offset,
		void *p_data, unsigned int bytes)
{
	struct drm_i915_private *i915 = vgpu->gvt->gt->i915;
	const struct intel_engine_cs *engine = intel_gvt_render_mmio_to_engine(vgpu->gvt, offset);
	struct intel_vgpu_execlist *execlist;
	u32 data = *(u32 *)p_data;
	int ret = 0;

	if (drm_WARN_ON(&i915->drm, !engine))
		return -EINVAL;

	execlist = &vgpu->submission.execlist[engine->id];

	execlist->elsp_dwords.data[3 - execlist->elsp_dwords.index] = data;
	if (execlist->elsp_dwords.index == 3) {
		ret = intel_vgpu_submit_execlist(vgpu, engine);
		if(ret)
			gvt_vgpu_err("fail submit workload on ring %s\n",
				     engine->name);
	}

	++execlist->elsp_dwords.index;
	execlist->elsp_dwords.index &= 0x3;
	return ret;
}

static int ring_mode_mmio_write(struct intel_vgpu *vgpu, unsigned int offset,
		void *p_data, unsigned int bytes)
{
	u32 data = *(u32 *)p_data;
	const struct intel_engine_cs *engine =
		intel_gvt_render_mmio_to_engine(vgpu->gvt, offset);
	bool enable_execlist;
	int ret;

	(*(u32 *)p_data) &= ~_MASKED_BIT_ENABLE(1);
	if (IS_COFFEELAKE(vgpu->gvt->gt->i915) ||
	    IS_COMETLAKE(vgpu->gvt->gt->i915))
		(*(u32 *)p_data) &= ~_MASKED_BIT_ENABLE(2);
	write_vreg(vgpu, offset, p_data, bytes);

	if (data & _MASKED_BIT_ENABLE(1)) {
		enter_failsafe_mode(vgpu, GVT_FAILSAFE_UNSUPPORTED_GUEST);
		return 0;
	}

	if ((IS_COFFEELAKE(vgpu->gvt->gt->i915) ||
	     IS_COMETLAKE(vgpu->gvt->gt->i915)) &&
	    data & _MASKED_BIT_ENABLE(2)) {
		enter_failsafe_mode(vgpu, GVT_FAILSAFE_UNSUPPORTED_GUEST);
		return 0;
	}

	/* when PPGTT mode enabled, we will check if guest has called
	 * pvinfo, if not, we will treat this guest as non-gvtg-aware
	 * guest, and stop emulating its cfg space, mmio, gtt, etc.
	 */
	if (((data & _MASKED_BIT_ENABLE(GFX_PPGTT_ENABLE)) ||
			(data & _MASKED_BIT_ENABLE(GFX_RUN_LIST_ENABLE)))
			&& !vgpu->pv_notified) {
		enter_failsafe_mode(vgpu, GVT_FAILSAFE_UNSUPPORTED_GUEST);
		return 0;
	}
	if ((data & _MASKED_BIT_ENABLE(GFX_RUN_LIST_ENABLE))
			|| (data & _MASKED_BIT_DISABLE(GFX_RUN_LIST_ENABLE))) {
		enable_execlist = !!(data & GFX_RUN_LIST_ENABLE);

		gvt_dbg_core("EXECLIST %s on ring %s\n",
			     (enable_execlist ? "enabling" : "disabling"),
			     engine->name);

		if (!enable_execlist)
			return 0;

		ret = intel_vgpu_select_submission_ops(vgpu,
						       engine->mask,
						       INTEL_VGPU_EXECLIST_SUBMISSION);
		if (ret)
			return ret;

		intel_vgpu_start_schedule(vgpu);
	}
	return 0;
}

static int gvt_reg_tlb_control_handler(struct intel_vgpu *vgpu,
		unsigned int offset, void *p_data, unsigned int bytes)
{
	unsigned int id = 0;

	write_vreg(vgpu, offset, p_data, bytes);
	vgpu_vreg(vgpu, offset) = 0;

	switch (offset) {
	case 0x4260:
		id = RCS0;
		break;
	case 0x4264:
		id = VCS0;
		break;
	case 0x4268:
		id = VCS1;
		break;
	case 0x426c:
		id = BCS0;
		break;
	case 0x4270:
		id = VECS0;
		break;
	default:
		return -EINVAL;
	}
	set_bit(id, (void *)vgpu->submission.tlb_handle_pending);

	return 0;
}

static int ring_reset_ctl_write(struct intel_vgpu *vgpu,
	unsigned int offset, void *p_data, unsigned int bytes)
{
	u32 data;

	write_vreg(vgpu, offset, p_data, bytes);
	data = vgpu_vreg(vgpu, offset);

	if (data & _MASKED_BIT_ENABLE(RESET_CTL_REQUEST_RESET))
		data |= RESET_CTL_READY_TO_RESET;
	else if (data & _MASKED_BIT_DISABLE(RESET_CTL_REQUEST_RESET))
		data &= ~RESET_CTL_READY_TO_RESET;

	vgpu_vreg(vgpu, offset) = data;
	return 0;
}

static int csfe_chicken1_mmio_write(struct intel_vgpu *vgpu,
				    unsigned int offset, void *p_data,
				    unsigned int bytes)
{
	u32 data = *(u32 *)p_data;

	(*(u32 *)p_data) &= ~_MASKED_BIT_ENABLE(0x18);
	write_vreg(vgpu, offset, p_data, bytes);

	if (data & _MASKED_BIT_ENABLE(0x10) || data & _MASKED_BIT_ENABLE(0x8))
		enter_failsafe_mode(vgpu, GVT_FAILSAFE_UNSUPPORTED_GUEST);

	return 0;
}

#define MMIO_F(reg, s, f, am, rm, d, r, w) do { \
	ret = new_mmio_info(gvt, i915_mmio_reg_offset(reg), \
		f, s, am, rm, d, r, w); \
	if (ret) \
		return ret; \
} while (0)

#define MMIO_D(reg, d) \
	MMIO_F(reg, 4, 0, 0, 0, d, NULL, NULL)

#define MMIO_DH(reg, d, r, w) \
	MMIO_F(reg, 4, 0, 0, 0, d, r, w)

#define MMIO_DFH(reg, d, f, r, w) \
	MMIO_F(reg, 4, f, 0, 0, d, r, w)

#define MMIO_GM(reg, d, r, w) \
	MMIO_F(reg, 4, F_GMADR, 0xFFFFF000, 0, d, r, w)

#define MMIO_GM_RDR(reg, d, r, w) \
	MMIO_F(reg, 4, F_GMADR | F_CMD_ACCESS, 0xFFFFF000, 0, d, r, w)

#define MMIO_RO(reg, d, f, rm, r, w) \
	MMIO_F(reg, 4, F_RO | f, 0, rm, d, r, w)

#define MMIO_RING_F(prefix, s, f, am, rm, d, r, w) do { \
	MMIO_F(prefix(RENDER_RING_BASE), s, f, am, rm, d, r, w); \
	MMIO_F(prefix(BLT_RING_BASE), s, f, am, rm, d, r, w); \
	MMIO_F(prefix(GEN6_BSD_RING_BASE), s, f, am, rm, d, r, w); \
	MMIO_F(prefix(VEBOX_RING_BASE), s, f, am, rm, d, r, w); \
	if (HAS_ENGINE(gvt->gt, VCS1)) \
		MMIO_F(prefix(GEN8_BSD2_RING_BASE), s, f, am, rm, d, r, w); \
} while (0)

#define MMIO_RING_D(prefix, d) \
	MMIO_RING_F(prefix, 4, 0, 0, 0, d, NULL, NULL)

#define MMIO_RING_DFH(prefix, d, f, r, w) \
	MMIO_RING_F(prefix, 4, f, 0, 0, d, r, w)

#define MMIO_RING_GM(prefix, d, r, w) \
	MMIO_RING_F(prefix, 4, F_GMADR, 0xFFFF0000, 0, d, r, w)

#define MMIO_RING_GM_RDR(prefix, d, r, w) \
	MMIO_RING_F(prefix, 4, F_GMADR | F_CMD_ACCESS, 0xFFFF0000, 0, d, r, w)

#define MMIO_RING_RO(prefix, d, f, rm, r, w) \
	MMIO_RING_F(prefix, 4, F_RO | f, 0, rm, d, r, w)

static int init_generic_mmio_info(struct intel_gvt *gvt)
{
	struct drm_i915_private *dev_priv = gvt->gt->i915;
	int ret;

	MMIO_RING_DFH(RING_IMR, D_ALL, F_CMD_ACCESS, NULL,
		intel_vgpu_reg_imr_handler);

	MMIO_DFH(SDEIMR, D_ALL, 0, NULL, intel_vgpu_reg_imr_handler);
	MMIO_DFH(SDEIER, D_ALL, 0, NULL, intel_vgpu_reg_ier_handler);
	MMIO_DFH(SDEIIR, D_ALL, 0, NULL, intel_vgpu_reg_iir_handler);
	MMIO_D(SDEISR, D_ALL);

	MMIO_RING_DFH(RING_HWSTAM, D_ALL, F_CMD_ACCESS, NULL, NULL);

	MMIO_DH(GEN8_GAMW_ECO_DEV_RW_IA, D_BDW_PLUS, NULL,
		gamw_echo_dev_rw_ia_write);

	MMIO_GM_RDR(BSD_HWS_PGA_GEN7, D_ALL, NULL, NULL);
	MMIO_GM_RDR(BLT_HWS_PGA_GEN7, D_ALL, NULL, NULL);
	MMIO_GM_RDR(VEBOX_HWS_PGA_GEN7, D_ALL, NULL, NULL);

#define RING_REG(base) _MMIO((base) + 0x28)
	MMIO_RING_DFH(RING_REG, D_ALL, F_CMD_ACCESS, NULL, NULL);
#undef RING_REG

#define RING_REG(base) _MMIO((base) + 0x134)
	MMIO_RING_DFH(RING_REG, D_ALL, F_CMD_ACCESS, NULL, NULL);
#undef RING_REG

#define RING_REG(base) _MMIO((base) + 0x6c)
	MMIO_RING_DFH(RING_REG, D_ALL, 0, mmio_read_from_hw, NULL);
#undef RING_REG
	MMIO_DH(GEN7_SC_INSTDONE, D_BDW_PLUS, mmio_read_from_hw, NULL);

	MMIO_GM_RDR(_MMIO(0x2148), D_ALL, NULL, NULL);
	MMIO_GM_RDR(CCID(RENDER_RING_BASE), D_ALL, NULL, NULL);
	MMIO_GM_RDR(_MMIO(0x12198), D_ALL, NULL, NULL);
	MMIO_D(GEN7_CXT_SIZE, D_ALL);

	MMIO_RING_DFH(RING_TAIL, D_ALL, F_CMD_ACCESS, NULL, NULL);
	MMIO_RING_DFH(RING_HEAD, D_ALL, F_CMD_ACCESS, NULL, NULL);
	MMIO_RING_DFH(RING_CTL, D_ALL, F_CMD_ACCESS, NULL, NULL);
	MMIO_RING_DFH(RING_ACTHD, D_ALL, F_CMD_ACCESS, mmio_read_from_hw, NULL);
	MMIO_RING_GM_RDR(RING_START, D_ALL, NULL, NULL);

	/* RING MODE */
#define RING_REG(base) _MMIO((base) + 0x29c)
	MMIO_RING_DFH(RING_REG, D_ALL, F_MODE_MASK | F_CMD_ACCESS, NULL,
		ring_mode_mmio_write);
#undef RING_REG

	MMIO_RING_DFH(RING_MI_MODE, D_ALL, F_MODE_MASK | F_CMD_ACCESS,
		NULL, NULL);
	MMIO_RING_DFH(RING_INSTPM, D_ALL, F_MODE_MASK | F_CMD_ACCESS,
			NULL, NULL);
	MMIO_RING_DFH(RING_TIMESTAMP, D_ALL, F_CMD_ACCESS,
			mmio_read_from_hw, NULL);
	MMIO_RING_DFH(RING_TIMESTAMP_UDW, D_ALL, F_CMD_ACCESS,
			mmio_read_from_hw, NULL);

	MMIO_DFH(GEN7_GT_MODE, D_ALL, F_MODE_MASK | F_CMD_ACCESS, NULL, NULL);
	MMIO_DFH(CACHE_MODE_0_GEN7, D_ALL, F_MODE_MASK | F_CMD_ACCESS,
		NULL, NULL);
	MMIO_DFH(CACHE_MODE_1, D_ALL, F_MODE_MASK | F_CMD_ACCESS, NULL, NULL);
	MMIO_DFH(CACHE_MODE_0, D_ALL, F_MODE_MASK | F_CMD_ACCESS, NULL, NULL);
	MMIO_DFH(_MMIO(0x2124), D_ALL, F_MODE_MASK | F_CMD_ACCESS, NULL, NULL);

	MMIO_DFH(_MMIO(0x20dc), D_ALL, F_MODE_MASK | F_CMD_ACCESS, NULL, NULL);
	MMIO_DFH(_3D_CHICKEN3, D_ALL, F_MODE_MASK | F_CMD_ACCESS, NULL, NULL);
	MMIO_DFH(_MMIO(0x2088), D_ALL, F_MODE_MASK | F_CMD_ACCESS, NULL, NULL);
	MMIO_DFH(FF_SLICE_CS_CHICKEN2, D_ALL,
		 F_MODE_MASK | F_CMD_ACCESS, NULL, NULL);
	MMIO_DFH(_MMIO(0x2470), D_ALL, F_MODE_MASK | F_CMD_ACCESS, NULL, NULL);
	MMIO_DFH(GAM_ECOCHK, D_ALL, F_CMD_ACCESS, NULL, NULL);
	MMIO_DFH(GEN7_COMMON_SLICE_CHICKEN1, D_ALL, F_MODE_MASK | F_CMD_ACCESS,
		NULL, NULL);
	MMIO_DFH(COMMON_SLICE_CHICKEN2, D_ALL, F_MODE_MASK | F_CMD_ACCESS,
		 NULL, NULL);
	MMIO_DFH(_MMIO(0x9030), D_ALL, F_CMD_ACCESS, NULL, NULL);
	MMIO_DFH(_MMIO(0x20a0), D_ALL, F_CMD_ACCESS, NULL, NULL);
	MMIO_DFH(_MMIO(0x2420), D_ALL, F_CMD_ACCESS, NULL, NULL);
	MMIO_DFH(_MMIO(0x2430), D_ALL, F_CMD_ACCESS, NULL, NULL);
	MMIO_DFH(_MMIO(0x2434), D_ALL, F_CMD_ACCESS, NULL, NULL);
	MMIO_DFH(_MMIO(0x2438), D_ALL, F_CMD_ACCESS, NULL, NULL);
	MMIO_DFH(_MMIO(0x243c), D_ALL, F_CMD_ACCESS, NULL, NULL);
	MMIO_DFH(_MMIO(0x7018), D_ALL, F_MODE_MASK | F_CMD_ACCESS, NULL, NULL);
	MMIO_DFH(HALF_SLICE_CHICKEN3, D_ALL, F_MODE_MASK | F_CMD_ACCESS, NULL, NULL);
	MMIO_DFH(GEN7_HALF_SLICE_CHICKEN1, D_ALL, F_MODE_MASK | F_CMD_ACCESS, NULL, NULL);

	/* display */
	MMIO_F(_MMIO(0x60220), 0x20, 0, 0, 0, D_ALL, NULL, NULL);
	MMIO_D(_MMIO(0x602a0), D_ALL);

	MMIO_D(_MMIO(0x65050), D_ALL);
	MMIO_D(_MMIO(0x650b4), D_ALL);

	MMIO_D(_MMIO(0xc4040), D_ALL);
	MMIO_D(DERRMR, D_ALL);

	MMIO_D(PIPEDSL(PIPE_A), D_ALL);
	MMIO_D(PIPEDSL(PIPE_B), D_ALL);
	MMIO_D(PIPEDSL(PIPE_C), D_ALL);
	MMIO_D(PIPEDSL(_PIPE_EDP), D_ALL);

	MMIO_DH(PIPECONF(PIPE_A), D_ALL, NULL, pipeconf_mmio_write);
	MMIO_DH(PIPECONF(PIPE_B), D_ALL, NULL, pipeconf_mmio_write);
	MMIO_DH(PIPECONF(PIPE_C), D_ALL, NULL, pipeconf_mmio_write);
	MMIO_DH(PIPECONF(_PIPE_EDP), D_ALL, NULL, pipeconf_mmio_write);

	MMIO_D(PIPESTAT(PIPE_A), D_ALL);
	MMIO_D(PIPESTAT(PIPE_B), D_ALL);
	MMIO_D(PIPESTAT(PIPE_C), D_ALL);
	MMIO_D(PIPESTAT(_PIPE_EDP), D_ALL);

	MMIO_D(PIPE_FLIPCOUNT_G4X(PIPE_A), D_ALL);
	MMIO_D(PIPE_FLIPCOUNT_G4X(PIPE_B), D_ALL);
	MMIO_D(PIPE_FLIPCOUNT_G4X(PIPE_C), D_ALL);
	MMIO_D(PIPE_FLIPCOUNT_G4X(_PIPE_EDP), D_ALL);

	MMIO_D(PIPE_FRMCOUNT_G4X(PIPE_A), D_ALL);
	MMIO_D(PIPE_FRMCOUNT_G4X(PIPE_B), D_ALL);
	MMIO_D(PIPE_FRMCOUNT_G4X(PIPE_C), D_ALL);
	MMIO_D(PIPE_FRMCOUNT_G4X(_PIPE_EDP), D_ALL);

	MMIO_D(CURCNTR(PIPE_A), D_ALL);
	MMIO_D(CURCNTR(PIPE_B), D_ALL);
	MMIO_D(CURCNTR(PIPE_C), D_ALL);

	MMIO_D(CURPOS(PIPE_A), D_ALL);
	MMIO_D(CURPOS(PIPE_B), D_ALL);
	MMIO_D(CURPOS(PIPE_C), D_ALL);

	MMIO_D(CURBASE(PIPE_A), D_ALL);
	MMIO_D(CURBASE(PIPE_B), D_ALL);
	MMIO_D(CURBASE(PIPE_C), D_ALL);

	MMIO_D(CUR_FBC_CTL(PIPE_A), D_ALL);
	MMIO_D(CUR_FBC_CTL(PIPE_B), D_ALL);
	MMIO_D(CUR_FBC_CTL(PIPE_C), D_ALL);

	MMIO_D(_MMIO(0x700ac), D_ALL);
	MMIO_D(_MMIO(0x710ac), D_ALL);
	MMIO_D(_MMIO(0x720ac), D_ALL);

	MMIO_D(_MMIO(0x70090), D_ALL);
	MMIO_D(_MMIO(0x70094), D_ALL);
	MMIO_D(_MMIO(0x70098), D_ALL);
	MMIO_D(_MMIO(0x7009c), D_ALL);

	MMIO_D(DSPCNTR(PIPE_A), D_ALL);
	MMIO_D(DSPADDR(PIPE_A), D_ALL);
	MMIO_D(DSPSTRIDE(PIPE_A), D_ALL);
	MMIO_D(DSPPOS(PIPE_A), D_ALL);
	MMIO_D(DSPSIZE(PIPE_A), D_ALL);
	MMIO_DH(DSPSURF(PIPE_A), D_ALL, NULL, pri_surf_mmio_write);
	MMIO_D(DSPOFFSET(PIPE_A), D_ALL);
	MMIO_D(DSPSURFLIVE(PIPE_A), D_ALL);
	MMIO_DH(REG_50080(PIPE_A, PLANE_PRIMARY), D_ALL, NULL,
		reg50080_mmio_write);

	MMIO_D(DSPCNTR(PIPE_B), D_ALL);
	MMIO_D(DSPADDR(PIPE_B), D_ALL);
	MMIO_D(DSPSTRIDE(PIPE_B), D_ALL);
	MMIO_D(DSPPOS(PIPE_B), D_ALL);
	MMIO_D(DSPSIZE(PIPE_B), D_ALL);
	MMIO_DH(DSPSURF(PIPE_B), D_ALL, NULL, pri_surf_mmio_write);
	MMIO_D(DSPOFFSET(PIPE_B), D_ALL);
	MMIO_D(DSPSURFLIVE(PIPE_B), D_ALL);
	MMIO_DH(REG_50080(PIPE_B, PLANE_PRIMARY), D_ALL, NULL,
		reg50080_mmio_write);

	MMIO_D(DSPCNTR(PIPE_C), D_ALL);
	MMIO_D(DSPADDR(PIPE_C), D_ALL);
	MMIO_D(DSPSTRIDE(PIPE_C), D_ALL);
	MMIO_D(DSPPOS(PIPE_C), D_ALL);
	MMIO_D(DSPSIZE(PIPE_C), D_ALL);
	MMIO_DH(DSPSURF(PIPE_C), D_ALL, NULL, pri_surf_mmio_write);
	MMIO_D(DSPOFFSET(PIPE_C), D_ALL);
	MMIO_D(DSPSURFLIVE(PIPE_C), D_ALL);
	MMIO_DH(REG_50080(PIPE_C, PLANE_PRIMARY), D_ALL, NULL,
		reg50080_mmio_write);

	MMIO_D(SPRCTL(PIPE_A), D_ALL);
	MMIO_D(SPRLINOFF(PIPE_A), D_ALL);
	MMIO_D(SPRSTRIDE(PIPE_A), D_ALL);
	MMIO_D(SPRPOS(PIPE_A), D_ALL);
	MMIO_D(SPRSIZE(PIPE_A), D_ALL);
	MMIO_D(SPRKEYVAL(PIPE_A), D_ALL);
	MMIO_D(SPRKEYMSK(PIPE_A), D_ALL);
	MMIO_DH(SPRSURF(PIPE_A), D_ALL, NULL, spr_surf_mmio_write);
	MMIO_D(SPRKEYMAX(PIPE_A), D_ALL);
	MMIO_D(SPROFFSET(PIPE_A), D_ALL);
	MMIO_D(SPRSCALE(PIPE_A), D_ALL);
	MMIO_D(SPRSURFLIVE(PIPE_A), D_ALL);
	MMIO_DH(REG_50080(PIPE_A, PLANE_SPRITE0), D_ALL, NULL,
		reg50080_mmio_write);

	MMIO_D(SPRCTL(PIPE_B), D_ALL);
	MMIO_D(SPRLINOFF(PIPE_B), D_ALL);
	MMIO_D(SPRSTRIDE(PIPE_B), D_ALL);
	MMIO_D(SPRPOS(PIPE_B), D_ALL);
	MMIO_D(SPRSIZE(PIPE_B), D_ALL);
	MMIO_D(SPRKEYVAL(PIPE_B), D_ALL);
	MMIO_D(SPRKEYMSK(PIPE_B), D_ALL);
	MMIO_DH(SPRSURF(PIPE_B), D_ALL, NULL, spr_surf_mmio_write);
	MMIO_D(SPRKEYMAX(PIPE_B), D_ALL);
	MMIO_D(SPROFFSET(PIPE_B), D_ALL);
	MMIO_D(SPRSCALE(PIPE_B), D_ALL);
	MMIO_D(SPRSURFLIVE(PIPE_B), D_ALL);
	MMIO_DH(REG_50080(PIPE_B, PLANE_SPRITE0), D_ALL, NULL,
		reg50080_mmio_write);

	MMIO_D(SPRCTL(PIPE_C), D_ALL);
	MMIO_D(SPRLINOFF(PIPE_C), D_ALL);
	MMIO_D(SPRSTRIDE(PIPE_C), D_ALL);
	MMIO_D(SPRPOS(PIPE_C), D_ALL);
	MMIO_D(SPRSIZE(PIPE_C), D_ALL);
	MMIO_D(SPRKEYVAL(PIPE_C), D_ALL);
	MMIO_D(SPRKEYMSK(PIPE_C), D_ALL);
	MMIO_DH(SPRSURF(PIPE_C), D_ALL, NULL, spr_surf_mmio_write);
	MMIO_D(SPRKEYMAX(PIPE_C), D_ALL);
	MMIO_D(SPROFFSET(PIPE_C), D_ALL);
	MMIO_D(SPRSCALE(PIPE_C), D_ALL);
	MMIO_D(SPRSURFLIVE(PIPE_C), D_ALL);
	MMIO_DH(REG_50080(PIPE_C, PLANE_SPRITE0), D_ALL, NULL,
		reg50080_mmio_write);

	MMIO_D(HTOTAL(TRANSCODER_A), D_ALL);
	MMIO_D(HBLANK(TRANSCODER_A), D_ALL);
	MMIO_D(HSYNC(TRANSCODER_A), D_ALL);
	MMIO_D(VTOTAL(TRANSCODER_A), D_ALL);
	MMIO_D(VBLANK(TRANSCODER_A), D_ALL);
	MMIO_D(VSYNC(TRANSCODER_A), D_ALL);
	MMIO_D(BCLRPAT(TRANSCODER_A), D_ALL);
	MMIO_D(VSYNCSHIFT(TRANSCODER_A), D_ALL);
	MMIO_D(PIPESRC(TRANSCODER_A), D_ALL);

	MMIO_D(HTOTAL(TRANSCODER_B), D_ALL);
	MMIO_D(HBLANK(TRANSCODER_B), D_ALL);
	MMIO_D(HSYNC(TRANSCODER_B), D_ALL);
	MMIO_D(VTOTAL(TRANSCODER_B), D_ALL);
	MMIO_D(VBLANK(TRANSCODER_B), D_ALL);
	MMIO_D(VSYNC(TRANSCODER_B), D_ALL);
	MMIO_D(BCLRPAT(TRANSCODER_B), D_ALL);
	MMIO_D(VSYNCSHIFT(TRANSCODER_B), D_ALL);
	MMIO_D(PIPESRC(TRANSCODER_B), D_ALL);

	MMIO_D(HTOTAL(TRANSCODER_C), D_ALL);
	MMIO_D(HBLANK(TRANSCODER_C), D_ALL);
	MMIO_D(HSYNC(TRANSCODER_C), D_ALL);
	MMIO_D(VTOTAL(TRANSCODER_C), D_ALL);
	MMIO_D(VBLANK(TRANSCODER_C), D_ALL);
	MMIO_D(VSYNC(TRANSCODER_C), D_ALL);
	MMIO_D(BCLRPAT(TRANSCODER_C), D_ALL);
	MMIO_D(VSYNCSHIFT(TRANSCODER_C), D_ALL);
	MMIO_D(PIPESRC(TRANSCODER_C), D_ALL);

	MMIO_D(HTOTAL(TRANSCODER_EDP), D_ALL);
	MMIO_D(HBLANK(TRANSCODER_EDP), D_ALL);
	MMIO_D(HSYNC(TRANSCODER_EDP), D_ALL);
	MMIO_D(VTOTAL(TRANSCODER_EDP), D_ALL);
	MMIO_D(VBLANK(TRANSCODER_EDP), D_ALL);
	MMIO_D(VSYNC(TRANSCODER_EDP), D_ALL);
	MMIO_D(BCLRPAT(TRANSCODER_EDP), D_ALL);
	MMIO_D(VSYNCSHIFT(TRANSCODER_EDP), D_ALL);

	MMIO_D(PIPE_DATA_M1(TRANSCODER_A), D_ALL);
	MMIO_D(PIPE_DATA_N1(TRANSCODER_A), D_ALL);
	MMIO_D(PIPE_DATA_M2(TRANSCODER_A), D_ALL);
	MMIO_D(PIPE_DATA_N2(TRANSCODER_A), D_ALL);
	MMIO_D(PIPE_LINK_M1(TRANSCODER_A), D_ALL);
	MMIO_D(PIPE_LINK_N1(TRANSCODER_A), D_ALL);
	MMIO_D(PIPE_LINK_M2(TRANSCODER_A), D_ALL);
	MMIO_D(PIPE_LINK_N2(TRANSCODER_A), D_ALL);

	MMIO_D(PIPE_DATA_M1(TRANSCODER_B), D_ALL);
	MMIO_D(PIPE_DATA_N1(TRANSCODER_B), D_ALL);
	MMIO_D(PIPE_DATA_M2(TRANSCODER_B), D_ALL);
	MMIO_D(PIPE_DATA_N2(TRANSCODER_B), D_ALL);
	MMIO_D(PIPE_LINK_M1(TRANSCODER_B), D_ALL);
	MMIO_D(PIPE_LINK_N1(TRANSCODER_B), D_ALL);
	MMIO_D(PIPE_LINK_M2(TRANSCODER_B), D_ALL);
	MMIO_D(PIPE_LINK_N2(TRANSCODER_B), D_ALL);

	MMIO_D(PIPE_DATA_M1(TRANSCODER_C), D_ALL);
	MMIO_D(PIPE_DATA_N1(TRANSCODER_C), D_ALL);
	MMIO_D(PIPE_DATA_M2(TRANSCODER_C), D_ALL);
	MMIO_D(PIPE_DATA_N2(TRANSCODER_C), D_ALL);
	MMIO_D(PIPE_LINK_M1(TRANSCODER_C), D_ALL);
	MMIO_D(PIPE_LINK_N1(TRANSCODER_C), D_ALL);
	MMIO_D(PIPE_LINK_M2(TRANSCODER_C), D_ALL);
	MMIO_D(PIPE_LINK_N2(TRANSCODER_C), D_ALL);

	MMIO_D(PIPE_DATA_M1(TRANSCODER_EDP), D_ALL);
	MMIO_D(PIPE_DATA_N1(TRANSCODER_EDP), D_ALL);
	MMIO_D(PIPE_DATA_M2(TRANSCODER_EDP), D_ALL);
	MMIO_D(PIPE_DATA_N2(TRANSCODER_EDP), D_ALL);
	MMIO_D(PIPE_LINK_M1(TRANSCODER_EDP), D_ALL);
	MMIO_D(PIPE_LINK_N1(TRANSCODER_EDP), D_ALL);
	MMIO_D(PIPE_LINK_M2(TRANSCODER_EDP), D_ALL);
	MMIO_D(PIPE_LINK_N2(TRANSCODER_EDP), D_ALL);

	MMIO_D(PF_CTL(PIPE_A), D_ALL);
	MMIO_D(PF_WIN_SZ(PIPE_A), D_ALL);
	MMIO_D(PF_WIN_POS(PIPE_A), D_ALL);
	MMIO_D(PF_VSCALE(PIPE_A), D_ALL);
	MMIO_D(PF_HSCALE(PIPE_A), D_ALL);

	MMIO_D(PF_CTL(PIPE_B), D_ALL);
	MMIO_D(PF_WIN_SZ(PIPE_B), D_ALL);
	MMIO_D(PF_WIN_POS(PIPE_B), D_ALL);
	MMIO_D(PF_VSCALE(PIPE_B), D_ALL);
	MMIO_D(PF_HSCALE(PIPE_B), D_ALL);

	MMIO_D(PF_CTL(PIPE_C), D_ALL);
	MMIO_D(PF_WIN_SZ(PIPE_C), D_ALL);
	MMIO_D(PF_WIN_POS(PIPE_C), D_ALL);
	MMIO_D(PF_VSCALE(PIPE_C), D_ALL);
	MMIO_D(PF_HSCALE(PIPE_C), D_ALL);

	MMIO_D(WM0_PIPEA_ILK, D_ALL);
	MMIO_D(WM0_PIPEB_ILK, D_ALL);
	MMIO_D(WM0_PIPEC_IVB, D_ALL);
	MMIO_D(WM1_LP_ILK, D_ALL);
	MMIO_D(WM2_LP_ILK, D_ALL);
	MMIO_D(WM3_LP_ILK, D_ALL);
	MMIO_D(WM1S_LP_ILK, D_ALL);
	MMIO_D(WM2S_LP_IVB, D_ALL);
	MMIO_D(WM3S_LP_IVB, D_ALL);

	MMIO_D(BLC_PWM_CPU_CTL2, D_ALL);
	MMIO_D(BLC_PWM_CPU_CTL, D_ALL);
	MMIO_D(BLC_PWM_PCH_CTL1, D_ALL);
	MMIO_D(BLC_PWM_PCH_CTL2, D_ALL);

	MMIO_D(_MMIO(0x48268), D_ALL);

	MMIO_F(PCH_GMBUS0, 4 * 4, 0, 0, 0, D_ALL, gmbus_mmio_read,
		gmbus_mmio_write);
	MMIO_F(PCH_GPIO_BASE, 6 * 4, F_UNALIGN, 0, 0, D_ALL, NULL, NULL);
	MMIO_F(_MMIO(0xe4f00), 0x28, 0, 0, 0, D_ALL, NULL, NULL);

	MMIO_F(_MMIO(_PCH_DPB_AUX_CH_CTL), 6 * 4, 0, 0, 0, D_PRE_SKL, NULL,
		dp_aux_ch_ctl_mmio_write);
	MMIO_F(_MMIO(_PCH_DPC_AUX_CH_CTL), 6 * 4, 0, 0, 0, D_PRE_SKL, NULL,
		dp_aux_ch_ctl_mmio_write);
	MMIO_F(_MMIO(_PCH_DPD_AUX_CH_CTL), 6 * 4, 0, 0, 0, D_PRE_SKL, NULL,
		dp_aux_ch_ctl_mmio_write);

	MMIO_DH(PCH_ADPA, D_PRE_SKL, NULL, pch_adpa_mmio_write);

	MMIO_DH(_MMIO(_PCH_TRANSACONF), D_ALL, NULL, transconf_mmio_write);
	MMIO_DH(_MMIO(_PCH_TRANSBCONF), D_ALL, NULL, transconf_mmio_write);

	MMIO_DH(FDI_RX_IIR(PIPE_A), D_ALL, NULL, fdi_rx_iir_mmio_write);
	MMIO_DH(FDI_RX_IIR(PIPE_B), D_ALL, NULL, fdi_rx_iir_mmio_write);
	MMIO_DH(FDI_RX_IIR(PIPE_C), D_ALL, NULL, fdi_rx_iir_mmio_write);
	MMIO_DH(FDI_RX_IMR(PIPE_A), D_ALL, NULL, update_fdi_rx_iir_status);
	MMIO_DH(FDI_RX_IMR(PIPE_B), D_ALL, NULL, update_fdi_rx_iir_status);
	MMIO_DH(FDI_RX_IMR(PIPE_C), D_ALL, NULL, update_fdi_rx_iir_status);
	MMIO_DH(FDI_RX_CTL(PIPE_A), D_ALL, NULL, update_fdi_rx_iir_status);
	MMIO_DH(FDI_RX_CTL(PIPE_B), D_ALL, NULL, update_fdi_rx_iir_status);
	MMIO_DH(FDI_RX_CTL(PIPE_C), D_ALL, NULL, update_fdi_rx_iir_status);

	MMIO_D(_MMIO(_PCH_TRANS_HTOTAL_A), D_ALL);
	MMIO_D(_MMIO(_PCH_TRANS_HBLANK_A), D_ALL);
	MMIO_D(_MMIO(_PCH_TRANS_HSYNC_A), D_ALL);
	MMIO_D(_MMIO(_PCH_TRANS_VTOTAL_A), D_ALL);
	MMIO_D(_MMIO(_PCH_TRANS_VBLANK_A), D_ALL);
	MMIO_D(_MMIO(_PCH_TRANS_VSYNC_A), D_ALL);
	MMIO_D(_MMIO(_PCH_TRANS_VSYNCSHIFT_A), D_ALL);

	MMIO_D(_MMIO(_PCH_TRANS_HTOTAL_B), D_ALL);
	MMIO_D(_MMIO(_PCH_TRANS_HBLANK_B), D_ALL);
	MMIO_D(_MMIO(_PCH_TRANS_HSYNC_B), D_ALL);
	MMIO_D(_MMIO(_PCH_TRANS_VTOTAL_B), D_ALL);
	MMIO_D(_MMIO(_PCH_TRANS_VBLANK_B), D_ALL);
	MMIO_D(_MMIO(_PCH_TRANS_VSYNC_B), D_ALL);
	MMIO_D(_MMIO(_PCH_TRANS_VSYNCSHIFT_B), D_ALL);

	MMIO_D(_MMIO(_PCH_TRANSA_DATA_M1), D_ALL);
	MMIO_D(_MMIO(_PCH_TRANSA_DATA_N1), D_ALL);
	MMIO_D(_MMIO(_PCH_TRANSA_DATA_M2), D_ALL);
	MMIO_D(_MMIO(_PCH_TRANSA_DATA_N2), D_ALL);
	MMIO_D(_MMIO(_PCH_TRANSA_LINK_M1), D_ALL);
	MMIO_D(_MMIO(_PCH_TRANSA_LINK_N1), D_ALL);
	MMIO_D(_MMIO(_PCH_TRANSA_LINK_M2), D_ALL);
	MMIO_D(_MMIO(_PCH_TRANSA_LINK_N2), D_ALL);

	MMIO_D(TRANS_DP_CTL(PIPE_A), D_ALL);
	MMIO_D(TRANS_DP_CTL(PIPE_B), D_ALL);
	MMIO_D(TRANS_DP_CTL(PIPE_C), D_ALL);

	MMIO_D(TVIDEO_DIP_CTL(PIPE_A), D_ALL);
	MMIO_D(TVIDEO_DIP_DATA(PIPE_A), D_ALL);
	MMIO_D(TVIDEO_DIP_GCP(PIPE_A), D_ALL);

	MMIO_D(TVIDEO_DIP_CTL(PIPE_B), D_ALL);
	MMIO_D(TVIDEO_DIP_DATA(PIPE_B), D_ALL);
	MMIO_D(TVIDEO_DIP_GCP(PIPE_B), D_ALL);

	MMIO_D(TVIDEO_DIP_CTL(PIPE_C), D_ALL);
	MMIO_D(TVIDEO_DIP_DATA(PIPE_C), D_ALL);
	MMIO_D(TVIDEO_DIP_GCP(PIPE_C), D_ALL);

	MMIO_D(_MMIO(_FDI_RXA_MISC), D_ALL);
	MMIO_D(_MMIO(_FDI_RXB_MISC), D_ALL);
	MMIO_D(_MMIO(_FDI_RXA_TUSIZE1), D_ALL);
	MMIO_D(_MMIO(_FDI_RXA_TUSIZE2), D_ALL);
	MMIO_D(_MMIO(_FDI_RXB_TUSIZE1), D_ALL);
	MMIO_D(_MMIO(_FDI_RXB_TUSIZE2), D_ALL);

	MMIO_DH(PCH_PP_CONTROL, D_ALL, NULL, pch_pp_control_mmio_write);
	MMIO_D(PCH_PP_DIVISOR, D_ALL);
	MMIO_D(PCH_PP_STATUS,  D_ALL);
	MMIO_D(PCH_LVDS, D_ALL);
	MMIO_D(_MMIO(_PCH_DPLL_A), D_ALL);
	MMIO_D(_MMIO(_PCH_DPLL_B), D_ALL);
	MMIO_D(_MMIO(_PCH_FPA0), D_ALL);
	MMIO_D(_MMIO(_PCH_FPA1), D_ALL);
	MMIO_D(_MMIO(_PCH_FPB0), D_ALL);
	MMIO_D(_MMIO(_PCH_FPB1), D_ALL);
	MMIO_D(PCH_DREF_CONTROL, D_ALL);
	MMIO_D(PCH_RAWCLK_FREQ, D_ALL);
	MMIO_D(PCH_DPLL_SEL, D_ALL);

	MMIO_D(_MMIO(0x61208), D_ALL);
	MMIO_D(_MMIO(0x6120c), D_ALL);
	MMIO_D(PCH_PP_ON_DELAYS, D_ALL);
	MMIO_D(PCH_PP_OFF_DELAYS, D_ALL);

	MMIO_DH(_MMIO(0xe651c), D_ALL, dpy_reg_mmio_read, NULL);
	MMIO_DH(_MMIO(0xe661c), D_ALL, dpy_reg_mmio_read, NULL);
	MMIO_DH(_MMIO(0xe671c), D_ALL, dpy_reg_mmio_read, NULL);
	MMIO_DH(_MMIO(0xe681c), D_ALL, dpy_reg_mmio_read, NULL);
	MMIO_DH(_MMIO(0xe6c04), D_ALL, dpy_reg_mmio_read, NULL);
	MMIO_DH(_MMIO(0xe6e1c), D_ALL, dpy_reg_mmio_read, NULL);

	MMIO_RO(PCH_PORT_HOTPLUG, D_ALL, 0,
		PORTA_HOTPLUG_STATUS_MASK
		| PORTB_HOTPLUG_STATUS_MASK
		| PORTC_HOTPLUG_STATUS_MASK
		| PORTD_HOTPLUG_STATUS_MASK,
		NULL, NULL);

	MMIO_DH(LCPLL_CTL, D_ALL, NULL, lcpll_ctl_mmio_write);
	MMIO_D(FUSE_STRAP, D_ALL);
	MMIO_D(DIGITAL_PORT_HOTPLUG_CNTRL, D_ALL);

	MMIO_D(DISP_ARB_CTL, D_ALL);
	MMIO_D(DISP_ARB_CTL2, D_ALL);

	MMIO_D(ILK_DISPLAY_CHICKEN1, D_ALL);
	MMIO_D(ILK_DISPLAY_CHICKEN2, D_ALL);
	MMIO_D(ILK_DSPCLK_GATE_D, D_ALL);

	MMIO_D(SOUTH_CHICKEN1, D_ALL);
	MMIO_DH(SOUTH_CHICKEN2, D_ALL, NULL, south_chicken2_mmio_write);
	MMIO_D(_MMIO(_TRANSA_CHICKEN1), D_ALL);
	MMIO_D(_MMIO(_TRANSB_CHICKEN1), D_ALL);
	MMIO_D(SOUTH_DSPCLK_GATE_D, D_ALL);
	MMIO_D(_MMIO(_TRANSA_CHICKEN2), D_ALL);
	MMIO_D(_MMIO(_TRANSB_CHICKEN2), D_ALL);

	MMIO_D(ILK_DPFC_CB_BASE, D_ALL);
	MMIO_D(ILK_DPFC_CONTROL, D_ALL);
	MMIO_D(ILK_DPFC_RECOMP_CTL, D_ALL);
	MMIO_D(ILK_DPFC_STATUS, D_ALL);
	MMIO_D(ILK_DPFC_FENCE_YOFF, D_ALL);
	MMIO_D(ILK_DPFC_CHICKEN, D_ALL);
	MMIO_D(ILK_FBC_RT_BASE, D_ALL);

	MMIO_D(IPS_CTL, D_ALL);

	MMIO_D(PIPE_CSC_COEFF_RY_GY(PIPE_A), D_ALL);
	MMIO_D(PIPE_CSC_COEFF_BY(PIPE_A), D_ALL);
	MMIO_D(PIPE_CSC_COEFF_RU_GU(PIPE_A), D_ALL);
	MMIO_D(PIPE_CSC_COEFF_BU(PIPE_A), D_ALL);
	MMIO_D(PIPE_CSC_COEFF_RV_GV(PIPE_A), D_ALL);
	MMIO_D(PIPE_CSC_COEFF_BV(PIPE_A), D_ALL);
	MMIO_D(PIPE_CSC_MODE(PIPE_A), D_ALL);
	MMIO_D(PIPE_CSC_PREOFF_HI(PIPE_A), D_ALL);
	MMIO_D(PIPE_CSC_PREOFF_ME(PIPE_A), D_ALL);
	MMIO_D(PIPE_CSC_PREOFF_LO(PIPE_A), D_ALL);
	MMIO_D(PIPE_CSC_POSTOFF_HI(PIPE_A), D_ALL);
	MMIO_D(PIPE_CSC_POSTOFF_ME(PIPE_A), D_ALL);
	MMIO_D(PIPE_CSC_POSTOFF_LO(PIPE_A), D_ALL);

	MMIO_D(PIPE_CSC_COEFF_RY_GY(PIPE_B), D_ALL);
	MMIO_D(PIPE_CSC_COEFF_BY(PIPE_B), D_ALL);
	MMIO_D(PIPE_CSC_COEFF_RU_GU(PIPE_B), D_ALL);
	MMIO_D(PIPE_CSC_COEFF_BU(PIPE_B), D_ALL);
	MMIO_D(PIPE_CSC_COEFF_RV_GV(PIPE_B), D_ALL);
	MMIO_D(PIPE_CSC_COEFF_BV(PIPE_B), D_ALL);
	MMIO_D(PIPE_CSC_MODE(PIPE_B), D_ALL);
	MMIO_D(PIPE_CSC_PREOFF_HI(PIPE_B), D_ALL);
	MMIO_D(PIPE_CSC_PREOFF_ME(PIPE_B), D_ALL);
	MMIO_D(PIPE_CSC_PREOFF_LO(PIPE_B), D_ALL);
	MMIO_D(PIPE_CSC_POSTOFF_HI(PIPE_B), D_ALL);
	MMIO_D(PIPE_CSC_POSTOFF_ME(PIPE_B), D_ALL);
	MMIO_D(PIPE_CSC_POSTOFF_LO(PIPE_B), D_ALL);

	MMIO_D(PIPE_CSC_COEFF_RY_GY(PIPE_C), D_ALL);
	MMIO_D(PIPE_CSC_COEFF_BY(PIPE_C), D_ALL);
	MMIO_D(PIPE_CSC_COEFF_RU_GU(PIPE_C), D_ALL);
	MMIO_D(PIPE_CSC_COEFF_BU(PIPE_C), D_ALL);
	MMIO_D(PIPE_CSC_COEFF_RV_GV(PIPE_C), D_ALL);
	MMIO_D(PIPE_CSC_COEFF_BV(PIPE_C), D_ALL);
	MMIO_D(PIPE_CSC_MODE(PIPE_C), D_ALL);
	MMIO_D(PIPE_CSC_PREOFF_HI(PIPE_C), D_ALL);
	MMIO_D(PIPE_CSC_PREOFF_ME(PIPE_C), D_ALL);
	MMIO_D(PIPE_CSC_PREOFF_LO(PIPE_C), D_ALL);
	MMIO_D(PIPE_CSC_POSTOFF_HI(PIPE_C), D_ALL);
	MMIO_D(PIPE_CSC_POSTOFF_ME(PIPE_C), D_ALL);
	MMIO_D(PIPE_CSC_POSTOFF_LO(PIPE_C), D_ALL);

	MMIO_D(PREC_PAL_INDEX(PIPE_A), D_ALL);
	MMIO_D(PREC_PAL_DATA(PIPE_A), D_ALL);
	MMIO_F(PREC_PAL_GC_MAX(PIPE_A, 0), 4 * 3, 0, 0, 0, D_ALL, NULL, NULL);

	MMIO_D(PREC_PAL_INDEX(PIPE_B), D_ALL);
	MMIO_D(PREC_PAL_DATA(PIPE_B), D_ALL);
	MMIO_F(PREC_PAL_GC_MAX(PIPE_B, 0), 4 * 3, 0, 0, 0, D_ALL, NULL, NULL);

	MMIO_D(PREC_PAL_INDEX(PIPE_C), D_ALL);
	MMIO_D(PREC_PAL_DATA(PIPE_C), D_ALL);
	MMIO_F(PREC_PAL_GC_MAX(PIPE_C, 0), 4 * 3, 0, 0, 0, D_ALL, NULL, NULL);

	MMIO_D(_MMIO(0x60110), D_ALL);
	MMIO_D(_MMIO(0x61110), D_ALL);
	MMIO_F(_MMIO(0x70400), 0x40, 0, 0, 0, D_ALL, NULL, NULL);
	MMIO_F(_MMIO(0x71400), 0x40, 0, 0, 0, D_ALL, NULL, NULL);
	MMIO_F(_MMIO(0x72400), 0x40, 0, 0, 0, D_ALL, NULL, NULL);
	MMIO_F(_MMIO(0x70440), 0xc, 0, 0, 0, D_PRE_SKL, NULL, NULL);
	MMIO_F(_MMIO(0x71440), 0xc, 0, 0, 0, D_PRE_SKL, NULL, NULL);
	MMIO_F(_MMIO(0x72440), 0xc, 0, 0, 0, D_PRE_SKL, NULL, NULL);
	MMIO_F(_MMIO(0x7044c), 0xc, 0, 0, 0, D_PRE_SKL, NULL, NULL);
	MMIO_F(_MMIO(0x7144c), 0xc, 0, 0, 0, D_PRE_SKL, NULL, NULL);
	MMIO_F(_MMIO(0x7244c), 0xc, 0, 0, 0, D_PRE_SKL, NULL, NULL);

	MMIO_D(WM_LINETIME(PIPE_A), D_ALL);
	MMIO_D(WM_LINETIME(PIPE_B), D_ALL);
	MMIO_D(WM_LINETIME(PIPE_C), D_ALL);
	MMIO_D(SPLL_CTL, D_ALL);
	MMIO_D(_MMIO(_WRPLL_CTL1), D_ALL);
	MMIO_D(_MMIO(_WRPLL_CTL2), D_ALL);
	MMIO_D(PORT_CLK_SEL(PORT_A), D_ALL);
	MMIO_D(PORT_CLK_SEL(PORT_B), D_ALL);
	MMIO_D(PORT_CLK_SEL(PORT_C), D_ALL);
	MMIO_D(PORT_CLK_SEL(PORT_D), D_ALL);
	MMIO_D(PORT_CLK_SEL(PORT_E), D_ALL);
	MMIO_D(TRANS_CLK_SEL(TRANSCODER_A), D_ALL);
	MMIO_D(TRANS_CLK_SEL(TRANSCODER_B), D_ALL);
	MMIO_D(TRANS_CLK_SEL(TRANSCODER_C), D_ALL);

	MMIO_D(HSW_NDE_RSTWRN_OPT, D_ALL);
	MMIO_D(_MMIO(0x46508), D_ALL);

	MMIO_D(_MMIO(0x49080), D_ALL);
	MMIO_D(_MMIO(0x49180), D_ALL);
	MMIO_D(_MMIO(0x49280), D_ALL);

	MMIO_F(_MMIO(0x49090), 0x14, 0, 0, 0, D_ALL, NULL, NULL);
	MMIO_F(_MMIO(0x49190), 0x14, 0, 0, 0, D_ALL, NULL, NULL);
	MMIO_F(_MMIO(0x49290), 0x14, 0, 0, 0, D_ALL, NULL, NULL);

	MMIO_D(GAMMA_MODE(PIPE_A), D_ALL);
	MMIO_D(GAMMA_MODE(PIPE_B), D_ALL);
	MMIO_D(GAMMA_MODE(PIPE_C), D_ALL);

	MMIO_D(PIPE_MULT(PIPE_A), D_ALL);
	MMIO_D(PIPE_MULT(PIPE_B), D_ALL);
	MMIO_D(PIPE_MULT(PIPE_C), D_ALL);

	MMIO_D(HSW_TVIDEO_DIP_CTL(TRANSCODER_A), D_ALL);
	MMIO_D(HSW_TVIDEO_DIP_CTL(TRANSCODER_B), D_ALL);
	MMIO_D(HSW_TVIDEO_DIP_CTL(TRANSCODER_C), D_ALL);

	MMIO_DH(SFUSE_STRAP, D_ALL, NULL, NULL);
	MMIO_D(SBI_ADDR, D_ALL);
	MMIO_DH(SBI_DATA, D_ALL, sbi_data_mmio_read, NULL);
	MMIO_DH(SBI_CTL_STAT, D_ALL, NULL, sbi_ctl_mmio_write);
	MMIO_D(PIXCLK_GATE, D_ALL);

	MMIO_F(_MMIO(_DPA_AUX_CH_CTL), 6 * 4, 0, 0, 0, D_ALL, NULL,
		dp_aux_ch_ctl_mmio_write);

	MMIO_DH(DDI_BUF_CTL(PORT_A), D_ALL, NULL, ddi_buf_ctl_mmio_write);
	MMIO_DH(DDI_BUF_CTL(PORT_B), D_ALL, NULL, ddi_buf_ctl_mmio_write);
	MMIO_DH(DDI_BUF_CTL(PORT_C), D_ALL, NULL, ddi_buf_ctl_mmio_write);
	MMIO_DH(DDI_BUF_CTL(PORT_D), D_ALL, NULL, ddi_buf_ctl_mmio_write);
	MMIO_DH(DDI_BUF_CTL(PORT_E), D_ALL, NULL, ddi_buf_ctl_mmio_write);

	MMIO_DH(DP_TP_CTL(PORT_A), D_ALL, NULL, dp_tp_ctl_mmio_write);
	MMIO_DH(DP_TP_CTL(PORT_B), D_ALL, NULL, dp_tp_ctl_mmio_write);
	MMIO_DH(DP_TP_CTL(PORT_C), D_ALL, NULL, dp_tp_ctl_mmio_write);
	MMIO_DH(DP_TP_CTL(PORT_D), D_ALL, NULL, dp_tp_ctl_mmio_write);
	MMIO_DH(DP_TP_CTL(PORT_E), D_ALL, NULL, dp_tp_ctl_mmio_write);

	MMIO_DH(DP_TP_STATUS(PORT_A), D_ALL, NULL, dp_tp_status_mmio_write);
	MMIO_DH(DP_TP_STATUS(PORT_B), D_ALL, NULL, dp_tp_status_mmio_write);
	MMIO_DH(DP_TP_STATUS(PORT_C), D_ALL, NULL, dp_tp_status_mmio_write);
	MMIO_DH(DP_TP_STATUS(PORT_D), D_ALL, NULL, dp_tp_status_mmio_write);
	MMIO_DH(DP_TP_STATUS(PORT_E), D_ALL, NULL, NULL);

	MMIO_F(_MMIO(_DDI_BUF_TRANS_A), 0x50, 0, 0, 0, D_ALL, NULL, NULL);
	MMIO_F(_MMIO(0x64e60), 0x50, 0, 0, 0, D_ALL, NULL, NULL);
	MMIO_F(_MMIO(0x64eC0), 0x50, 0, 0, 0, D_ALL, NULL, NULL);
	MMIO_F(_MMIO(0x64f20), 0x50, 0, 0, 0, D_ALL, NULL, NULL);
	MMIO_F(_MMIO(0x64f80), 0x50, 0, 0, 0, D_ALL, NULL, NULL);

	MMIO_D(HSW_AUD_CFG(PIPE_A), D_ALL);
	MMIO_D(HSW_AUD_PIN_ELD_CP_VLD, D_ALL);
	MMIO_D(HSW_AUD_MISC_CTRL(PIPE_A), D_ALL);

	MMIO_DH(_MMIO(_TRANS_DDI_FUNC_CTL_A), D_ALL, NULL, NULL);
	MMIO_DH(_MMIO(_TRANS_DDI_FUNC_CTL_B), D_ALL, NULL, NULL);
	MMIO_DH(_MMIO(_TRANS_DDI_FUNC_CTL_C), D_ALL, NULL, NULL);
	MMIO_DH(_MMIO(_TRANS_DDI_FUNC_CTL_EDP), D_ALL, NULL, NULL);

	MMIO_D(_MMIO(_TRANSA_MSA_MISC), D_ALL);
	MMIO_D(_MMIO(_TRANSB_MSA_MISC), D_ALL);
	MMIO_D(_MMIO(_TRANSC_MSA_MISC), D_ALL);
	MMIO_D(_MMIO(_TRANS_EDP_MSA_MISC), D_ALL);

	MMIO_DH(FORCEWAKE, D_ALL, NULL, NULL);
	MMIO_D(FORCEWAKE_ACK, D_ALL);
	MMIO_D(GEN6_GT_CORE_STATUS, D_ALL);
	MMIO_D(GEN6_GT_THREAD_STATUS_REG, D_ALL);
	MMIO_DFH(GTFIFODBG, D_ALL, F_CMD_ACCESS, NULL, NULL);
	MMIO_DFH(GTFIFOCTL, D_ALL, F_CMD_ACCESS, NULL, NULL);
	MMIO_DH(FORCEWAKE_MT, D_PRE_SKL, NULL, mul_force_wake_write);
	MMIO_DH(FORCEWAKE_ACK_HSW, D_BDW, NULL, NULL);
	MMIO_D(ECOBUS, D_ALL);
	MMIO_DH(GEN6_RC_CONTROL, D_ALL, NULL, NULL);
	MMIO_DH(GEN6_RC_STATE, D_ALL, NULL, NULL);
	MMIO_D(GEN6_RPNSWREQ, D_ALL);
	MMIO_D(GEN6_RC_VIDEO_FREQ, D_ALL);
	MMIO_D(GEN6_RP_DOWN_TIMEOUT, D_ALL);
	MMIO_D(GEN6_RP_INTERRUPT_LIMITS, D_ALL);
	MMIO_D(GEN6_RPSTAT1, D_ALL);
	MMIO_D(GEN6_RP_CONTROL, D_ALL);
	MMIO_D(GEN6_RP_UP_THRESHOLD, D_ALL);
	MMIO_D(GEN6_RP_DOWN_THRESHOLD, D_ALL);
	MMIO_D(GEN6_RP_CUR_UP_EI, D_ALL);
	MMIO_D(GEN6_RP_CUR_UP, D_ALL);
	MMIO_D(GEN6_RP_PREV_UP, D_ALL);
	MMIO_D(GEN6_RP_CUR_DOWN_EI, D_ALL);
	MMIO_D(GEN6_RP_CUR_DOWN, D_ALL);
	MMIO_D(GEN6_RP_PREV_DOWN, D_ALL);
	MMIO_D(GEN6_RP_UP_EI, D_ALL);
	MMIO_D(GEN6_RP_DOWN_EI, D_ALL);
	MMIO_D(GEN6_RP_IDLE_HYSTERSIS, D_ALL);
	MMIO_D(GEN6_RC1_WAKE_RATE_LIMIT, D_ALL);
	MMIO_D(GEN6_RC6_WAKE_RATE_LIMIT, D_ALL);
	MMIO_D(GEN6_RC6pp_WAKE_RATE_LIMIT, D_ALL);
	MMIO_D(GEN6_RC_EVALUATION_INTERVAL, D_ALL);
	MMIO_D(GEN6_RC_IDLE_HYSTERSIS, D_ALL);
	MMIO_D(GEN6_RC_SLEEP, D_ALL);
	MMIO_D(GEN6_RC1e_THRESHOLD, D_ALL);
	MMIO_D(GEN6_RC6_THRESHOLD, D_ALL);
	MMIO_D(GEN6_RC6p_THRESHOLD, D_ALL);
	MMIO_D(GEN6_RC6pp_THRESHOLD, D_ALL);
	MMIO_D(GEN6_PMINTRMSK, D_ALL);
	MMIO_DH(HSW_PWR_WELL_CTL1, D_BDW, NULL, power_well_ctl_mmio_write);
	MMIO_DH(HSW_PWR_WELL_CTL2, D_BDW, NULL, power_well_ctl_mmio_write);
	MMIO_DH(HSW_PWR_WELL_CTL3, D_BDW, NULL, power_well_ctl_mmio_write);
	MMIO_DH(HSW_PWR_WELL_CTL4, D_BDW, NULL, power_well_ctl_mmio_write);
	MMIO_DH(HSW_PWR_WELL_CTL5, D_BDW, NULL, power_well_ctl_mmio_write);
	MMIO_DH(HSW_PWR_WELL_CTL6, D_BDW, NULL, power_well_ctl_mmio_write);

	MMIO_D(RSTDBYCTL, D_ALL);

	MMIO_DH(GEN6_GDRST, D_ALL, NULL, gdrst_mmio_write);
	MMIO_F(FENCE_REG_GEN6_LO(0), 0x80, 0, 0, 0, D_ALL, fence_mmio_read, fence_mmio_write);
	MMIO_DH(CPU_VGACNTRL, D_ALL, NULL, vga_control_mmio_write);

	MMIO_D(TILECTL, D_ALL);

	MMIO_D(GEN6_UCGCTL1, D_ALL);
	MMIO_D(GEN6_UCGCTL2, D_ALL);

	MMIO_F(_MMIO(0x4f000), 0x90, 0, 0, 0, D_ALL, NULL, NULL);

	MMIO_D(GEN6_PCODE_DATA, D_ALL);
	MMIO_D(_MMIO(0x13812c), D_ALL);
	MMIO_DH(GEN7_ERR_INT, D_ALL, NULL, NULL);
	MMIO_D(HSW_EDRAM_CAP, D_ALL);
	MMIO_D(HSW_IDICR, D_ALL);
	MMIO_DH(GFX_FLSH_CNTL_GEN6, D_ALL, NULL, NULL);

	MMIO_D(_MMIO(0x3c), D_ALL);
	MMIO_D(_MMIO(0x860), D_ALL);
	MMIO_D(ECOSKPD, D_ALL);
	MMIO_D(_MMIO(0x121d0), D_ALL);
	MMIO_D(GEN6_BLITTER_ECOSKPD, D_ALL);
	MMIO_D(_MMIO(0x41d0), D_ALL);
	MMIO_D(GAC_ECO_BITS, D_ALL);
	MMIO_D(_MMIO(0x6200), D_ALL);
	MMIO_D(_MMIO(0x6204), D_ALL);
	MMIO_D(_MMIO(0x6208), D_ALL);
	MMIO_D(_MMIO(0x7118), D_ALL);
	MMIO_D(_MMIO(0x7180), D_ALL);
	MMIO_D(_MMIO(0x7408), D_ALL);
	MMIO_D(_MMIO(0x7c00), D_ALL);
	MMIO_DH(GEN6_MBCTL, D_ALL, NULL, mbctl_write);
	MMIO_D(_MMIO(0x911c), D_ALL);
	MMIO_D(_MMIO(0x9120), D_ALL);
	MMIO_DFH(GEN7_UCGCTL4, D_ALL, F_CMD_ACCESS, NULL, NULL);

	MMIO_D(GAB_CTL, D_ALL);
	MMIO_D(_MMIO(0x48800), D_ALL);
	MMIO_D(_MMIO(0xce044), D_ALL);
	MMIO_D(_MMIO(0xe6500), D_ALL);
	MMIO_D(_MMIO(0xe6504), D_ALL);
	MMIO_D(_MMIO(0xe6600), D_ALL);
	MMIO_D(_MMIO(0xe6604), D_ALL);
	MMIO_D(_MMIO(0xe6700), D_ALL);
	MMIO_D(_MMIO(0xe6704), D_ALL);
	MMIO_D(_MMIO(0xe6800), D_ALL);
	MMIO_D(_MMIO(0xe6804), D_ALL);
	MMIO_D(PCH_GMBUS4, D_ALL);
	MMIO_D(PCH_GMBUS5, D_ALL);

	MMIO_D(_MMIO(0x902c), D_ALL);
	MMIO_D(_MMIO(0xec008), D_ALL);
	MMIO_D(_MMIO(0xec00c), D_ALL);
	MMIO_D(_MMIO(0xec008 + 0x18), D_ALL);
	MMIO_D(_MMIO(0xec00c + 0x18), D_ALL);
	MMIO_D(_MMIO(0xec008 + 0x18 * 2), D_ALL);
	MMIO_D(_MMIO(0xec00c + 0x18 * 2), D_ALL);
	MMIO_D(_MMIO(0xec008 + 0x18 * 3), D_ALL);
	MMIO_D(_MMIO(0xec00c + 0x18 * 3), D_ALL);
	MMIO_D(_MMIO(0xec408), D_ALL);
	MMIO_D(_MMIO(0xec40c), D_ALL);
	MMIO_D(_MMIO(0xec408 + 0x18), D_ALL);
	MMIO_D(_MMIO(0xec40c + 0x18), D_ALL);
	MMIO_D(_MMIO(0xec408 + 0x18 * 2), D_ALL);
	MMIO_D(_MMIO(0xec40c + 0x18 * 2), D_ALL);
	MMIO_D(_MMIO(0xec408 + 0x18 * 3), D_ALL);
	MMIO_D(_MMIO(0xec40c + 0x18 * 3), D_ALL);
	MMIO_D(_MMIO(0xfc810), D_ALL);
	MMIO_D(_MMIO(0xfc81c), D_ALL);
	MMIO_D(_MMIO(0xfc828), D_ALL);
	MMIO_D(_MMIO(0xfc834), D_ALL);
	MMIO_D(_MMIO(0xfcc00), D_ALL);
	MMIO_D(_MMIO(0xfcc0c), D_ALL);
	MMIO_D(_MMIO(0xfcc18), D_ALL);
	MMIO_D(_MMIO(0xfcc24), D_ALL);
	MMIO_D(_MMIO(0xfd000), D_ALL);
	MMIO_D(_MMIO(0xfd00c), D_ALL);
	MMIO_D(_MMIO(0xfd018), D_ALL);
	MMIO_D(_MMIO(0xfd024), D_ALL);
	MMIO_D(_MMIO(0xfd034), D_ALL);

	MMIO_DH(FPGA_DBG, D_ALL, NULL, fpga_dbg_mmio_write);
	MMIO_D(_MMIO(0x2054), D_ALL);
	MMIO_D(_MMIO(0x12054), D_ALL);
	MMIO_D(_MMIO(0x22054), D_ALL);
	MMIO_D(_MMIO(0x1a054), D_ALL);

	MMIO_D(_MMIO(0x44070), D_ALL);
	MMIO_DFH(_MMIO(0x215c), D_BDW_PLUS, F_CMD_ACCESS, NULL, NULL);
	MMIO_DFH(_MMIO(0x2178), D_ALL, F_CMD_ACCESS, NULL, NULL);
	MMIO_DFH(_MMIO(0x217c), D_ALL, F_CMD_ACCESS, NULL, NULL);
	MMIO_DFH(_MMIO(0x12178), D_ALL, F_CMD_ACCESS, NULL, NULL);
	MMIO_DFH(_MMIO(0x1217c), D_ALL, F_CMD_ACCESS, NULL, NULL);

	MMIO_F(_MMIO(0x2290), 8, F_CMD_ACCESS, 0, 0, D_BDW_PLUS, NULL, NULL);
	MMIO_D(_MMIO(0x2b00), D_BDW_PLUS);
	MMIO_D(_MMIO(0x2360), D_BDW_PLUS);
	MMIO_F(_MMIO(0x5200), 32, F_CMD_ACCESS, 0, 0, D_ALL, NULL, NULL);
	MMIO_F(_MMIO(0x5240), 32, F_CMD_ACCESS, 0, 0, D_ALL, NULL, NULL);
	MMIO_F(_MMIO(0x5280), 16, F_CMD_ACCESS, 0, 0, D_ALL, NULL, NULL);

	MMIO_DFH(_MMIO(0x1c17c), D_BDW_PLUS, F_CMD_ACCESS, NULL, NULL);
	MMIO_DFH(_MMIO(0x1c178), D_BDW_PLUS, F_CMD_ACCESS, NULL, NULL);
	MMIO_DFH(BCS_SWCTRL, D_ALL, F_CMD_ACCESS, NULL, NULL);

	MMIO_F(HS_INVOCATION_COUNT, 8, F_CMD_ACCESS, 0, 0, D_ALL, NULL, NULL);
	MMIO_F(DS_INVOCATION_COUNT, 8, F_CMD_ACCESS, 0, 0, D_ALL, NULL, NULL);
	MMIO_F(IA_VERTICES_COUNT, 8, F_CMD_ACCESS, 0, 0, D_ALL, NULL, NULL);
	MMIO_F(IA_PRIMITIVES_COUNT, 8, F_CMD_ACCESS, 0, 0, D_ALL, NULL, NULL);
	MMIO_F(VS_INVOCATION_COUNT, 8, F_CMD_ACCESS, 0, 0, D_ALL, NULL, NULL);
	MMIO_F(GS_INVOCATION_COUNT, 8, F_CMD_ACCESS, 0, 0, D_ALL, NULL, NULL);
	MMIO_F(GS_PRIMITIVES_COUNT, 8, F_CMD_ACCESS, 0, 0, D_ALL, NULL, NULL);
	MMIO_F(CL_INVOCATION_COUNT, 8, F_CMD_ACCESS, 0, 0, D_ALL, NULL, NULL);
	MMIO_F(CL_PRIMITIVES_COUNT, 8, F_CMD_ACCESS, 0, 0, D_ALL, NULL, NULL);
	MMIO_F(PS_INVOCATION_COUNT, 8, F_CMD_ACCESS, 0, 0, D_ALL, NULL, NULL);
	MMIO_F(PS_DEPTH_COUNT, 8, F_CMD_ACCESS, 0, 0, D_ALL, NULL, NULL);
	MMIO_DH(_MMIO(0x4260), D_BDW_PLUS, NULL, gvt_reg_tlb_control_handler);
	MMIO_DH(_MMIO(0x4264), D_BDW_PLUS, NULL, gvt_reg_tlb_control_handler);
	MMIO_DH(_MMIO(0x4268), D_BDW_PLUS, NULL, gvt_reg_tlb_control_handler);
	MMIO_DH(_MMIO(0x426c), D_BDW_PLUS, NULL, gvt_reg_tlb_control_handler);
	MMIO_DH(_MMIO(0x4270), D_BDW_PLUS, NULL, gvt_reg_tlb_control_handler);
	MMIO_DFH(_MMIO(0x4094), D_BDW_PLUS, F_CMD_ACCESS, NULL, NULL);

	MMIO_DFH(ARB_MODE, D_ALL, F_MODE_MASK | F_CMD_ACCESS, NULL, NULL);
	MMIO_RING_GM_RDR(RING_BBADDR, D_ALL, NULL, NULL);
	MMIO_DFH(_MMIO(0x2220), D_ALL, F_CMD_ACCESS, NULL, NULL);
	MMIO_DFH(_MMIO(0x12220), D_ALL, F_CMD_ACCESS, NULL, NULL);
	MMIO_DFH(_MMIO(0x22220), D_ALL, F_CMD_ACCESS, NULL, NULL);
	MMIO_RING_DFH(RING_SYNC_1, D_ALL, F_CMD_ACCESS, NULL, NULL);
	MMIO_RING_DFH(RING_SYNC_0, D_ALL, F_CMD_ACCESS, NULL, NULL);
	MMIO_DFH(_MMIO(0x22178), D_BDW_PLUS, F_CMD_ACCESS, NULL, NULL);
	MMIO_DFH(_MMIO(0x1a178), D_BDW_PLUS, F_CMD_ACCESS, NULL, NULL);
	MMIO_DFH(_MMIO(0x1a17c), D_BDW_PLUS, F_CMD_ACCESS, NULL, NULL);
	MMIO_DFH(_MMIO(0x2217c), D_BDW_PLUS, F_CMD_ACCESS, NULL, NULL);

	MMIO_DH(EDP_PSR_IMR, D_BDW_PLUS, NULL, edp_psr_imr_iir_write);
	MMIO_DH(EDP_PSR_IIR, D_BDW_PLUS, NULL, edp_psr_imr_iir_write);
	MMIO_DH(GUC_STATUS, D_ALL, guc_status_read, NULL);

	return 0;
}

static int init_bdw_mmio_info(struct intel_gvt *gvt)
{
	struct drm_i915_private *dev_priv = gvt->gt->i915;
	int ret;

	MMIO_DH(GEN8_GT_IMR(0), D_BDW_PLUS, NULL, intel_vgpu_reg_imr_handler);
	MMIO_DH(GEN8_GT_IER(0), D_BDW_PLUS, NULL, intel_vgpu_reg_ier_handler);
	MMIO_DH(GEN8_GT_IIR(0), D_BDW_PLUS, NULL, intel_vgpu_reg_iir_handler);
	MMIO_D(GEN8_GT_ISR(0), D_BDW_PLUS);

	MMIO_DH(GEN8_GT_IMR(1), D_BDW_PLUS, NULL, intel_vgpu_reg_imr_handler);
	MMIO_DH(GEN8_GT_IER(1), D_BDW_PLUS, NULL, intel_vgpu_reg_ier_handler);
	MMIO_DH(GEN8_GT_IIR(1), D_BDW_PLUS, NULL, intel_vgpu_reg_iir_handler);
	MMIO_D(GEN8_GT_ISR(1), D_BDW_PLUS);

	MMIO_DH(GEN8_GT_IMR(2), D_BDW_PLUS, NULL, intel_vgpu_reg_imr_handler);
	MMIO_DH(GEN8_GT_IER(2), D_BDW_PLUS, NULL, intel_vgpu_reg_ier_handler);
	MMIO_DH(GEN8_GT_IIR(2), D_BDW_PLUS, NULL, intel_vgpu_reg_iir_handler);
	MMIO_D(GEN8_GT_ISR(2), D_BDW_PLUS);

	MMIO_DH(GEN8_GT_IMR(3), D_BDW_PLUS, NULL, intel_vgpu_reg_imr_handler);
	MMIO_DH(GEN8_GT_IER(3), D_BDW_PLUS, NULL, intel_vgpu_reg_ier_handler);
	MMIO_DH(GEN8_GT_IIR(3), D_BDW_PLUS, NULL, intel_vgpu_reg_iir_handler);
	MMIO_D(GEN8_GT_ISR(3), D_BDW_PLUS);

	MMIO_DH(GEN8_DE_PIPE_IMR(PIPE_A), D_BDW_PLUS, NULL,
		intel_vgpu_reg_imr_handler);
	MMIO_DH(GEN8_DE_PIPE_IER(PIPE_A), D_BDW_PLUS, NULL,
		intel_vgpu_reg_ier_handler);
	MMIO_DH(GEN8_DE_PIPE_IIR(PIPE_A), D_BDW_PLUS, NULL,
		intel_vgpu_reg_iir_handler);
	MMIO_D(GEN8_DE_PIPE_ISR(PIPE_A), D_BDW_PLUS);

	MMIO_DH(GEN8_DE_PIPE_IMR(PIPE_B), D_BDW_PLUS, NULL,
		intel_vgpu_reg_imr_handler);
	MMIO_DH(GEN8_DE_PIPE_IER(PIPE_B), D_BDW_PLUS, NULL,
		intel_vgpu_reg_ier_handler);
	MMIO_DH(GEN8_DE_PIPE_IIR(PIPE_B), D_BDW_PLUS, NULL,
		intel_vgpu_reg_iir_handler);
	MMIO_D(GEN8_DE_PIPE_ISR(PIPE_B), D_BDW_PLUS);

	MMIO_DH(GEN8_DE_PIPE_IMR(PIPE_C), D_BDW_PLUS, NULL,
		intel_vgpu_reg_imr_handler);
	MMIO_DH(GEN8_DE_PIPE_IER(PIPE_C), D_BDW_PLUS, NULL,
		intel_vgpu_reg_ier_handler);
	MMIO_DH(GEN8_DE_PIPE_IIR(PIPE_C), D_BDW_PLUS, NULL,
		intel_vgpu_reg_iir_handler);
	MMIO_D(GEN8_DE_PIPE_ISR(PIPE_C), D_BDW_PLUS);

	MMIO_DH(GEN8_DE_PORT_IMR, D_BDW_PLUS, NULL, intel_vgpu_reg_imr_handler);
	MMIO_DH(GEN8_DE_PORT_IER, D_BDW_PLUS, NULL, intel_vgpu_reg_ier_handler);
	MMIO_DH(GEN8_DE_PORT_IIR, D_BDW_PLUS, NULL, intel_vgpu_reg_iir_handler);
	MMIO_D(GEN8_DE_PORT_ISR, D_BDW_PLUS);

	MMIO_DH(GEN8_DE_MISC_IMR, D_BDW_PLUS, NULL, intel_vgpu_reg_imr_handler);
	MMIO_DH(GEN8_DE_MISC_IER, D_BDW_PLUS, NULL, intel_vgpu_reg_ier_handler);
	MMIO_DH(GEN8_DE_MISC_IIR, D_BDW_PLUS, NULL, intel_vgpu_reg_iir_handler);
	MMIO_D(GEN8_DE_MISC_ISR, D_BDW_PLUS);

	MMIO_DH(GEN8_PCU_IMR, D_BDW_PLUS, NULL, intel_vgpu_reg_imr_handler);
	MMIO_DH(GEN8_PCU_IER, D_BDW_PLUS, NULL, intel_vgpu_reg_ier_handler);
	MMIO_DH(GEN8_PCU_IIR, D_BDW_PLUS, NULL, intel_vgpu_reg_iir_handler);
	MMIO_D(GEN8_PCU_ISR, D_BDW_PLUS);

	MMIO_DH(GEN8_MASTER_IRQ, D_BDW_PLUS, NULL,
		intel_vgpu_reg_master_irq_handler);

	MMIO_RING_DFH(RING_ACTHD_UDW, D_BDW_PLUS, F_CMD_ACCESS,
		mmio_read_from_hw, NULL);

#define RING_REG(base) _MMIO((base) + 0xd0)
	MMIO_RING_F(RING_REG, 4, F_RO, 0,
		~_MASKED_BIT_ENABLE(RESET_CTL_REQUEST_RESET), D_BDW_PLUS, NULL,
		ring_reset_ctl_write);
#undef RING_REG

#define RING_REG(base) _MMIO((base) + 0x230)
	MMIO_RING_DFH(RING_REG, D_BDW_PLUS, 0, NULL, elsp_mmio_write);
#undef RING_REG

#define RING_REG(base) _MMIO((base) + 0x234)
	MMIO_RING_F(RING_REG, 8, F_RO | F_CMD_ACCESS, 0, ~0, D_BDW_PLUS,
		NULL, NULL);
#undef RING_REG

#define RING_REG(base) _MMIO((base) + 0x244)
	MMIO_RING_DFH(RING_REG, D_BDW_PLUS, F_CMD_ACCESS, NULL, NULL);
#undef RING_REG

#define RING_REG(base) _MMIO((base) + 0x370)
	MMIO_RING_F(RING_REG, 48, F_RO, 0, ~0, D_BDW_PLUS, NULL, NULL);
#undef RING_REG

#define RING_REG(base) _MMIO((base) + 0x3a0)
	MMIO_RING_DFH(RING_REG, D_BDW_PLUS, F_MODE_MASK, NULL, NULL);
#undef RING_REG

	MMIO_D(PIPEMISC(PIPE_A), D_BDW_PLUS);
	MMIO_D(PIPEMISC(PIPE_B), D_BDW_PLUS);
	MMIO_D(PIPEMISC(PIPE_C), D_BDW_PLUS);
	MMIO_D(_MMIO(0x1c1d0), D_BDW_PLUS);
	MMIO_D(GEN6_MBCUNIT_SNPCR, D_BDW_PLUS);
	MMIO_D(GEN7_MISCCPCTL, D_BDW_PLUS);
	MMIO_D(_MMIO(0x1c054), D_BDW_PLUS);

	MMIO_DH(GEN6_PCODE_MAILBOX, D_BDW_PLUS, NULL, mailbox_write);

	MMIO_D(GEN8_PRIVATE_PAT_LO, D_BDW_PLUS & ~D_BXT);
	MMIO_D(GEN8_PRIVATE_PAT_HI, D_BDW_PLUS);

	MMIO_D(GAMTARBMODE, D_BDW_PLUS);

#define RING_REG(base) _MMIO((base) + 0x270)
	MMIO_RING_F(RING_REG, 32, 0, 0, 0, D_BDW_PLUS, NULL, NULL);
#undef RING_REG

	MMIO_RING_GM_RDR(RING_HWS_PGA, D_BDW_PLUS, NULL, hws_pga_write);

	MMIO_DFH(HDC_CHICKEN0, D_BDW_PLUS, F_MODE_MASK | F_CMD_ACCESS, NULL, NULL);

	MMIO_D(CHICKEN_PIPESL_1(PIPE_A), D_BDW_PLUS);
	MMIO_D(CHICKEN_PIPESL_1(PIPE_B), D_BDW_PLUS);
	MMIO_D(CHICKEN_PIPESL_1(PIPE_C), D_BDW_PLUS);

	MMIO_D(WM_MISC, D_BDW);
	MMIO_D(_MMIO(_SRD_CTL_EDP), D_BDW);

	MMIO_D(_MMIO(0x6671c), D_BDW_PLUS);
	MMIO_D(_MMIO(0x66c00), D_BDW_PLUS);
	MMIO_D(_MMIO(0x66c04), D_BDW_PLUS);

	MMIO_D(HSW_GTT_CACHE_EN, D_BDW_PLUS);

	MMIO_D(GEN8_EU_DISABLE0, D_BDW_PLUS);
	MMIO_D(GEN8_EU_DISABLE1, D_BDW_PLUS);
	MMIO_D(GEN8_EU_DISABLE2, D_BDW_PLUS);

	MMIO_D(_MMIO(0xfdc), D_BDW_PLUS);
	MMIO_DFH(GEN8_ROW_CHICKEN, D_BDW_PLUS, F_MODE_MASK | F_CMD_ACCESS,
		NULL, NULL);
	MMIO_DFH(GEN7_ROW_CHICKEN2, D_BDW_PLUS, F_MODE_MASK | F_CMD_ACCESS,
		NULL, NULL);
	MMIO_DFH(GEN8_UCGCTL6, D_BDW_PLUS, F_CMD_ACCESS, NULL, NULL);

	MMIO_DFH(_MMIO(0xb1f0), D_BDW, F_CMD_ACCESS, NULL, NULL);
	MMIO_DFH(_MMIO(0xb1c0), D_BDW, F_CMD_ACCESS, NULL, NULL);
	MMIO_DFH(GEN8_L3SQCREG4, D_BDW_PLUS, F_CMD_ACCESS, NULL, NULL);
	MMIO_DFH(_MMIO(0xb100), D_BDW, F_CMD_ACCESS, NULL, NULL);
	MMIO_DFH(_MMIO(0xb10c), D_BDW, F_CMD_ACCESS, NULL, NULL);
	MMIO_D(_MMIO(0xb110), D_BDW);

	MMIO_F(_MMIO(0x24d0), 48, F_CMD_ACCESS, 0, 0, D_BDW_PLUS,
		NULL, force_nonpriv_write);

	MMIO_D(_MMIO(0x44484), D_BDW_PLUS);
	MMIO_D(_MMIO(0x4448c), D_BDW_PLUS);

	MMIO_DFH(_MMIO(0x83a4), D_BDW, F_CMD_ACCESS, NULL, NULL);
	MMIO_D(GEN8_L3_LRA_1_GPGPU, D_BDW_PLUS);

	MMIO_DFH(_MMIO(0x8430), D_BDW, F_CMD_ACCESS, NULL, NULL);

	MMIO_D(_MMIO(0x110000), D_BDW_PLUS);

	MMIO_D(_MMIO(0x48400), D_BDW_PLUS);

	MMIO_D(_MMIO(0x6e570), D_BDW_PLUS);
	MMIO_D(_MMIO(0x65f10), D_BDW_PLUS);

	MMIO_DFH(_MMIO(0xe194), D_BDW_PLUS, F_MODE_MASK | F_CMD_ACCESS, NULL, NULL);
	MMIO_DFH(_MMIO(0xe188), D_BDW_PLUS, F_MODE_MASK | F_CMD_ACCESS, NULL, NULL);
	MMIO_DFH(HALF_SLICE_CHICKEN2, D_BDW_PLUS, F_MODE_MASK | F_CMD_ACCESS, NULL, NULL);
	MMIO_DFH(_MMIO(0x2580), D_BDW_PLUS, F_MODE_MASK | F_CMD_ACCESS, NULL, NULL);

	MMIO_DFH(_MMIO(0x2248), D_BDW, F_CMD_ACCESS, NULL, NULL);

	MMIO_DFH(_MMIO(0xe220), D_BDW_PLUS, F_CMD_ACCESS, NULL, NULL);
	MMIO_DFH(_MMIO(0xe230), D_BDW_PLUS, F_CMD_ACCESS, NULL, NULL);
	MMIO_DFH(_MMIO(0xe240), D_BDW_PLUS, F_CMD_ACCESS, NULL, NULL);
	MMIO_DFH(_MMIO(0xe260), D_BDW_PLUS, F_CMD_ACCESS, NULL, NULL);
	MMIO_DFH(_MMIO(0xe270), D_BDW_PLUS, F_CMD_ACCESS, NULL, NULL);
	MMIO_DFH(_MMIO(0xe280), D_BDW_PLUS, F_CMD_ACCESS, NULL, NULL);
	MMIO_DFH(_MMIO(0xe2a0), D_BDW_PLUS, F_CMD_ACCESS, NULL, NULL);
	MMIO_DFH(_MMIO(0xe2b0), D_BDW_PLUS, F_CMD_ACCESS, NULL, NULL);
	MMIO_DFH(_MMIO(0xe2c0), D_BDW_PLUS, F_CMD_ACCESS, NULL, NULL);
	MMIO_DFH(_MMIO(0x21f0), D_BDW_PLUS, F_CMD_ACCESS, NULL, NULL);
	return 0;
}

static int init_skl_mmio_info(struct intel_gvt *gvt)
{
	struct drm_i915_private *dev_priv = gvt->gt->i915;
	int ret;

	MMIO_DH(FORCEWAKE_RENDER_GEN9, D_SKL_PLUS, NULL, mul_force_wake_write);
	MMIO_DH(FORCEWAKE_ACK_RENDER_GEN9, D_SKL_PLUS, NULL, NULL);
	MMIO_DH(FORCEWAKE_BLITTER_GEN9, D_SKL_PLUS, NULL, mul_force_wake_write);
	MMIO_DH(FORCEWAKE_ACK_BLITTER_GEN9, D_SKL_PLUS, NULL, NULL);
	MMIO_DH(FORCEWAKE_MEDIA_GEN9, D_SKL_PLUS, NULL, mul_force_wake_write);
	MMIO_DH(FORCEWAKE_ACK_MEDIA_GEN9, D_SKL_PLUS, NULL, NULL);

	MMIO_F(DP_AUX_CH_CTL(AUX_CH_B), 6 * 4, 0, 0, 0, D_SKL_PLUS, NULL,
						dp_aux_ch_ctl_mmio_write);
	MMIO_F(DP_AUX_CH_CTL(AUX_CH_C), 6 * 4, 0, 0, 0, D_SKL_PLUS, NULL,
						dp_aux_ch_ctl_mmio_write);
	MMIO_F(DP_AUX_CH_CTL(AUX_CH_D), 6 * 4, 0, 0, 0, D_SKL_PLUS, NULL,
						dp_aux_ch_ctl_mmio_write);

	MMIO_D(HSW_PWR_WELL_CTL1, D_SKL_PLUS);
	MMIO_DH(HSW_PWR_WELL_CTL2, D_SKL_PLUS, NULL, skl_power_well_ctl_write);

	MMIO_DH(DBUF_CTL_S(0), D_SKL_PLUS, NULL, gen9_dbuf_ctl_mmio_write);

	MMIO_D(GEN9_PG_ENABLE, D_SKL_PLUS);
	MMIO_D(GEN9_MEDIA_PG_IDLE_HYSTERESIS, D_SKL_PLUS);
	MMIO_D(GEN9_RENDER_PG_IDLE_HYSTERESIS, D_SKL_PLUS);
	MMIO_DFH(GEN9_GAMT_ECO_REG_RW_IA, D_SKL_PLUS, F_CMD_ACCESS, NULL, NULL);
	MMIO_DH(MMCD_MISC_CTRL, D_SKL_PLUS, NULL, NULL);
	MMIO_DH(CHICKEN_PAR1_1, D_SKL_PLUS, NULL, NULL);
	MMIO_D(DC_STATE_EN, D_SKL_PLUS);
	MMIO_D(DC_STATE_DEBUG, D_SKL_PLUS);
	MMIO_D(CDCLK_CTL, D_SKL_PLUS);
	MMIO_DH(LCPLL1_CTL, D_SKL_PLUS, NULL, skl_lcpll_write);
	MMIO_DH(LCPLL2_CTL, D_SKL_PLUS, NULL, skl_lcpll_write);
	MMIO_D(_MMIO(_DPLL1_CFGCR1), D_SKL_PLUS);
	MMIO_D(_MMIO(_DPLL2_CFGCR1), D_SKL_PLUS);
	MMIO_D(_MMIO(_DPLL3_CFGCR1), D_SKL_PLUS);
	MMIO_D(_MMIO(_DPLL1_CFGCR2), D_SKL_PLUS);
	MMIO_D(_MMIO(_DPLL2_CFGCR2), D_SKL_PLUS);
	MMIO_D(_MMIO(_DPLL3_CFGCR2), D_SKL_PLUS);
	MMIO_D(DPLL_CTRL1, D_SKL_PLUS);
	MMIO_D(DPLL_CTRL2, D_SKL_PLUS);
	MMIO_DH(DPLL_STATUS, D_SKL_PLUS, dpll_status_read, NULL);

	MMIO_DH(SKL_PS_WIN_POS(PIPE_A, 0), D_SKL_PLUS, NULL, pf_write);
	MMIO_DH(SKL_PS_WIN_POS(PIPE_A, 1), D_SKL_PLUS, NULL, pf_write);
	MMIO_DH(SKL_PS_WIN_POS(PIPE_B, 0), D_SKL_PLUS, NULL, pf_write);
	MMIO_DH(SKL_PS_WIN_POS(PIPE_B, 1), D_SKL_PLUS, NULL, pf_write);
	MMIO_DH(SKL_PS_WIN_POS(PIPE_C, 0), D_SKL_PLUS, NULL, pf_write);
	MMIO_DH(SKL_PS_WIN_POS(PIPE_C, 1), D_SKL_PLUS, NULL, pf_write);

	MMIO_DH(SKL_PS_WIN_SZ(PIPE_A, 0), D_SKL_PLUS, NULL, pf_write);
	MMIO_DH(SKL_PS_WIN_SZ(PIPE_A, 1), D_SKL_PLUS, NULL, pf_write);
	MMIO_DH(SKL_PS_WIN_SZ(PIPE_B, 0), D_SKL_PLUS, NULL, pf_write);
	MMIO_DH(SKL_PS_WIN_SZ(PIPE_B, 1), D_SKL_PLUS, NULL, pf_write);
	MMIO_DH(SKL_PS_WIN_SZ(PIPE_C, 0), D_SKL_PLUS, NULL, pf_write);
	MMIO_DH(SKL_PS_WIN_SZ(PIPE_C, 1), D_SKL_PLUS, NULL, pf_write);

	MMIO_DH(SKL_PS_CTRL(PIPE_A, 0), D_SKL_PLUS, NULL, pf_write);
	MMIO_DH(SKL_PS_CTRL(PIPE_A, 1), D_SKL_PLUS, NULL, pf_write);
	MMIO_DH(SKL_PS_CTRL(PIPE_B, 0), D_SKL_PLUS, NULL, pf_write);
	MMIO_DH(SKL_PS_CTRL(PIPE_B, 1), D_SKL_PLUS, NULL, pf_write);
	MMIO_DH(SKL_PS_CTRL(PIPE_C, 0), D_SKL_PLUS, NULL, pf_write);
	MMIO_DH(SKL_PS_CTRL(PIPE_C, 1), D_SKL_PLUS, NULL, pf_write);

	MMIO_DH(PLANE_BUF_CFG(PIPE_A, 0), D_SKL_PLUS, NULL, NULL);
	MMIO_DH(PLANE_BUF_CFG(PIPE_A, 1), D_SKL_PLUS, NULL, NULL);
	MMIO_DH(PLANE_BUF_CFG(PIPE_A, 2), D_SKL_PLUS, NULL, NULL);
	MMIO_DH(PLANE_BUF_CFG(PIPE_A, 3), D_SKL_PLUS, NULL, NULL);

	MMIO_DH(PLANE_BUF_CFG(PIPE_B, 0), D_SKL_PLUS, NULL, NULL);
	MMIO_DH(PLANE_BUF_CFG(PIPE_B, 1), D_SKL_PLUS, NULL, NULL);
	MMIO_DH(PLANE_BUF_CFG(PIPE_B, 2), D_SKL_PLUS, NULL, NULL);
	MMIO_DH(PLANE_BUF_CFG(PIPE_B, 3), D_SKL_PLUS, NULL, NULL);

	MMIO_DH(PLANE_BUF_CFG(PIPE_C, 0), D_SKL_PLUS, NULL, NULL);
	MMIO_DH(PLANE_BUF_CFG(PIPE_C, 1), D_SKL_PLUS, NULL, NULL);
	MMIO_DH(PLANE_BUF_CFG(PIPE_C, 2), D_SKL_PLUS, NULL, NULL);
	MMIO_DH(PLANE_BUF_CFG(PIPE_C, 3), D_SKL_PLUS, NULL, NULL);

	MMIO_DH(CUR_BUF_CFG(PIPE_A), D_SKL_PLUS, NULL, NULL);
	MMIO_DH(CUR_BUF_CFG(PIPE_B), D_SKL_PLUS, NULL, NULL);
	MMIO_DH(CUR_BUF_CFG(PIPE_C), D_SKL_PLUS, NULL, NULL);

	MMIO_F(PLANE_WM(PIPE_A, 0, 0), 4 * 8, 0, 0, 0, D_SKL_PLUS, NULL, NULL);
	MMIO_F(PLANE_WM(PIPE_A, 1, 0), 4 * 8, 0, 0, 0, D_SKL_PLUS, NULL, NULL);
	MMIO_F(PLANE_WM(PIPE_A, 2, 0), 4 * 8, 0, 0, 0, D_SKL_PLUS, NULL, NULL);

	MMIO_F(PLANE_WM(PIPE_B, 0, 0), 4 * 8, 0, 0, 0, D_SKL_PLUS, NULL, NULL);
	MMIO_F(PLANE_WM(PIPE_B, 1, 0), 4 * 8, 0, 0, 0, D_SKL_PLUS, NULL, NULL);
	MMIO_F(PLANE_WM(PIPE_B, 2, 0), 4 * 8, 0, 0, 0, D_SKL_PLUS, NULL, NULL);

	MMIO_F(PLANE_WM(PIPE_C, 0, 0), 4 * 8, 0, 0, 0, D_SKL_PLUS, NULL, NULL);
	MMIO_F(PLANE_WM(PIPE_C, 1, 0), 4 * 8, 0, 0, 0, D_SKL_PLUS, NULL, NULL);
	MMIO_F(PLANE_WM(PIPE_C, 2, 0), 4 * 8, 0, 0, 0, D_SKL_PLUS, NULL, NULL);

	MMIO_F(CUR_WM(PIPE_A, 0), 4 * 8, 0, 0, 0, D_SKL_PLUS, NULL, NULL);
	MMIO_F(CUR_WM(PIPE_B, 0), 4 * 8, 0, 0, 0, D_SKL_PLUS, NULL, NULL);
	MMIO_F(CUR_WM(PIPE_C, 0), 4 * 8, 0, 0, 0, D_SKL_PLUS, NULL, NULL);

	MMIO_DH(PLANE_WM_TRANS(PIPE_A, 0), D_SKL_PLUS, NULL, NULL);
	MMIO_DH(PLANE_WM_TRANS(PIPE_A, 1), D_SKL_PLUS, NULL, NULL);
	MMIO_DH(PLANE_WM_TRANS(PIPE_A, 2), D_SKL_PLUS, NULL, NULL);

	MMIO_DH(PLANE_WM_TRANS(PIPE_B, 0), D_SKL_PLUS, NULL, NULL);
	MMIO_DH(PLANE_WM_TRANS(PIPE_B, 1), D_SKL_PLUS, NULL, NULL);
	MMIO_DH(PLANE_WM_TRANS(PIPE_B, 2), D_SKL_PLUS, NULL, NULL);

	MMIO_DH(PLANE_WM_TRANS(PIPE_C, 0), D_SKL_PLUS, NULL, NULL);
	MMIO_DH(PLANE_WM_TRANS(PIPE_C, 1), D_SKL_PLUS, NULL, NULL);
	MMIO_DH(PLANE_WM_TRANS(PIPE_C, 2), D_SKL_PLUS, NULL, NULL);

	MMIO_DH(CUR_WM_TRANS(PIPE_A), D_SKL_PLUS, NULL, NULL);
	MMIO_DH(CUR_WM_TRANS(PIPE_B), D_SKL_PLUS, NULL, NULL);
	MMIO_DH(CUR_WM_TRANS(PIPE_C), D_SKL_PLUS, NULL, NULL);

	MMIO_DH(PLANE_NV12_BUF_CFG(PIPE_A, 0), D_SKL_PLUS, NULL, NULL);
	MMIO_DH(PLANE_NV12_BUF_CFG(PIPE_A, 1), D_SKL_PLUS, NULL, NULL);
	MMIO_DH(PLANE_NV12_BUF_CFG(PIPE_A, 2), D_SKL_PLUS, NULL, NULL);
	MMIO_DH(PLANE_NV12_BUF_CFG(PIPE_A, 3), D_SKL_PLUS, NULL, NULL);

	MMIO_DH(PLANE_NV12_BUF_CFG(PIPE_B, 0), D_SKL_PLUS, NULL, NULL);
	MMIO_DH(PLANE_NV12_BUF_CFG(PIPE_B, 1), D_SKL_PLUS, NULL, NULL);
	MMIO_DH(PLANE_NV12_BUF_CFG(PIPE_B, 2), D_SKL_PLUS, NULL, NULL);
	MMIO_DH(PLANE_NV12_BUF_CFG(PIPE_B, 3), D_SKL_PLUS, NULL, NULL);

	MMIO_DH(PLANE_NV12_BUF_CFG(PIPE_C, 0), D_SKL_PLUS, NULL, NULL);
	MMIO_DH(PLANE_NV12_BUF_CFG(PIPE_C, 1), D_SKL_PLUS, NULL, NULL);
	MMIO_DH(PLANE_NV12_BUF_CFG(PIPE_C, 2), D_SKL_PLUS, NULL, NULL);
	MMIO_DH(PLANE_NV12_BUF_CFG(PIPE_C, 3), D_SKL_PLUS, NULL, NULL);

	MMIO_DH(_MMIO(_REG_701C0(PIPE_A, 1)), D_SKL_PLUS, NULL, NULL);
	MMIO_DH(_MMIO(_REG_701C0(PIPE_A, 2)), D_SKL_PLUS, NULL, NULL);
	MMIO_DH(_MMIO(_REG_701C0(PIPE_A, 3)), D_SKL_PLUS, NULL, NULL);
	MMIO_DH(_MMIO(_REG_701C0(PIPE_A, 4)), D_SKL_PLUS, NULL, NULL);

	MMIO_DH(_MMIO(_REG_701C0(PIPE_B, 1)), D_SKL_PLUS, NULL, NULL);
	MMIO_DH(_MMIO(_REG_701C0(PIPE_B, 2)), D_SKL_PLUS, NULL, NULL);
	MMIO_DH(_MMIO(_REG_701C0(PIPE_B, 3)), D_SKL_PLUS, NULL, NULL);
	MMIO_DH(_MMIO(_REG_701C0(PIPE_B, 4)), D_SKL_PLUS, NULL, NULL);

	MMIO_DH(_MMIO(_REG_701C0(PIPE_C, 1)), D_SKL_PLUS, NULL, NULL);
	MMIO_DH(_MMIO(_REG_701C0(PIPE_C, 2)), D_SKL_PLUS, NULL, NULL);
	MMIO_DH(_MMIO(_REG_701C0(PIPE_C, 3)), D_SKL_PLUS, NULL, NULL);
	MMIO_DH(_MMIO(_REG_701C0(PIPE_C, 4)), D_SKL_PLUS, NULL, NULL);

	MMIO_DH(_MMIO(_REG_701C4(PIPE_A, 1)), D_SKL_PLUS, NULL, NULL);
	MMIO_DH(_MMIO(_REG_701C4(PIPE_A, 2)), D_SKL_PLUS, NULL, NULL);
	MMIO_DH(_MMIO(_REG_701C4(PIPE_A, 3)), D_SKL_PLUS, NULL, NULL);
	MMIO_DH(_MMIO(_REG_701C4(PIPE_A, 4)), D_SKL_PLUS, NULL, NULL);

	MMIO_DH(_MMIO(_REG_701C4(PIPE_B, 1)), D_SKL_PLUS, NULL, NULL);
	MMIO_DH(_MMIO(_REG_701C4(PIPE_B, 2)), D_SKL_PLUS, NULL, NULL);
	MMIO_DH(_MMIO(_REG_701C4(PIPE_B, 3)), D_SKL_PLUS, NULL, NULL);
	MMIO_DH(_MMIO(_REG_701C4(PIPE_B, 4)), D_SKL_PLUS, NULL, NULL);

	MMIO_DH(_MMIO(_REG_701C4(PIPE_C, 1)), D_SKL_PLUS, NULL, NULL);
	MMIO_DH(_MMIO(_REG_701C4(PIPE_C, 2)), D_SKL_PLUS, NULL, NULL);
	MMIO_DH(_MMIO(_REG_701C4(PIPE_C, 3)), D_SKL_PLUS, NULL, NULL);
	MMIO_DH(_MMIO(_REG_701C4(PIPE_C, 4)), D_SKL_PLUS, NULL, NULL);

	MMIO_D(_MMIO(_PLANE_CTL_3_A), D_SKL_PLUS);
	MMIO_D(_MMIO(_PLANE_CTL_3_B), D_SKL_PLUS);
	MMIO_D(_MMIO(0x72380), D_SKL_PLUS);
	MMIO_D(_MMIO(0x7239c), D_SKL_PLUS);
	MMIO_D(_MMIO(_PLANE_SURF_3_A), D_SKL_PLUS);

	MMIO_D(CSR_SSP_BASE, D_SKL_PLUS);
	MMIO_D(CSR_HTP_SKL, D_SKL_PLUS);
	MMIO_D(CSR_LAST_WRITE, D_SKL_PLUS);

	MMIO_DFH(BDW_SCRATCH1, D_SKL_PLUS, F_CMD_ACCESS, NULL, NULL);

	MMIO_D(SKL_DFSM, D_SKL_PLUS);
	MMIO_D(DISPIO_CR_TX_BMU_CR0, D_SKL_PLUS);

	MMIO_F(GEN9_GFX_MOCS(0), 0x7f8, F_CMD_ACCESS, 0, 0, D_SKL_PLUS,
		NULL, NULL);
	MMIO_F(GEN7_L3CNTLREG2, 0x80, F_CMD_ACCESS, 0, 0, D_SKL_PLUS,
		NULL, NULL);

	MMIO_D(RPM_CONFIG0, D_SKL_PLUS);
	MMIO_D(_MMIO(0xd08), D_SKL_PLUS);
	MMIO_D(RC6_LOCATION, D_SKL_PLUS);
	MMIO_DFH(GEN7_FF_SLICE_CS_CHICKEN1, D_SKL_PLUS,
		 F_MODE_MASK | F_CMD_ACCESS, NULL, NULL);
	MMIO_DFH(GEN9_CS_DEBUG_MODE1, D_SKL_PLUS, F_MODE_MASK | F_CMD_ACCESS,
		NULL, NULL);

	/* TRTT */
	MMIO_DFH(TRVATTL3PTRDW(0), D_SKL_PLUS, F_CMD_ACCESS, NULL, NULL);
	MMIO_DFH(TRVATTL3PTRDW(1), D_SKL_PLUS, F_CMD_ACCESS, NULL, NULL);
	MMIO_DFH(TRVATTL3PTRDW(2), D_SKL_PLUS, F_CMD_ACCESS, NULL, NULL);
	MMIO_DFH(TRVATTL3PTRDW(3), D_SKL_PLUS, F_CMD_ACCESS, NULL, NULL);
	MMIO_DFH(TRVADR, D_SKL_PLUS, F_CMD_ACCESS, NULL, NULL);
	MMIO_DFH(TRTTE, D_SKL_PLUS, F_CMD_ACCESS,
		NULL, gen9_trtte_write);
	MMIO_DH(_MMIO(0x4dfc), D_SKL_PLUS, NULL, gen9_trtt_chicken_write);

	MMIO_D(_MMIO(0x46430), D_SKL_PLUS);

	MMIO_D(_MMIO(0x46520), D_SKL_PLUS);

	MMIO_D(_MMIO(0xc403c), D_SKL_PLUS);
	MMIO_DFH(GEN8_GARBCNTL, D_SKL_PLUS, F_CMD_ACCESS, NULL, NULL);
	MMIO_DH(DMA_CTRL, D_SKL_PLUS, NULL, dma_ctrl_write);

	MMIO_D(_MMIO(0x65900), D_SKL_PLUS);
	MMIO_D(GEN6_STOLEN_RESERVED, D_SKL_PLUS);
	MMIO_D(_MMIO(0x4068), D_SKL_PLUS);
	MMIO_D(_MMIO(0x67054), D_SKL_PLUS);
	MMIO_D(_MMIO(0x6e560), D_SKL_PLUS);
	MMIO_D(_MMIO(0x6e554), D_SKL_PLUS);
	MMIO_D(_MMIO(0x2b20), D_SKL_PLUS);
	MMIO_D(_MMIO(0x65f00), D_SKL_PLUS);
	MMIO_D(_MMIO(0x65f08), D_SKL_PLUS);
	MMIO_D(_MMIO(0x320f0), D_SKL_PLUS);

	MMIO_D(_MMIO(0x70034), D_SKL_PLUS);
	MMIO_D(_MMIO(0x71034), D_SKL_PLUS);
	MMIO_D(_MMIO(0x72034), D_SKL_PLUS);

	MMIO_D(_MMIO(_PLANE_KEYVAL_1(PIPE_A)), D_SKL_PLUS);
	MMIO_D(_MMIO(_PLANE_KEYVAL_1(PIPE_B)), D_SKL_PLUS);
	MMIO_D(_MMIO(_PLANE_KEYVAL_1(PIPE_C)), D_SKL_PLUS);
	MMIO_D(_MMIO(_PLANE_KEYMAX_1(PIPE_A)), D_SKL_PLUS);
	MMIO_D(_MMIO(_PLANE_KEYMAX_1(PIPE_B)), D_SKL_PLUS);
	MMIO_D(_MMIO(_PLANE_KEYMAX_1(PIPE_C)), D_SKL_PLUS);
	MMIO_D(_MMIO(_PLANE_KEYMSK_1(PIPE_A)), D_SKL_PLUS);
	MMIO_D(_MMIO(_PLANE_KEYMSK_1(PIPE_B)), D_SKL_PLUS);
	MMIO_D(_MMIO(_PLANE_KEYMSK_1(PIPE_C)), D_SKL_PLUS);

	MMIO_D(_MMIO(0x44500), D_SKL_PLUS);
#define CSFE_CHICKEN1_REG(base) _MMIO((base) + 0xD4)
	MMIO_RING_DFH(CSFE_CHICKEN1_REG, D_SKL_PLUS, F_MODE_MASK | F_CMD_ACCESS,
		      NULL, csfe_chicken1_mmio_write);
#undef CSFE_CHICKEN1_REG
	MMIO_DFH(GEN8_HDC_CHICKEN1, D_SKL_PLUS, F_MODE_MASK | F_CMD_ACCESS,
		 NULL, NULL);
	MMIO_DFH(GEN9_WM_CHICKEN3, D_SKL_PLUS, F_MODE_MASK | F_CMD_ACCESS,
		 NULL, NULL);

	MMIO_D(GAMT_CHKN_BIT_REG, D_KBL | D_CFL);
	MMIO_D(GEN9_CTX_PREEMPT_REG, D_SKL_PLUS & ~D_BXT);

	return 0;
}

static int init_bxt_mmio_info(struct intel_gvt *gvt)
{
	struct drm_i915_private *dev_priv = gvt->gt->i915;
	int ret;

	MMIO_F(_MMIO(0x80000), 0x3000, 0, 0, 0, D_BXT, NULL, NULL);

	MMIO_D(GEN7_SAMPLER_INSTDONE, D_BXT);
	MMIO_D(GEN7_ROW_INSTDONE, D_BXT);
	MMIO_D(GEN8_FAULT_TLB_DATA0, D_BXT);
	MMIO_D(GEN8_FAULT_TLB_DATA1, D_BXT);
	MMIO_D(ERROR_GEN6, D_BXT);
	MMIO_D(DONE_REG, D_BXT);
	MMIO_D(EIR, D_BXT);
	MMIO_D(PGTBL_ER, D_BXT);
	MMIO_D(_MMIO(0x4194), D_BXT);
	MMIO_D(_MMIO(0x4294), D_BXT);
	MMIO_D(_MMIO(0x4494), D_BXT);

	MMIO_RING_D(RING_PSMI_CTL, D_BXT);
	MMIO_RING_D(RING_DMA_FADD, D_BXT);
	MMIO_RING_D(RING_DMA_FADD_UDW, D_BXT);
	MMIO_RING_D(RING_IPEHR, D_BXT);
	MMIO_RING_D(RING_INSTPS, D_BXT);
	MMIO_RING_D(RING_BBADDR_UDW, D_BXT);
	MMIO_RING_D(RING_BBSTATE, D_BXT);
	MMIO_RING_D(RING_IPEIR, D_BXT);

	MMIO_F(SOFT_SCRATCH(0), 16 * 4, 0, 0, 0, D_BXT, NULL, NULL);

	MMIO_DH(BXT_P_CR_GT_DISP_PWRON, D_BXT, NULL, bxt_gt_disp_pwron_write);
	MMIO_D(BXT_RP_STATE_CAP, D_BXT);
	MMIO_DH(BXT_PHY_CTL_FAMILY(DPIO_PHY0), D_BXT,
		NULL, bxt_phy_ctl_family_write);
	MMIO_DH(BXT_PHY_CTL_FAMILY(DPIO_PHY1), D_BXT,
		NULL, bxt_phy_ctl_family_write);
	MMIO_D(BXT_PHY_CTL(PORT_A), D_BXT);
	MMIO_D(BXT_PHY_CTL(PORT_B), D_BXT);
	MMIO_D(BXT_PHY_CTL(PORT_C), D_BXT);
	MMIO_DH(BXT_PORT_PLL_ENABLE(PORT_A), D_BXT,
		NULL, bxt_port_pll_enable_write);
	MMIO_DH(BXT_PORT_PLL_ENABLE(PORT_B), D_BXT,
		NULL, bxt_port_pll_enable_write);
	MMIO_DH(BXT_PORT_PLL_ENABLE(PORT_C), D_BXT, NULL,
		bxt_port_pll_enable_write);

	MMIO_D(BXT_PORT_CL1CM_DW0(DPIO_PHY0), D_BXT);
	MMIO_D(BXT_PORT_CL1CM_DW9(DPIO_PHY0), D_BXT);
	MMIO_D(BXT_PORT_CL1CM_DW10(DPIO_PHY0), D_BXT);
	MMIO_D(BXT_PORT_CL1CM_DW28(DPIO_PHY0), D_BXT);
	MMIO_D(BXT_PORT_CL1CM_DW30(DPIO_PHY0), D_BXT);
	MMIO_D(BXT_PORT_CL2CM_DW6(DPIO_PHY0), D_BXT);
	MMIO_D(BXT_PORT_REF_DW3(DPIO_PHY0), D_BXT);
	MMIO_D(BXT_PORT_REF_DW6(DPIO_PHY0), D_BXT);
	MMIO_D(BXT_PORT_REF_DW8(DPIO_PHY0), D_BXT);

	MMIO_D(BXT_PORT_CL1CM_DW0(DPIO_PHY1), D_BXT);
	MMIO_D(BXT_PORT_CL1CM_DW9(DPIO_PHY1), D_BXT);
	MMIO_D(BXT_PORT_CL1CM_DW10(DPIO_PHY1), D_BXT);
	MMIO_D(BXT_PORT_CL1CM_DW28(DPIO_PHY1), D_BXT);
	MMIO_D(BXT_PORT_CL1CM_DW30(DPIO_PHY1), D_BXT);
	MMIO_D(BXT_PORT_CL2CM_DW6(DPIO_PHY1), D_BXT);
	MMIO_D(BXT_PORT_REF_DW3(DPIO_PHY1), D_BXT);
	MMIO_D(BXT_PORT_REF_DW6(DPIO_PHY1), D_BXT);
	MMIO_D(BXT_PORT_REF_DW8(DPIO_PHY1), D_BXT);

	MMIO_D(BXT_PORT_PLL_EBB_0(DPIO_PHY0, DPIO_CH0), D_BXT);
	MMIO_D(BXT_PORT_PLL_EBB_4(DPIO_PHY0, DPIO_CH0), D_BXT);
	MMIO_D(BXT_PORT_PCS_DW10_LN01(DPIO_PHY0, DPIO_CH0), D_BXT);
	MMIO_D(BXT_PORT_PCS_DW10_GRP(DPIO_PHY0, DPIO_CH0), D_BXT);
	MMIO_D(BXT_PORT_PCS_DW12_LN01(DPIO_PHY0, DPIO_CH0), D_BXT);
	MMIO_D(BXT_PORT_PCS_DW12_LN23(DPIO_PHY0, DPIO_CH0), D_BXT);
	MMIO_DH(BXT_PORT_PCS_DW12_GRP(DPIO_PHY0, DPIO_CH0), D_BXT,
		NULL, bxt_pcs_dw12_grp_write);
	MMIO_D(BXT_PORT_TX_DW2_LN0(DPIO_PHY0, DPIO_CH0), D_BXT);
	MMIO_D(BXT_PORT_TX_DW2_GRP(DPIO_PHY0, DPIO_CH0), D_BXT);
	MMIO_DH(BXT_PORT_TX_DW3_LN0(DPIO_PHY0, DPIO_CH0), D_BXT,
		bxt_port_tx_dw3_read, NULL);
	MMIO_D(BXT_PORT_TX_DW3_GRP(DPIO_PHY0, DPIO_CH0), D_BXT);
	MMIO_D(BXT_PORT_TX_DW4_LN0(DPIO_PHY0, DPIO_CH0), D_BXT);
	MMIO_D(BXT_PORT_TX_DW4_GRP(DPIO_PHY0, DPIO_CH0), D_BXT);
	MMIO_D(BXT_PORT_TX_DW14_LN(DPIO_PHY0, DPIO_CH0, 0), D_BXT);
	MMIO_D(BXT_PORT_TX_DW14_LN(DPIO_PHY0, DPIO_CH0, 1), D_BXT);
	MMIO_D(BXT_PORT_TX_DW14_LN(DPIO_PHY0, DPIO_CH0, 2), D_BXT);
	MMIO_D(BXT_PORT_TX_DW14_LN(DPIO_PHY0, DPIO_CH0, 3), D_BXT);
	MMIO_D(BXT_PORT_PLL(DPIO_PHY0, DPIO_CH0, 0), D_BXT);
	MMIO_D(BXT_PORT_PLL(DPIO_PHY0, DPIO_CH0, 1), D_BXT);
	MMIO_D(BXT_PORT_PLL(DPIO_PHY0, DPIO_CH0, 2), D_BXT);
	MMIO_D(BXT_PORT_PLL(DPIO_PHY0, DPIO_CH0, 3), D_BXT);
	MMIO_D(BXT_PORT_PLL(DPIO_PHY0, DPIO_CH0, 6), D_BXT);
	MMIO_D(BXT_PORT_PLL(DPIO_PHY0, DPIO_CH0, 8), D_BXT);
	MMIO_D(BXT_PORT_PLL(DPIO_PHY0, DPIO_CH0, 9), D_BXT);
	MMIO_D(BXT_PORT_PLL(DPIO_PHY0, DPIO_CH0, 10), D_BXT);

	MMIO_D(BXT_PORT_PLL_EBB_0(DPIO_PHY0, DPIO_CH1), D_BXT);
	MMIO_D(BXT_PORT_PLL_EBB_4(DPIO_PHY0, DPIO_CH1), D_BXT);
	MMIO_D(BXT_PORT_PCS_DW10_LN01(DPIO_PHY0, DPIO_CH1), D_BXT);
	MMIO_D(BXT_PORT_PCS_DW10_GRP(DPIO_PHY0, DPIO_CH1), D_BXT);
	MMIO_D(BXT_PORT_PCS_DW12_LN01(DPIO_PHY0, DPIO_CH1), D_BXT);
	MMIO_D(BXT_PORT_PCS_DW12_LN23(DPIO_PHY0, DPIO_CH1), D_BXT);
	MMIO_DH(BXT_PORT_PCS_DW12_GRP(DPIO_PHY0, DPIO_CH1), D_BXT,
		NULL, bxt_pcs_dw12_grp_write);
	MMIO_D(BXT_PORT_TX_DW2_LN0(DPIO_PHY0, DPIO_CH1), D_BXT);
	MMIO_D(BXT_PORT_TX_DW2_GRP(DPIO_PHY0, DPIO_CH1), D_BXT);
	MMIO_DH(BXT_PORT_TX_DW3_LN0(DPIO_PHY0, DPIO_CH1), D_BXT,
		bxt_port_tx_dw3_read, NULL);
	MMIO_D(BXT_PORT_TX_DW3_GRP(DPIO_PHY0, DPIO_CH1), D_BXT);
	MMIO_D(BXT_PORT_TX_DW4_LN0(DPIO_PHY0, DPIO_CH1), D_BXT);
	MMIO_D(BXT_PORT_TX_DW4_GRP(DPIO_PHY0, DPIO_CH1), D_BXT);
	MMIO_D(BXT_PORT_TX_DW14_LN(DPIO_PHY0, DPIO_CH1, 0), D_BXT);
	MMIO_D(BXT_PORT_TX_DW14_LN(DPIO_PHY0, DPIO_CH1, 1), D_BXT);
	MMIO_D(BXT_PORT_TX_DW14_LN(DPIO_PHY0, DPIO_CH1, 2), D_BXT);
	MMIO_D(BXT_PORT_TX_DW14_LN(DPIO_PHY0, DPIO_CH1, 3), D_BXT);
	MMIO_D(BXT_PORT_PLL(DPIO_PHY0, DPIO_CH1, 0), D_BXT);
	MMIO_D(BXT_PORT_PLL(DPIO_PHY0, DPIO_CH1, 1), D_BXT);
	MMIO_D(BXT_PORT_PLL(DPIO_PHY0, DPIO_CH1, 2), D_BXT);
	MMIO_D(BXT_PORT_PLL(DPIO_PHY0, DPIO_CH1, 3), D_BXT);
	MMIO_D(BXT_PORT_PLL(DPIO_PHY0, DPIO_CH1, 6), D_BXT);
	MMIO_D(BXT_PORT_PLL(DPIO_PHY0, DPIO_CH1, 8), D_BXT);
	MMIO_D(BXT_PORT_PLL(DPIO_PHY0, DPIO_CH1, 9), D_BXT);
	MMIO_D(BXT_PORT_PLL(DPIO_PHY0, DPIO_CH1, 10), D_BXT);

	MMIO_D(BXT_PORT_PLL_EBB_0(DPIO_PHY1, DPIO_CH0), D_BXT);
	MMIO_D(BXT_PORT_PLL_EBB_4(DPIO_PHY1, DPIO_CH0), D_BXT);
	MMIO_D(BXT_PORT_PCS_DW10_LN01(DPIO_PHY1, DPIO_CH0), D_BXT);
	MMIO_D(BXT_PORT_PCS_DW10_GRP(DPIO_PHY1, DPIO_CH0), D_BXT);
	MMIO_D(BXT_PORT_PCS_DW12_LN01(DPIO_PHY1, DPIO_CH0), D_BXT);
	MMIO_D(BXT_PORT_PCS_DW12_LN23(DPIO_PHY1, DPIO_CH0), D_BXT);
	MMIO_DH(BXT_PORT_PCS_DW12_GRP(DPIO_PHY1, DPIO_CH0), D_BXT,
		NULL, bxt_pcs_dw12_grp_write);
	MMIO_D(BXT_PORT_TX_DW2_LN0(DPIO_PHY1, DPIO_CH0), D_BXT);
	MMIO_D(BXT_PORT_TX_DW2_GRP(DPIO_PHY1, DPIO_CH0), D_BXT);
	MMIO_DH(BXT_PORT_TX_DW3_LN0(DPIO_PHY1, DPIO_CH0), D_BXT,
		bxt_port_tx_dw3_read, NULL);
	MMIO_D(BXT_PORT_TX_DW3_GRP(DPIO_PHY1, DPIO_CH0), D_BXT);
	MMIO_D(BXT_PORT_TX_DW4_LN0(DPIO_PHY1, DPIO_CH0), D_BXT);
	MMIO_D(BXT_PORT_TX_DW4_GRP(DPIO_PHY1, DPIO_CH0), D_BXT);
	MMIO_D(BXT_PORT_TX_DW14_LN(DPIO_PHY1, DPIO_CH0, 0), D_BXT);
	MMIO_D(BXT_PORT_TX_DW14_LN(DPIO_PHY1, DPIO_CH0, 1), D_BXT);
	MMIO_D(BXT_PORT_TX_DW14_LN(DPIO_PHY1, DPIO_CH0, 2), D_BXT);
	MMIO_D(BXT_PORT_TX_DW14_LN(DPIO_PHY1, DPIO_CH0, 3), D_BXT);
	MMIO_D(BXT_PORT_PLL(DPIO_PHY1, DPIO_CH0, 0), D_BXT);
	MMIO_D(BXT_PORT_PLL(DPIO_PHY1, DPIO_CH0, 1), D_BXT);
	MMIO_D(BXT_PORT_PLL(DPIO_PHY1, DPIO_CH0, 2), D_BXT);
	MMIO_D(BXT_PORT_PLL(DPIO_PHY1, DPIO_CH0, 3), D_BXT);
	MMIO_D(BXT_PORT_PLL(DPIO_PHY1, DPIO_CH0, 6), D_BXT);
	MMIO_D(BXT_PORT_PLL(DPIO_PHY1, DPIO_CH0, 8), D_BXT);
	MMIO_D(BXT_PORT_PLL(DPIO_PHY1, DPIO_CH0, 9), D_BXT);
	MMIO_D(BXT_PORT_PLL(DPIO_PHY1, DPIO_CH0, 10), D_BXT);

	MMIO_D(BXT_DE_PLL_CTL, D_BXT);
	MMIO_DH(BXT_DE_PLL_ENABLE, D_BXT, NULL, bxt_de_pll_enable_write);
	MMIO_D(BXT_DSI_PLL_CTL, D_BXT);
	MMIO_D(BXT_DSI_PLL_ENABLE, D_BXT);

	MMIO_D(GEN9_CLKGATE_DIS_0, D_BXT);
	MMIO_D(GEN9_CLKGATE_DIS_4, D_BXT);

	MMIO_D(HSW_TVIDEO_DIP_GCP(TRANSCODER_A), D_BXT);
	MMIO_D(HSW_TVIDEO_DIP_GCP(TRANSCODER_B), D_BXT);
	MMIO_D(HSW_TVIDEO_DIP_GCP(TRANSCODER_C), D_BXT);

	MMIO_D(RC6_CTX_BASE, D_BXT);

	MMIO_D(GEN8_PUSHBUS_CONTROL, D_BXT);
	MMIO_D(GEN8_PUSHBUS_ENABLE, D_BXT);
	MMIO_D(GEN8_PUSHBUS_SHIFT, D_BXT);
	MMIO_D(GEN6_GFXPAUSE, D_BXT);
	MMIO_DFH(GEN8_L3SQCREG1, D_BXT, F_CMD_ACCESS, NULL, NULL);
	MMIO_DFH(GEN8_L3CNTLREG, D_BXT, F_CMD_ACCESS, NULL, NULL);
	MMIO_DFH(_MMIO(0x20D8), D_BXT, F_CMD_ACCESS, NULL, NULL);
	MMIO_F(HSW_CS_GPR(0), 0x40, F_CMD_ACCESS, 0, 0, D_BXT, NULL, NULL);
	MMIO_F(_MMIO(0x12600), 0x40, F_CMD_ACCESS, 0, 0, D_BXT, NULL, NULL);
	MMIO_F(BCS_GPR(0), 0x40, F_CMD_ACCESS, 0, 0, D_BXT, NULL, NULL);
	MMIO_F(_MMIO(0x1a600), 0x40, F_CMD_ACCESS, 0, 0, D_BXT, NULL, NULL);

	MMIO_DFH(GEN9_CTX_PREEMPT_REG, D_BXT, F_CMD_ACCESS, NULL, NULL);

	MMIO_DH(GEN8_PRIVATE_PAT_LO, D_BXT, NULL, bxt_ppat_low_write);

	return 0;
}

static struct gvt_mmio_block *find_mmio_block(struct intel_gvt *gvt,
					      unsigned int offset)
{
	unsigned long device = intel_gvt_get_device_type(gvt);
	struct gvt_mmio_block *block = gvt->mmio.mmio_block;
	int num = gvt->mmio.num_mmio_block;
	int i;

	for (i = 0; i < num; i++, block++) {
		if (!(device & block->device))
			continue;
		if (offset >= i915_mmio_reg_offset(block->offset) &&
		    offset < i915_mmio_reg_offset(block->offset) + block->size)
			return block;
	}
	return NULL;
}

/**
 * intel_gvt_clean_mmio_info - clean up MMIO information table for GVT device
 * @gvt: GVT device
 *
 * This function is called at the driver unloading stage, to clean up the MMIO
 * information table of GVT device
 *
 */
void intel_gvt_clean_mmio_info(struct intel_gvt *gvt)
{
	struct hlist_node *tmp;
	struct intel_gvt_mmio_info *e;
	int i;

	hash_for_each_safe(gvt->mmio.mmio_info_table, i, tmp, e, node)
		kfree(e);

	vfree(gvt->mmio.mmio_attribute);
	gvt->mmio.mmio_attribute = NULL;
}

/* Special MMIO blocks. */
static struct gvt_mmio_block mmio_blocks[] = {
	{D_SKL_PLUS, _MMIO(CSR_MMIO_START_RANGE), 0x3000, NULL, NULL},
	{D_ALL, _MMIO(MCHBAR_MIRROR_BASE_SNB), 0x40000, NULL, NULL},
	{D_ALL, _MMIO(VGT_PVINFO_PAGE), VGT_PVINFO_SIZE,
		pvinfo_mmio_read, pvinfo_mmio_write},
	{D_ALL, LGC_PALETTE(PIPE_A, 0), 1024, NULL, NULL},
	{D_ALL, LGC_PALETTE(PIPE_B, 0), 1024, NULL, NULL},
	{D_ALL, LGC_PALETTE(PIPE_C, 0), 1024, NULL, NULL},
};

/**
 * intel_gvt_setup_mmio_info - setup MMIO information table for GVT device
 * @gvt: GVT device
 *
 * This function is called at the initialization stage, to setup the MMIO
 * information table for GVT device
 *
 * Returns:
 * zero on success, negative if failed.
 */
int intel_gvt_setup_mmio_info(struct intel_gvt *gvt)
{
	struct intel_gvt_device_info *info = &gvt->device_info;
	struct drm_i915_private *i915 = gvt->gt->i915;
	int size = info->mmio_size / 4 * sizeof(*gvt->mmio.mmio_attribute);
	int ret;

	gvt->mmio.mmio_attribute = vzalloc(size);
	if (!gvt->mmio.mmio_attribute)
		return -ENOMEM;

	ret = init_generic_mmio_info(gvt);
	if (ret)
		goto err;

	if (IS_BROADWELL(i915)) {
		ret = init_bdw_mmio_info(gvt);
		if (ret)
			goto err;
	} else if (IS_SKYLAKE(i915) ||
		   IS_KABYLAKE(i915) ||
		   IS_COFFEELAKE(i915) ||
		   IS_COMETLAKE(i915)) {
		ret = init_bdw_mmio_info(gvt);
		if (ret)
			goto err;
		ret = init_skl_mmio_info(gvt);
		if (ret)
			goto err;
	} else if (IS_BROXTON(i915)) {
		ret = init_bdw_mmio_info(gvt);
		if (ret)
			goto err;
		ret = init_skl_mmio_info(gvt);
		if (ret)
			goto err;
		ret = init_bxt_mmio_info(gvt);
		if (ret)
			goto err;
	}

	gvt->mmio.mmio_block = mmio_blocks;
	gvt->mmio.num_mmio_block = ARRAY_SIZE(mmio_blocks);

	return 0;
err:
	intel_gvt_clean_mmio_info(gvt);
	return ret;
}

/**
 * intel_gvt_for_each_tracked_mmio - iterate each tracked mmio
 * @gvt: a GVT device
 * @handler: the handler
 * @data: private data given to handler
 *
 * Returns:
 * Zero on success, negative error code if failed.
 */
int intel_gvt_for_each_tracked_mmio(struct intel_gvt *gvt,
	int (*handler)(struct intel_gvt *gvt, u32 offset, void *data),
	void *data)
{
	struct gvt_mmio_block *block = gvt->mmio.mmio_block;
	struct intel_gvt_mmio_info *e;
	int i, j, ret;

	hash_for_each(gvt->mmio.mmio_info_table, i, e, node) {
		ret = handler(gvt, e->offset, data);
		if (ret)
			return ret;
	}

	for (i = 0; i < gvt->mmio.num_mmio_block; i++, block++) {
		/* pvinfo data doesn't come from hw mmio */
		if (i915_mmio_reg_offset(block->offset) == VGT_PVINFO_PAGE)
			continue;

		for (j = 0; j < block->size; j += 4) {
			ret = handler(gvt,
				      i915_mmio_reg_offset(block->offset) + j,
				      data);
			if (ret)
				return ret;
		}
	}
	return 0;
}

/**
 * intel_vgpu_default_mmio_read - default MMIO read handler
 * @vgpu: a vGPU
 * @offset: access offset
 * @p_data: data return buffer
 * @bytes: access data length
 *
 * Returns:
 * Zero on success, negative error code if failed.
 */
int intel_vgpu_default_mmio_read(struct intel_vgpu *vgpu, unsigned int offset,
		void *p_data, unsigned int bytes)
{
	read_vreg(vgpu, offset, p_data, bytes);
	return 0;
}

/**
 * intel_t_default_mmio_write - default MMIO write handler
 * @vgpu: a vGPU
 * @offset: access offset
 * @p_data: write data buffer
 * @bytes: access data length
 *
 * Returns:
 * Zero on success, negative error code if failed.
 */
int intel_vgpu_default_mmio_write(struct intel_vgpu *vgpu, unsigned int offset,
		void *p_data, unsigned int bytes)
{
	write_vreg(vgpu, offset, p_data, bytes);
	return 0;
}

/**
 * intel_vgpu_mask_mmio_write - write mask register
 * @vgpu: a vGPU
 * @offset: access offset
 * @p_data: write data buffer
 * @bytes: access data length
 *
 * Returns:
 * Zero on success, negative error code if failed.
 */
int intel_vgpu_mask_mmio_write(struct intel_vgpu *vgpu, unsigned int offset,
		void *p_data, unsigned int bytes)
{
	u32 mask, old_vreg;

	old_vreg = vgpu_vreg(vgpu, offset);
	write_vreg(vgpu, offset, p_data, bytes);
	mask = vgpu_vreg(vgpu, offset) >> 16;
	vgpu_vreg(vgpu, offset) = (old_vreg & ~mask) |
				(vgpu_vreg(vgpu, offset) & mask);

	return 0;
}

/**
 * intel_gvt_in_force_nonpriv_whitelist - if a mmio is in whitelist to be
 * force-nopriv register
 *
 * @gvt: a GVT device
 * @offset: register offset
 *
 * Returns:
 * True if the register is in force-nonpriv whitelist;
 * False if outside;
 */
bool intel_gvt_in_force_nonpriv_whitelist(struct intel_gvt *gvt,
					  unsigned int offset)
{
	return in_whitelist(offset);
}

/**
 * intel_vgpu_mmio_reg_rw - emulate tracked mmio registers
 * @vgpu: a vGPU
 * @offset: register offset
 * @pdata: data buffer
 * @bytes: data length
 * @is_read: read or write
 *
 * Returns:
 * Zero on success, negative error code if failed.
 */
int intel_vgpu_mmio_reg_rw(struct intel_vgpu *vgpu, unsigned int offset,
			   void *pdata, unsigned int bytes, bool is_read)
{
	struct drm_i915_private *i915 = vgpu->gvt->gt->i915;
	struct intel_gvt *gvt = vgpu->gvt;
	struct intel_gvt_mmio_info *mmio_info;
	struct gvt_mmio_block *mmio_block;
	gvt_mmio_func func;
	int ret;

	if (drm_WARN_ON(&i915->drm, bytes > 8))
		return -EINVAL;

	/*
	 * Handle special MMIO blocks.
	 */
	mmio_block = find_mmio_block(gvt, offset);
	if (mmio_block) {
		func = is_read ? mmio_block->read : mmio_block->write;
		if (func)
			return func(vgpu, offset, pdata, bytes);
		goto default_rw;
	}

	/*
	 * Normal tracked MMIOs.
	 */
	mmio_info = find_mmio_info(gvt, offset);
	if (!mmio_info) {
		gvt_dbg_mmio("untracked MMIO %08x len %d\n", offset, bytes);
		goto default_rw;
	}

	if (is_read)
		return mmio_info->read(vgpu, offset, pdata, bytes);
	else {
		u64 ro_mask = mmio_info->ro_mask;
		u32 old_vreg = 0;
		u64 data = 0;

		if (intel_gvt_mmio_has_mode_mask(gvt, mmio_info->offset)) {
			old_vreg = vgpu_vreg(vgpu, offset);
		}

		if (likely(!ro_mask))
			ret = mmio_info->write(vgpu, offset, pdata, bytes);
		else if (!~ro_mask) {
			gvt_vgpu_err("try to write RO reg %x\n", offset);
			return 0;
		} else {
			/* keep the RO bits in the virtual register */
			memcpy(&data, pdata, bytes);
			data &= ~ro_mask;
			data |= vgpu_vreg(vgpu, offset) & ro_mask;
			ret = mmio_info->write(vgpu, offset, &data, bytes);
		}

		/* higher 16bits of mode ctl regs are mask bits for change */
		if (intel_gvt_mmio_has_mode_mask(gvt, mmio_info->offset)) {
			u32 mask = vgpu_vreg(vgpu, offset) >> 16;

			vgpu_vreg(vgpu, offset) = (old_vreg & ~mask)
					| (vgpu_vreg(vgpu, offset) & mask);
		}
	}

	return ret;

default_rw:
	return is_read ?
		intel_vgpu_default_mmio_read(vgpu, offset, pdata, bytes) :
		intel_vgpu_default_mmio_write(vgpu, offset, pdata, bytes);
}<|MERGE_RESOLUTION|>--- conflicted
+++ resolved
@@ -1646,7 +1646,6 @@
 	return 0;
 }
 
-<<<<<<< HEAD
 static int guc_status_read(struct intel_vgpu *vgpu,
 			   unsigned int offset, void *p_data,
 			   unsigned int bytes)
@@ -1654,7 +1653,10 @@
 	/* keep MIA_IN_RESET before clearing */
 	read_vreg(vgpu, offset, p_data, bytes);
 	vgpu_vreg(vgpu, offset) &= ~GS_MIA_IN_RESET;
-=======
+
+	return 0;
+}
+
 /**
  * FixMe:
  * If guest fills non-priv batch buffer on ApolloLake/Broxton as Mesa i965 did:
@@ -1680,7 +1682,6 @@
 
 	vgpu_vreg(vgpu, offset) = lower_32_bits(pat);
 
->>>>>>> a65e7886
 	return 0;
 }
 
