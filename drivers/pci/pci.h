--- conflicted
+++ resolved
@@ -158,11 +158,7 @@
 }
 extern struct device_attribute pci_dev_attrs[];
 extern struct device_attribute pcibus_dev_attrs[];
-<<<<<<< HEAD
-=======
 extern struct device_type pci_dev_type;
-#ifdef CONFIG_HOTPLUG
->>>>>>> 1cb73f8c
 extern struct bus_attribute pci_bus_attrs[];
 
 
