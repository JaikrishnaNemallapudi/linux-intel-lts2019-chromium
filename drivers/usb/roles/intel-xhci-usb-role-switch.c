// SPDX-License-Identifier: GPL-2.0+
/*
 * Intel XHCI (Cherry Trail, Broxton and others) USB OTG role switch driver
 *
 * Copyright (c) 2016-2017 Hans de Goede <hdegoede@redhat.com>
 *
 * Loosely based on android x86 kernel code which is:
 *
 * Copyright (C) 2014 Intel Corp.
 *
 * Author: Wu, Hao
 */

#include <linux/acpi.h>
#include <linux/delay.h>
#include <linux/err.h>
#include <linux/io.h>
#include <linux/kernel.h>
#include <linux/module.h>
#include <linux/platform_device.h>
#include <linux/pm_runtime.h>
#include <linux/property.h>
#include <linux/usb/role.h>

/* register definition */
#define DUAL_ROLE_CFG0			0x68
#define SW_VBUS_VALID			BIT(24)
#define SW_IDPIN_EN			BIT(21)
#define SW_IDPIN			BIT(20)
#define SW_SWITCH_EN			BIT(16)

#define DRD_CONFIG_DYNAMIC		0
#define DRD_CONFIG_STATIC_HOST		1
#define DRD_CONFIG_STATIC_DEVICE	2
#define DRD_CONFIG_MASK			3

#define DUAL_ROLE_CFG1			0x6c
#define HOST_MODE			BIT(29)

#define DUAL_ROLE_CFG1_POLL_TIMEOUT	1000

#define DRV_NAME			"intel_xhci_usb_sw"

struct intel_xhci_usb_data {
	struct usb_role_switch *role_sw;
	void __iomem *base;
	bool enable_sw_switch;
};

static const struct software_node intel_xhci_usb_node = {
	"intel-xhci-usb-sw",
};

static int intel_xhci_usb_set_role(struct device *dev, enum usb_role role)
{
	struct intel_xhci_usb_data *data = dev_get_drvdata(dev);
	unsigned long timeout;
	acpi_status status;
	u32 glk, val;
	u32 drd_config = DRD_CONFIG_DYNAMIC;

	/*
	 * On many CHT devices ACPI event (_AEI) handlers read / modify /
	 * write the cfg0 register, just like we do. Take the ACPI lock
	 * to avoid us racing with the AML code.
	 */
	status = acpi_acquire_global_lock(ACPI_WAIT_FOREVER, &glk);
	if (ACPI_FAILURE(status) && status != AE_NOT_CONFIGURED) {
		dev_err(dev, "Error could not acquire lock\n");
		return -EIO;
	}

	pm_runtime_get_sync(dev);

	/*
	 * Set idpin value as requested.
	 * Since some devices rely on firmware setting DRD_CONFIG and
	 * SW_SWITCH_EN bits to be zero for role switch,
	 * do not set these bits for those devices.
	 */
	val = readl(data->base + DUAL_ROLE_CFG0);
	switch (role) {
	case USB_ROLE_NONE:
		val |= SW_IDPIN;
		val &= ~SW_VBUS_VALID;
		drd_config = DRD_CONFIG_DYNAMIC;
		break;
	case USB_ROLE_HOST:
		val &= ~SW_IDPIN;
		val &= ~SW_VBUS_VALID;
		drd_config = DRD_CONFIG_STATIC_HOST;
		break;
	case USB_ROLE_DEVICE:
		val |= SW_IDPIN;
		val |= SW_VBUS_VALID;
		drd_config = DRD_CONFIG_STATIC_DEVICE;
		break;
	}
	val |= SW_IDPIN_EN;
	if (data->enable_sw_switch) {
		val &= ~DRD_CONFIG_MASK;
		val |= SW_SWITCH_EN | drd_config;
	}
	writel(val, data->base + DUAL_ROLE_CFG0);

	acpi_release_global_lock(glk);

	/* In most case it takes about 600ms to finish mode switching */
	timeout = jiffies + msecs_to_jiffies(DUAL_ROLE_CFG1_POLL_TIMEOUT);

	/* Polling on CFG1 register to confirm mode switch.*/
	do {
		val = readl(data->base + DUAL_ROLE_CFG1);
		if (!!(val & HOST_MODE) == (role == USB_ROLE_HOST)) {
			pm_runtime_put(dev);
			return 0;
		}

		/* Interval for polling is set to about 5 - 10 ms */
		usleep_range(5000, 10000);
	} while (time_before(jiffies, timeout));

	pm_runtime_put(dev);

	dev_warn(dev, "Timeout waiting for role-switch\n");
	return -ETIMEDOUT;
}

static enum usb_role intel_xhci_usb_get_role(struct device *dev)
{
	struct intel_xhci_usb_data *data = dev_get_drvdata(dev);
	enum usb_role role;
	u32 val;

	pm_runtime_get_sync(dev);
	val = readl(data->base + DUAL_ROLE_CFG0);
	pm_runtime_put(dev);

	if (!(val & SW_IDPIN))
		role = USB_ROLE_HOST;
	else if (val & SW_VBUS_VALID)
		role = USB_ROLE_DEVICE;
	else
		role = USB_ROLE_NONE;

	return role;
}

static int intel_xhci_usb_probe(struct platform_device *pdev)
{
	struct usb_role_switch_desc sw_desc = { };
	struct device *dev = &pdev->dev;
	struct intel_xhci_usb_data *data;
	struct resource *res;
	int ret;

	data = devm_kzalloc(dev, sizeof(*data), GFP_KERNEL);
	if (!data)
		return -ENOMEM;

	res = platform_get_resource(pdev, IORESOURCE_MEM, 0);
	if (!res)
		return -EINVAL;
	data->base = devm_ioremap_nocache(dev, res->start, resource_size(res));
	if (!data->base)
		return -ENOMEM;

	platform_set_drvdata(pdev, data);

<<<<<<< HEAD
	ret = software_node_register(&intel_xhci_usb_node);
	if (ret)
		return ret;

	sw_desc.set = intel_xhci_usb_set_role,
	sw_desc.get = intel_xhci_usb_get_role,
	sw_desc.allow_userspace_control = true,
	sw_desc.fwnode = software_node_fwnode(&intel_xhci_usb_node);
=======
	data->enable_sw_switch = !device_property_read_bool(dev,
						"sw_switch_disable");
>>>>>>> fb9617ed

	data->role_sw = usb_role_switch_register(dev, &sw_desc);
	if (IS_ERR(data->role_sw)) {
		fwnode_handle_put(sw_desc.fwnode);
		return PTR_ERR(data->role_sw);
	}

	pm_runtime_set_active(dev);
	pm_runtime_enable(dev);

	return 0;
}

static int intel_xhci_usb_remove(struct platform_device *pdev)
{
	struct intel_xhci_usb_data *data = platform_get_drvdata(pdev);

	pm_runtime_disable(&pdev->dev);

	usb_role_switch_unregister(data->role_sw);
	fwnode_handle_put(software_node_fwnode(&intel_xhci_usb_node));

	return 0;
}

static const struct platform_device_id intel_xhci_usb_table[] = {
	{ .name = DRV_NAME },
	{}
};
MODULE_DEVICE_TABLE(platform, intel_xhci_usb_table);

static struct platform_driver intel_xhci_usb_driver = {
	.driver = {
		.name = DRV_NAME,
	},
	.id_table = intel_xhci_usb_table,
	.probe = intel_xhci_usb_probe,
	.remove = intel_xhci_usb_remove,
};

module_platform_driver(intel_xhci_usb_driver);

MODULE_AUTHOR("Hans de Goede <hdegoede@redhat.com>");
MODULE_DESCRIPTION("Intel XHCI USB role switch driver");
MODULE_LICENSE("GPL");<|MERGE_RESOLUTION|>--- conflicted
+++ resolved
@@ -167,7 +167,6 @@
 
 	platform_set_drvdata(pdev, data);
 
-<<<<<<< HEAD
 	ret = software_node_register(&intel_xhci_usb_node);
 	if (ret)
 		return ret;
@@ -176,10 +175,9 @@
 	sw_desc.get = intel_xhci_usb_get_role,
 	sw_desc.allow_userspace_control = true,
 	sw_desc.fwnode = software_node_fwnode(&intel_xhci_usb_node);
-=======
+
 	data->enable_sw_switch = !device_property_read_bool(dev,
 						"sw_switch_disable");
->>>>>>> fb9617ed
 
 	data->role_sw = usb_role_switch_register(dev, &sw_desc);
 	if (IS_ERR(data->role_sw)) {
