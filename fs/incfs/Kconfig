config INCREMENTAL_FS
	tristate "Incremental file system support"
	depends on BLOCK
	select DECOMPRESS_LZ4
	select CRYPTO_SHA256
<<<<<<< HEAD
	select X509_CERTIFICATE_PARSER
	select ASYMMETRIC_KEY_TYPE
	select ASYMMETRIC_PUBLIC_KEY_SUBTYPE
=======
>>>>>>> 97b6f8d9
	help
	  Incremental FS is a read-only virtual file system that facilitates execution
	  of programs while their binaries are still being lazily downloaded over the
	  network, USB or pigeon post.

	  To compile this file system support as a module, choose M here: the
	  module will be called incrementalfs.<|MERGE_RESOLUTION|>--- conflicted
+++ resolved
@@ -3,12 +3,6 @@
 	depends on BLOCK
 	select DECOMPRESS_LZ4
 	select CRYPTO_SHA256
-<<<<<<< HEAD
-	select X509_CERTIFICATE_PARSER
-	select ASYMMETRIC_KEY_TYPE
-	select ASYMMETRIC_PUBLIC_KEY_SUBTYPE
-=======
->>>>>>> 97b6f8d9
 	help
 	  Incremental FS is a read-only virtual file system that facilitates execution
 	  of programs while their binaries are still being lazily downloaded over the
