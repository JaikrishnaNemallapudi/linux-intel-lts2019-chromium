// SPDX-License-Identifier: GPL-2.0
/*
 * Copyright 2018 Google LLC
 */

#include <linux/blkdev.h>
#include <linux/cred.h>
#include <linux/eventpoll.h>
#include <linux/file.h>
#include <linux/fs.h>
#include <linux/fs_stack.h>
#include <linux/namei.h>
#include <linux/parser.h>
#include <linux/poll.h>
#include <linux/seq_file.h>
#include <linux/syscalls.h>
#include <linux/xattr.h>

#include <uapi/linux/incrementalfs.h>

#include "vfs.h"
#include "data_mgmt.h"
#include "format.h"
#include "integrity.h"
#include "internal.h"

#define INCFS_PENDING_READS_INODE 2
#define INCFS_LOG_INODE 3
#define INCFS_START_INO_RANGE 10
#define READ_FILE_MODE 0444
#define READ_EXEC_FILE_MODE 0555
#define READ_WRITE_FILE_MODE 0666

static int incfs_remount_fs(struct super_block *sb, int *flags, char *data);

static int dentry_revalidate(struct dentry *dentry, unsigned int flags);
static void dentry_release(struct dentry *d);

static int iterate_incfs_dir(struct file *file, struct dir_context *ctx);
static struct dentry *dir_lookup(struct inode *dir_inode,
		struct dentry *dentry, unsigned int flags);
static int dir_mkdir(struct inode *dir, struct dentry *dentry, umode_t mode);
static int dir_unlink(struct inode *dir, struct dentry *dentry);
static int dir_link(struct dentry *old_dentry, struct inode *dir,
			 struct dentry *new_dentry);
static int dir_rmdir(struct inode *dir, struct dentry *dentry);
static int dir_rename(struct inode *old_dir, struct dentry *old_dentry,
		struct inode *new_dir, struct dentry *new_dentry);

static int file_open(struct inode *inode, struct file *file);
static int file_release(struct inode *inode, struct file *file);
static int read_single_page(struct file *f, struct page *page);
static long dispatch_ioctl(struct file *f, unsigned int req, unsigned long arg);

static ssize_t pending_reads_read(struct file *f, char __user *buf, size_t len,
			    loff_t *ppos);
static __poll_t pending_reads_poll(struct file *file, poll_table *wait);
static int pending_reads_open(struct inode *inode, struct file *file);
static int pending_reads_release(struct inode *, struct file *);

static ssize_t log_read(struct file *f, char __user *buf, size_t len,
			    loff_t *ppos);
static __poll_t log_poll(struct file *file, poll_table *wait);
static int log_open(struct inode *inode, struct file *file);
static int log_release(struct inode *, struct file *);

static struct inode *alloc_inode(struct super_block *sb);
static void free_inode(struct inode *inode);
static void evict_inode(struct inode *inode);

static int incfs_setattr(struct dentry *dentry, struct iattr *ia);
static ssize_t incfs_getxattr(struct dentry *d, const char *name,
			void *value, size_t size);
static ssize_t incfs_setxattr(struct dentry *d, const char *name,
			const void *value, size_t size, int flags);
static ssize_t incfs_listxattr(struct dentry *d, char *list, size_t size);

static int show_options(struct seq_file *, struct dentry *);

static const struct super_operations incfs_super_ops = {
	.statfs = simple_statfs,
	.remount_fs = incfs_remount_fs,
	.alloc_inode	= alloc_inode,
	.destroy_inode	= free_inode,
	.evict_inode = evict_inode,
	.show_options = show_options
};

static int dir_rename_wrap(struct inode *old_dir, struct dentry *old_dentry,
		struct inode *new_dir, struct dentry *new_dentry,
		unsigned int flags)
{
	return dir_rename(old_dir, old_dentry, new_dir, new_dentry);
}

static const struct inode_operations incfs_dir_inode_ops = {
	.lookup = dir_lookup,
	.mkdir = dir_mkdir,
	.rename = dir_rename_wrap,
	.unlink = dir_unlink,
	.link = dir_link,
	.rmdir = dir_rmdir,
	.setattr = incfs_setattr,
};

static const struct file_operations incfs_dir_fops = {
	.llseek = generic_file_llseek,
	.read = generic_read_dir,
	.iterate = iterate_incfs_dir,
	.open = file_open,
	.release = file_release,
	.unlocked_ioctl = dispatch_ioctl,
	.compat_ioctl = dispatch_ioctl
};

static const struct dentry_operations incfs_dentry_ops = {
	.d_revalidate = dentry_revalidate,
	.d_release = dentry_release
};

static const struct address_space_operations incfs_address_space_ops = {
	.readpage = read_single_page,
	/* .readpages = readpages */
};

static const struct file_operations incfs_file_ops = {
	.open = file_open,
	.release = file_release,
	.read_iter = generic_file_read_iter,
	.mmap = generic_file_mmap,
	.splice_read = generic_file_splice_read,
	.llseek = generic_file_llseek,
	.unlocked_ioctl = dispatch_ioctl,
	.compat_ioctl = dispatch_ioctl
};

enum FILL_PERMISSION {
	CANT_FILL = 0,
	CAN_FILL = 1,
};

static const struct file_operations incfs_pending_read_file_ops = {
	.read = pending_reads_read,
	.poll = pending_reads_poll,
	.open = pending_reads_open,
	.release = pending_reads_release,
	.llseek = noop_llseek,
	.unlocked_ioctl = dispatch_ioctl,
	.compat_ioctl = dispatch_ioctl
};

static const struct file_operations incfs_log_file_ops = {
	.read = log_read,
	.poll = log_poll,
	.open = log_open,
	.release = log_release,
	.llseek = noop_llseek,
	.unlocked_ioctl = dispatch_ioctl,
	.compat_ioctl = dispatch_ioctl
};

static const struct inode_operations incfs_file_inode_ops = {
	.setattr = incfs_setattr,
	.getattr = simple_getattr,
	.listxattr = incfs_listxattr
};

static int incfs_handler_getxattr(const struct xattr_handler *xh,
				  struct dentry *d, struct inode *inode,
				  const char *name, void *buffer, size_t size,
				  int flags)
{
	return incfs_getxattr(d, name, buffer, size);
}

static int incfs_handler_setxattr(const struct xattr_handler *xh,
				  struct dentry *d, struct inode *inode,
				  const char *name, const void *buffer,
				  size_t size, int flags)
{
	return incfs_setxattr(d, name, buffer, size, flags);
}

static const struct xattr_handler incfs_xattr_handler = {
	.prefix = "",	/* AKA all attributes */
	.get = incfs_handler_getxattr,
	.set = incfs_handler_setxattr,
};

static const struct xattr_handler *incfs_xattr_ops[] = {
	&incfs_xattr_handler,
	NULL,
};

/* State of an open .pending_reads file, unique for each file descriptor. */
struct pending_reads_state {
	/* A serial number of the last pending read obtained from this file. */
	int last_pending_read_sn;
};

/* State of an open .log file, unique for each file descriptor. */
struct log_file_state {
	struct read_log_state state;
};

struct inode_search {
	unsigned long ino;

	struct dentry *backing_dentry;

	size_t size;
};

enum parse_parameter {
	Opt_read_timeout,
	Opt_readahead_pages,
	Opt_no_backing_file_cache,
	Opt_no_backing_file_readahead,
	Opt_rlog_pages,
	Opt_rlog_wakeup_cnt,
	Opt_err
};

static const char pending_reads_file_name[] = INCFS_PENDING_READS_FILENAME;
static struct mem_range pending_reads_file_name_range = {
	.data = (u8 *)pending_reads_file_name,
	.len = ARRAY_SIZE(pending_reads_file_name) - 1
};

static const char log_file_name[] = INCFS_LOG_FILENAME;
static struct mem_range log_file_name_range = {
	.data = (u8 *)log_file_name,
	.len = ARRAY_SIZE(log_file_name) - 1
};

static const match_table_t option_tokens = {
	{ Opt_read_timeout, "read_timeout_ms=%u" },
	{ Opt_readahead_pages, "readahead=%u" },
	{ Opt_no_backing_file_cache, "no_bf_cache=%u" },
	{ Opt_no_backing_file_readahead, "no_bf_readahead=%u" },
	{ Opt_rlog_pages, "rlog_pages=%u" },
	{ Opt_rlog_wakeup_cnt, "rlog_wakeup_cnt=%u" },
	{ Opt_err, NULL }
};

static int parse_options(struct mount_options *opts, char *str)
{
	substring_t args[MAX_OPT_ARGS];
	int value;
	char *position;

	if (opts == NULL)
		return -EFAULT;

	opts->read_timeout_ms = 1000; /* Default: 1s */
	opts->readahead_pages = 10;
	opts->read_log_pages = 2;
	opts->read_log_wakeup_count = 10;
	opts->no_backing_file_cache = false;
	opts->no_backing_file_readahead = false;
	if (str == NULL || *str == 0)
		return 0;

	while ((position = strsep(&str, ",")) != NULL) {
		int token;

		if (!*position)
			continue;

		token = match_token(position, option_tokens, args);

		switch (token) {
		case Opt_read_timeout:
			if (match_int(&args[0], &value))
				return -EINVAL;
			opts->read_timeout_ms = value;
			break;
		case Opt_readahead_pages:
			if (match_int(&args[0], &value))
				return -EINVAL;
			opts->readahead_pages = value;
			break;
		case Opt_no_backing_file_cache:
			if (match_int(&args[0], &value))
				return -EINVAL;
			opts->no_backing_file_cache = (value != 0);
			break;
		case Opt_no_backing_file_readahead:
			if (match_int(&args[0], &value))
				return -EINVAL;
			opts->no_backing_file_readahead = (value != 0);
			break;
		case Opt_rlog_pages:
			if (match_int(&args[0], &value))
				return -EINVAL;
			opts->read_log_pages = value;
			break;
		case Opt_rlog_wakeup_cnt:
			if (match_int(&args[0], &value))
				return -EINVAL;
			opts->read_log_wakeup_count = value;
			break;
		default:
			return -EINVAL;
		}
	}

	return 0;
}

static struct super_block *file_superblock(struct file *f)
{
	struct inode *inode = file_inode(f);

	return inode->i_sb;
}

static struct mount_info *get_mount_info(struct super_block *sb)
{
	struct mount_info *result = sb->s_fs_info;

	WARN_ON(!result);
	return result;
}

/* Read file size from the attribute. Quicker than reading the header */
static u64 read_size_attr(struct dentry *backing_dentry)
{
	__le64 attr_value;
	ssize_t bytes_read;

	bytes_read = vfs_getxattr(backing_dentry, INCFS_XATTR_SIZE_NAME,
			(char *)&attr_value, sizeof(attr_value));

	if (bytes_read != sizeof(attr_value))
		return 0;

	return le64_to_cpu(attr_value);
}

static int inode_test(struct inode *inode, void *opaque)
{
	struct inode_search *search = opaque;
	struct inode_info *node = get_incfs_node(inode);

	if (!node)
		return 0;

	if (search->backing_dentry) {
		struct inode *backing_inode = d_inode(search->backing_dentry);

		return (node->n_backing_inode == backing_inode) &&
			inode->i_ino == search->ino;
	} else
		return inode->i_ino == search->ino;
}

static int inode_set(struct inode *inode, void *opaque)
{
	struct inode_search *search = opaque;
	struct inode_info *node = get_incfs_node(inode);

	if (search->backing_dentry) {
		/* It's a regular inode that has corresponding backing inode */
		struct dentry *backing_dentry = search->backing_dentry;
		struct inode *backing_inode = d_inode(backing_dentry);

		fsstack_copy_attr_all(inode, backing_inode);
		if (S_ISREG(inode->i_mode)) {
			u64 size = search->size;

			inode->i_size = size;
			inode->i_blocks = get_blocks_count_for_size(size);
			inode->i_mapping->a_ops = &incfs_address_space_ops;
			inode->i_op = &incfs_file_inode_ops;
			inode->i_fop = &incfs_file_ops;
			inode->i_mode &= ~0222;
		} else if (S_ISDIR(inode->i_mode)) {
			inode->i_size = 0;
			inode->i_blocks = 1;
			inode->i_mapping->a_ops = &incfs_address_space_ops;
			inode->i_op = &incfs_dir_inode_ops;
			inode->i_fop = &incfs_dir_fops;
		} else {
			pr_warn_once("incfs: Unexpected inode type\n");
			return -EBADF;
		}

		ihold(backing_inode);
		node->n_backing_inode = backing_inode;
		node->n_mount_info = get_mount_info(inode->i_sb);
		inode->i_ctime = backing_inode->i_ctime;
		inode->i_mtime = backing_inode->i_mtime;
		inode->i_atime = backing_inode->i_atime;
		inode->i_ino = backing_inode->i_ino;
		if (backing_inode->i_ino < INCFS_START_INO_RANGE) {
			pr_warn("incfs: ino conflict with backing FS %ld\n",
				backing_inode->i_ino);
		}

		return 0;
	} else if (search->ino == INCFS_PENDING_READS_INODE) {
		/* It's an inode for .pending_reads pseudo file. */

		inode->i_ctime = (struct timespec64){};
		inode->i_mtime = inode->i_ctime;
		inode->i_atime = inode->i_ctime;
		inode->i_size = 0;
		inode->i_ino = INCFS_PENDING_READS_INODE;
		inode->i_private = NULL;

		inode_init_owner(inode, NULL, S_IFREG | READ_WRITE_FILE_MODE);

		inode->i_op = &incfs_file_inode_ops;
		inode->i_fop = &incfs_pending_read_file_ops;

	} else if (search->ino == INCFS_LOG_INODE) {
		/* It's an inode for .log pseudo file. */

		inode->i_ctime = (struct timespec64){};
		inode->i_mtime = inode->i_ctime;
		inode->i_atime = inode->i_ctime;
		inode->i_size = 0;
		inode->i_ino = INCFS_LOG_INODE;
		inode->i_private = NULL;

		inode_init_owner(inode, NULL, S_IFREG | READ_WRITE_FILE_MODE);

		inode->i_op = &incfs_file_inode_ops;
		inode->i_fop = &incfs_log_file_ops;

	} else {
		/* Unknown inode requested. */
		return -EINVAL;
	}

	return 0;
}

static struct inode *fetch_regular_inode(struct super_block *sb,
					struct dentry *backing_dentry)
{
	struct inode *backing_inode = d_inode(backing_dentry);
	struct inode_search search = {
		.ino = backing_inode->i_ino,
		.backing_dentry = backing_dentry,
		.size = read_size_attr(backing_dentry),
	};
	struct inode *inode = iget5_locked(sb, search.ino, inode_test,
				inode_set, &search);

	if (!inode)
		return ERR_PTR(-ENOMEM);

	if (inode->i_state & I_NEW)
		unlock_new_inode(inode);

	return inode;
}

static ssize_t pending_reads_read(struct file *f, char __user *buf, size_t len,
			    loff_t *ppos)
{
	struct pending_reads_state *pr_state = f->private_data;
	struct mount_info *mi = get_mount_info(file_superblock(f));
	struct incfs_pending_read_info *reads_buf = NULL;
	size_t reads_to_collect = len / sizeof(*reads_buf);
	int last_known_read_sn = READ_ONCE(pr_state->last_pending_read_sn);
	int new_max_sn = last_known_read_sn;
	int reads_collected = 0;
	ssize_t result = 0;

<<<<<<< HEAD
=======
	if (!mi)
		return -EFAULT;

>>>>>>> 97b6f8d9
	if (!incfs_fresh_pending_reads_exist(mi, last_known_read_sn))
		return 0;

	reads_buf = (struct incfs_pending_read_info *)get_zeroed_page(GFP_NOFS);
	if (!reads_buf)
		return -ENOMEM;

	reads_to_collect =
		min_t(size_t, PAGE_SIZE / sizeof(*reads_buf), reads_to_collect);

	reads_collected = incfs_collect_pending_reads(
		mi, last_known_read_sn, reads_buf, reads_to_collect, &new_max_sn);
	if (reads_collected < 0) {
		result = reads_collected;
		goto out;
	}

	/*
	 * Just to make sure that we don't accidentally copy more data
	 * to reads buffer than userspace can handle.
	 */
	reads_collected = min_t(size_t, reads_collected, reads_to_collect);
	result = reads_collected * sizeof(*reads_buf);

	/* Copy reads info to the userspace buffer */
	if (copy_to_user(buf, reads_buf, result)) {
		result = -EFAULT;
		goto out;
	}

	WRITE_ONCE(pr_state->last_pending_read_sn, new_max_sn);
	*ppos = 0;
out:
	if (reads_buf)
		free_page((unsigned long)reads_buf);
	return result;
}


static __poll_t pending_reads_poll(struct file *file, poll_table *wait)
{
	struct pending_reads_state *state = file->private_data;
	struct mount_info *mi = get_mount_info(file_superblock(file));
	__poll_t ret = 0;

	poll_wait(file, &mi->mi_pending_reads_notif_wq, wait);
	if (incfs_fresh_pending_reads_exist(mi,
					    state->last_pending_read_sn))
		ret = EPOLLIN | EPOLLRDNORM;

	return ret;
}

static int pending_reads_open(struct inode *inode, struct file *file)
{
	struct pending_reads_state *state = NULL;

	state = kzalloc(sizeof(*state), GFP_NOFS);
	if (!state)
		return -ENOMEM;

	file->private_data = state;
	return 0;
}

static int pending_reads_release(struct inode *inode, struct file *file)
{
	kfree(file->private_data);
	return 0;
}

static struct inode *fetch_pending_reads_inode(struct super_block *sb)
{
	struct inode_search search = {
		.ino = INCFS_PENDING_READS_INODE
	};
	struct inode *inode = iget5_locked(sb, search.ino, inode_test,
				inode_set, &search);

	if (!inode)
		return ERR_PTR(-ENOMEM);

	if (inode->i_state & I_NEW)
		unlock_new_inode(inode);

	return inode;
}

static int log_open(struct inode *inode, struct file *file)
{
	struct log_file_state *log_state = NULL;
	struct mount_info *mi = get_mount_info(file_superblock(file));

	log_state = kzalloc(sizeof(*log_state), GFP_NOFS);
	if (!log_state)
		return -ENOMEM;

	log_state->state = incfs_get_log_state(mi);
	file->private_data = log_state;
	return 0;
}

static int log_release(struct inode *inode, struct file *file)
{
	kfree(file->private_data);
	return 0;
}

static ssize_t log_read(struct file *f, char __user *buf, size_t len,
			loff_t *ppos)
{
	struct log_file_state *log_state = f->private_data;
	struct mount_info *mi = get_mount_info(file_superblock(f));
	int total_reads_collected = 0;
	int rl_size;
	ssize_t result = 0;
	struct incfs_pending_read_info *reads_buf;
	ssize_t reads_to_collect = len / sizeof(*reads_buf);
	ssize_t reads_per_page = PAGE_SIZE / sizeof(*reads_buf);
<<<<<<< HEAD

	rl_size = READ_ONCE(mi->mi_log.rl_size);
	if (rl_size == 0)
		return 0;

=======

	rl_size = READ_ONCE(mi->mi_log.rl_size);
	if (rl_size == 0)
		return 0;

>>>>>>> 97b6f8d9
	reads_buf = (struct incfs_pending_read_info *)__get_free_page(GFP_NOFS);
	if (!reads_buf)
		return -ENOMEM;

	reads_to_collect = min_t(ssize_t, rl_size, reads_to_collect);
	while (reads_to_collect > 0) {
		struct read_log_state next_state;
		int reads_collected;

		memcpy(&next_state, &log_state->state, sizeof(next_state));
		reads_collected = incfs_collect_logged_reads(
			mi, &next_state, reads_buf,
			min_t(ssize_t, reads_to_collect, reads_per_page));
		if (reads_collected <= 0) {
			result = total_reads_collected ?
					 total_reads_collected *
						 sizeof(*reads_buf) :
					 reads_collected;
			goto out;
		}
		if (copy_to_user(buf, reads_buf,
				 reads_collected * sizeof(*reads_buf))) {
			result = total_reads_collected ?
					 total_reads_collected *
						 sizeof(*reads_buf) :
					 -EFAULT;
			goto out;
		}

		memcpy(&log_state->state, &next_state, sizeof(next_state));
		total_reads_collected += reads_collected;
		buf += reads_collected * sizeof(*reads_buf);
		reads_to_collect -= reads_collected;
	}

	result = total_reads_collected * sizeof(*reads_buf);
	*ppos = 0;
out:
	if (reads_buf)
		free_page((unsigned long)reads_buf);
	return result;
}

static __poll_t log_poll(struct file *file, poll_table *wait)
{
	struct log_file_state *log_state = file->private_data;
	struct mount_info *mi = get_mount_info(file_superblock(file));
	int count;
	__poll_t ret = 0;

	poll_wait(file, &mi->mi_log.ml_notif_wq, wait);
	count = incfs_get_uncollected_logs_count(mi, &log_state->state);
	if (count >= mi->mi_options.read_log_wakeup_count)
		ret = EPOLLIN | EPOLLRDNORM;

	return ret;
}

static struct inode *fetch_log_inode(struct super_block *sb)
{
	struct inode_search search = {
		.ino = INCFS_LOG_INODE
	};
	struct inode *inode = iget5_locked(sb, search.ino, inode_test,
				inode_set, &search);

	if (!inode)
		return ERR_PTR(-ENOMEM);

	if (inode->i_state & I_NEW)
		unlock_new_inode(inode);

	return inode;
}

static int iterate_incfs_dir(struct file *file, struct dir_context *ctx)
{
	struct dir_file *dir = get_incfs_dir_file(file);
	int error = 0;
	struct mount_info *mi = get_mount_info(file_superblock(file));
	bool root;

	if (!dir) {
		error = -EBADF;
		goto out;
	}

	root = dir->backing_dir->f_inode
			== d_inode(mi->mi_backing_dir_path.dentry);

	if (root && ctx->pos == 0) {
		if (!dir_emit(ctx, pending_reads_file_name,
			      ARRAY_SIZE(pending_reads_file_name) - 1,
			      INCFS_PENDING_READS_INODE, DT_REG)) {
			error = -EINVAL;
			goto out;
		}
		ctx->pos++;
	}

	if (root && ctx->pos == 1) {
		if (!dir_emit(ctx, log_file_name,
			      ARRAY_SIZE(log_file_name) - 1,
			      INCFS_LOG_INODE, DT_REG)) {
			error = -EINVAL;
			goto out;
		}
		ctx->pos++;
	}

	ctx->pos -= 2;
	error = iterate_dir(dir->backing_dir, ctx);
	ctx->pos += 2;
	file->f_pos = dir->backing_dir->f_pos;
out:
	if (error)
		pr_warn("incfs: %s %s %d\n", __func__,
			file->f_path.dentry->d_name.name, error);
	return error;
}

static int incfs_init_dentry(struct dentry *dentry, struct path *path)
{
	struct dentry_info *d_info = NULL;

	if (!dentry || !path)
		return -EFAULT;

	d_info = kzalloc(sizeof(*d_info), GFP_NOFS);
	if (!d_info)
		return -ENOMEM;

	d_info->backing_path = *path;
	path_get(path);

	dentry->d_fsdata = d_info;
	return 0;
}

static struct dentry *incfs_lookup_dentry(struct dentry *parent,
						const char *name)
{
	struct inode *inode;
	struct dentry *result = NULL;

	if (!parent)
		return ERR_PTR(-EFAULT);

	inode = d_inode(parent);
	inode_lock_nested(inode, I_MUTEX_PARENT);
	result = lookup_one_len(name, parent, strlen(name));
	inode_unlock(inode);

	if (IS_ERR(result))
		pr_warn("%s err:%ld\n", __func__, PTR_ERR(result));

	return result;
}

static struct dentry *open_or_create_index_dir(struct dentry *backing_dir)
{
	static const char name[] = ".index";
	struct dentry *index_dentry;
	struct inode *backing_inode = d_inode(backing_dir);
	int err = 0;

	index_dentry = incfs_lookup_dentry(backing_dir, name);
	if (!index_dentry) {
		return ERR_PTR(-EINVAL);
	} else if (IS_ERR(index_dentry)) {
		return index_dentry;
	} else if (d_really_is_positive(index_dentry)) {
		/* Index already exists. */
		return index_dentry;
	}

	/* Index needs to be created. */
	inode_lock_nested(backing_inode, I_MUTEX_PARENT);
	err = vfs_mkdir(backing_inode, index_dentry, 0777);
	inode_unlock(backing_inode);

	if (err)
		return ERR_PTR(err);

	if (!d_really_is_positive(index_dentry)) {
		dput(index_dentry);
		return ERR_PTR(-EINVAL);
	}

	return index_dentry;
}

static int read_single_page(struct file *f, struct page *page)
{
	loff_t offset = 0;
	loff_t size = 0;
	ssize_t bytes_to_read = 0;
	ssize_t read_result = 0;
	struct data_file *df = get_incfs_data_file(f);
	int result = 0;
	void *page_start;
	int block_index;
	int timeout_ms;

	if (!df) {
		SetPageError(page);
		unlock_page(page);
		return -EBADF;
	}

	page_start = kmap(page);
	offset = page_offset(page);
	block_index = offset / INCFS_DATA_FILE_BLOCK_SIZE;
	size = df->df_size;
	timeout_ms = df->df_mount_info->mi_options.read_timeout_ms;

	if (offset < size) {
		struct mem_range tmp = {
			.len = 2 * INCFS_DATA_FILE_BLOCK_SIZE
		};

		tmp.data = (u8 *)__get_free_pages(GFP_NOFS, get_order(tmp.len));
		if (!tmp.data) {
			read_result = -ENOMEM;
			goto err;
		}
		bytes_to_read = min_t(loff_t, size - offset, PAGE_SIZE);
		read_result = incfs_read_data_file_block(
			range(page_start, bytes_to_read), f, block_index,
			timeout_ms, tmp);

		free_pages((unsigned long)tmp.data, get_order(tmp.len));
	} else {
		bytes_to_read = 0;
		read_result = 0;
	}

err:
	if (read_result < 0)
		result = read_result;
	else if (read_result < PAGE_SIZE)
		zero_user(page, read_result, PAGE_SIZE - read_result);

	if (result == 0)
		SetPageUptodate(page);
	else
		SetPageError(page);

	flush_dcache_page(page);
	kunmap(page);
	unlock_page(page);
	return result;
}

static char *file_id_to_str(incfs_uuid_t id)
{
	char *result = kmalloc(1 + sizeof(id.bytes) * 2, GFP_NOFS);
	char *end;

	if (!result)
		return NULL;

	end = bin2hex(result, id.bytes, sizeof(id.bytes));
	*end = 0;
	return result;
}

static struct mem_range incfs_copy_signature_info_from_user(u8 __user *original,
							    u64 size)
{
	u8 *result;

	if (!original)
		return range(NULL, 0);

	if (size > INCFS_MAX_SIGNATURE_SIZE)
		return range(ERR_PTR(-EFAULT), 0);

	result = kzalloc(size, GFP_NOFS | __GFP_COMP);
	if (!result)
		return range(ERR_PTR(-ENOMEM), 0);

	if (copy_from_user(result, original, size)) {
		kfree(result);
		return range(ERR_PTR(-EFAULT), 0);
	}

	return range(result, size);
}

static int init_new_file(struct mount_info *mi, struct dentry *dentry,
			 incfs_uuid_t *uuid, u64 size, struct mem_range attr,
			 u8 __user *user_signature_info, u64 signature_size)
{
	struct path path = {};
	struct file *new_file;
	int error = 0;
	struct backing_file_context *bfc = NULL;
	u32 block_count;
	struct mem_range raw_signature = { NULL };
	struct mtree *hash_tree = NULL;

	if (!mi || !dentry || !uuid)
		return -EFAULT;

	/* Resize newly created file to its true size. */
	path = (struct path) {
		.mnt = mi->mi_backing_dir_path.mnt,
		.dentry = dentry
	};
	new_file = dentry_open(&path, O_RDWR | O_NOATIME | O_LARGEFILE,
			       mi->mi_owner);

	if (IS_ERR(new_file)) {
		error = PTR_ERR(new_file);
		goto out;
	}

	bfc = incfs_alloc_bfc(new_file);
	fput(new_file);
	if (IS_ERR(bfc)) {
		error = PTR_ERR(bfc);
		bfc = NULL;
		goto out;
	}

	mutex_lock(&bfc->bc_mutex);
	error = incfs_write_fh_to_backing_file(bfc, uuid, size);
	if (error)
		goto out;

	if (attr.data && attr.len) {
		error = incfs_write_file_attr_to_backing_file(bfc,
							attr, NULL);
		if (error)
			goto out;
	}

	block_count = (u32)get_blocks_count_for_size(size);

	if (user_signature_info) {
		raw_signature = incfs_copy_signature_info_from_user(
			user_signature_info, signature_size);

		if (IS_ERR(raw_signature.data)) {
			error = PTR_ERR(raw_signature.data);
			raw_signature.data = NULL;
			goto out;
		}

		hash_tree = incfs_alloc_mtree(raw_signature, block_count);
		if (IS_ERR(hash_tree)) {
			error = PTR_ERR(hash_tree);
			hash_tree = NULL;
			goto out;
		}

		error = incfs_write_signature_to_backing_file(
			bfc, raw_signature, hash_tree->hash_tree_area_size);
		if (error)
			goto out;

		block_count += get_blocks_count_for_size(
			hash_tree->hash_tree_area_size);
	}

	if (block_count)
		error = incfs_write_blockmap_to_backing_file(bfc, block_count);

	if (error)
		goto out;
out:
	if (bfc) {
		mutex_unlock(&bfc->bc_mutex);
		incfs_free_bfc(bfc);
	}
	incfs_free_mtree(hash_tree);
	kfree(raw_signature.data);

	if (error)
		pr_debug("incfs: %s error: %d\n", __func__, error);
	return error;
}

static int incfs_link(struct dentry *what, struct dentry *where)
{
	struct dentry *parent_dentry = dget_parent(where);
	struct inode *pinode = d_inode(parent_dentry);
	int error = 0;

	inode_lock_nested(pinode, I_MUTEX_PARENT);
	error = vfs_link(what, pinode, where, NULL);
	inode_unlock(pinode);

	dput(parent_dentry);
	return error;
}

static int incfs_unlink(struct dentry *dentry)
{
	struct dentry *parent_dentry = dget_parent(dentry);
	struct inode *pinode = d_inode(parent_dentry);
	int error = 0;

	inode_lock_nested(pinode, I_MUTEX_PARENT);
	error = vfs_unlink(pinode, dentry, NULL);
	inode_unlock(pinode);

	dput(parent_dentry);
	return error;
}

static int incfs_rmdir(struct dentry *dentry)
{
	struct dentry *parent_dentry = dget_parent(dentry);
	struct inode *pinode = d_inode(parent_dentry);
	int error = 0;

	inode_lock_nested(pinode, I_MUTEX_PARENT);
	error = vfs_rmdir(pinode, dentry);
	inode_unlock(pinode);

	dput(parent_dentry);
	return error;
}

static int dir_relative_path_resolve(
			struct mount_info *mi,
			const char __user *relative_path,
			struct path *result_path)
{
	struct path *base_path = &mi->mi_backing_dir_path;
	int dir_fd = get_unused_fd_flags(0);
	struct file *dir_f = NULL;
	int error = 0;

	if (dir_fd < 0)
		return dir_fd;

	dir_f = dentry_open(base_path, O_RDONLY | O_NOATIME, mi->mi_owner);

	if (IS_ERR(dir_f)) {
		error = PTR_ERR(dir_f);
		goto out;
	}
	fd_install(dir_fd, dir_f);

	if (!relative_path) {
		/* No relative path given, just return the base dir. */
		*result_path = *base_path;
		path_get(result_path);
		goto out;
	}

	error = user_path_at_empty(dir_fd, relative_path,
		LOOKUP_FOLLOW | LOOKUP_DIRECTORY, result_path, NULL);

out:
	ksys_close(dir_fd);
	if (error)
		pr_debug("incfs: %s %d\n", __func__, error);
	return error;
}

static int validate_name(char *file_name)
{
	struct mem_range name = range(file_name, strlen(file_name));
	int i = 0;

	if (name.len > INCFS_MAX_NAME_LEN)
		return -ENAMETOOLONG;

	if (incfs_equal_ranges(pending_reads_file_name_range, name))
		return -EINVAL;

	for (i = 0; i < name.len; i++)
		if (name.data[i] == '/')
			return -EINVAL;

	return 0;
}

static int chmod(struct dentry *dentry, umode_t mode)
{
	struct inode *inode = dentry->d_inode;
	struct inode *delegated_inode = NULL;
	struct iattr newattrs;
	int error;

retry_deleg:
	inode_lock(inode);
	newattrs.ia_mode = (mode & S_IALLUGO) | (inode->i_mode & ~S_IALLUGO);
	newattrs.ia_valid = ATTR_MODE | ATTR_CTIME;
	error = notify_change(dentry, &newattrs, &delegated_inode);
	inode_unlock(inode);
	if (delegated_inode) {
		error = break_deleg_wait(&delegated_inode);
		if (!error)
			goto retry_deleg;
	}
	return error;
}

static long ioctl_create_file(struct mount_info *mi,
			struct incfs_new_file_args __user *usr_args)
{
	struct incfs_new_file_args args;
	char *file_id_str = NULL;
	struct dentry *index_file_dentry = NULL;
	struct dentry *named_file_dentry = NULL;
	struct path parent_dir_path = {};
	struct inode *index_dir_inode = NULL;
	__le64 size_attr_value = 0;
	char *file_name = NULL;
	char *attr_value = NULL;
	int error = 0;
	bool locked = false;

	if (!mi || !mi->mi_index_dir) {
		error = -EFAULT;
		goto out;
	}

	if (copy_from_user(&args, usr_args, sizeof(args)) > 0) {
		error = -EFAULT;
		goto out;
	}

	file_name = strndup_user(u64_to_user_ptr(args.file_name), PATH_MAX);
	if (IS_ERR(file_name)) {
		error = PTR_ERR(file_name);
		file_name = NULL;
		goto out;
	}

	error = validate_name(file_name);
	if (error)
		goto out;

	file_id_str = file_id_to_str(args.file_id);
	if (!file_id_str) {
		error = -ENOMEM;
		goto out;
	}

	error = mutex_lock_interruptible(&mi->mi_dir_struct_mutex);
	if (error)
		goto out;
	locked = true;

	/* Find a directory to put the file into. */
	error = dir_relative_path_resolve(mi,
			u64_to_user_ptr(args.directory_path),
			&parent_dir_path);
	if (error)
		goto out;

	if (parent_dir_path.dentry == mi->mi_index_dir) {
		/* Can't create a file directly inside .index */
		error = -EBUSY;
		goto out;
	}

	/* Look up a dentry in the parent dir. It should be negative. */
	named_file_dentry = incfs_lookup_dentry(parent_dir_path.dentry,
					file_name);
	if (!named_file_dentry) {
		error = -EFAULT;
		goto out;
	}
	if (IS_ERR(named_file_dentry)) {
		error = PTR_ERR(named_file_dentry);
		named_file_dentry = NULL;
		goto out;
	}
	if (d_really_is_positive(named_file_dentry)) {
		/* File with this path already exists. */
		error = -EEXIST;
		goto out;
	}
	/* Look up a dentry in the .index dir. It should be negative. */
	index_file_dentry = incfs_lookup_dentry(mi->mi_index_dir, file_id_str);
	if (!index_file_dentry) {
		error = -EFAULT;
		goto out;
	}
	if (IS_ERR(index_file_dentry)) {
		error = PTR_ERR(index_file_dentry);
		index_file_dentry = NULL;
		goto out;
	}
	if (d_really_is_positive(index_file_dentry)) {
		/* File with this ID already exists in index. */
		error = -EEXIST;
		goto out;
	}

	/* Creating a file in the .index dir. */
	index_dir_inode = d_inode(mi->mi_index_dir);
	inode_lock_nested(index_dir_inode, I_MUTEX_PARENT);
	error = vfs_create(index_dir_inode, index_file_dentry, args.mode | 0222,
			   true);
	inode_unlock(index_dir_inode);

	if (error)
		goto out;
	if (!d_really_is_positive(index_file_dentry)) {
		error = -EINVAL;
		goto out;
	}

	error = chmod(index_file_dentry, args.mode | 0222);
	if (error) {
		pr_debug("incfs: chmod err: %d\n", error);
		goto delete_index_file;
	}

	/* Save the file's ID as an xattr for easy fetching in future. */
	error = vfs_setxattr(index_file_dentry, INCFS_XATTR_ID_NAME,
		file_id_str, strlen(file_id_str), XATTR_CREATE);
	if (error) {
		pr_debug("incfs: vfs_setxattr err:%d\n", error);
		goto delete_index_file;
	}

	/* Save the file's size as an xattr for easy fetching in future. */
	size_attr_value = cpu_to_le64(args.size);
	error = vfs_setxattr(index_file_dentry, INCFS_XATTR_SIZE_NAME,
		(char *)&size_attr_value, sizeof(size_attr_value),
		XATTR_CREATE);
	if (error) {
		pr_debug("incfs: vfs_setxattr err:%d\n", error);
		goto delete_index_file;
	}

	/* Save the file's attribute as an xattr */
	if (args.file_attr_len && args.file_attr) {
		if (args.file_attr_len > INCFS_MAX_FILE_ATTR_SIZE) {
			error = -E2BIG;
			goto delete_index_file;
		}

		attr_value = kmalloc(args.file_attr_len, GFP_NOFS);
		if (!attr_value) {
			error = -ENOMEM;
			goto delete_index_file;
		}

		if (copy_from_user(attr_value,
				u64_to_user_ptr(args.file_attr),
				args.file_attr_len) > 0) {
			error = -EFAULT;
			goto delete_index_file;
		}

		error = vfs_setxattr(index_file_dentry,
				INCFS_XATTR_METADATA_NAME,
				attr_value, args.file_attr_len,
				XATTR_CREATE);

		if (error)
			goto delete_index_file;
	}

	/* Initializing a newly created file. */
	error = init_new_file(mi, index_file_dentry, &args.file_id, args.size,
			      range(attr_value, args.file_attr_len),
			      (u8 __user *)args.signature_info,
			      args.signature_size);
	if (error)
		goto delete_index_file;

	/* Linking a file with it's real name from the requested dir. */
	error = incfs_link(index_file_dentry, named_file_dentry);

	if (!error)
		goto out;

delete_index_file:
	incfs_unlink(index_file_dentry);

out:
	if (error)
		pr_debug("incfs: %s err:%d\n", __func__, error);

	kfree(file_id_str);
	kfree(file_name);
	kfree(attr_value);
	dput(named_file_dentry);
	dput(index_file_dentry);
	path_put(&parent_dir_path);
	if (locked)
		mutex_unlock(&mi->mi_dir_struct_mutex);
	return error;
}

static long ioctl_fill_blocks(struct file *f, void __user *arg)
{
	struct incfs_fill_blocks __user *usr_fill_blocks = arg;
	struct incfs_fill_blocks fill_blocks;
	struct incfs_fill_block __user *usr_fill_block_array;
	struct data_file *df = get_incfs_data_file(f);
	const ssize_t data_buf_size = 2 * INCFS_DATA_FILE_BLOCK_SIZE;
	u8 *data_buf = NULL;
	ssize_t error = 0;
	int i = 0;

	if (!df)
		return -EBADF;

	if ((uintptr_t)f->private_data != CAN_FILL)
		return -EPERM;

	if (copy_from_user(&fill_blocks, usr_fill_blocks, sizeof(fill_blocks)))
		return -EFAULT;

	usr_fill_block_array = u64_to_user_ptr(fill_blocks.fill_blocks);
	data_buf = (u8 *)__get_free_pages(GFP_NOFS | __GFP_COMP,
					  get_order(data_buf_size));
	if (!data_buf)
		return -ENOMEM;

	for (i = 0; i < fill_blocks.count; i++) {
		struct incfs_fill_block fill_block = {};

		if (copy_from_user(&fill_block, &usr_fill_block_array[i],
				   sizeof(fill_block)) > 0) {
			error = -EFAULT;
			break;
		}

		if (fill_block.data_len > data_buf_size) {
			error = -E2BIG;
			break;
		}

		if (copy_from_user(data_buf, u64_to_user_ptr(fill_block.data),
				   fill_block.data_len) > 0) {
			error = -EFAULT;
			break;
		}
		fill_block.data = 0; /* To make sure nobody uses it. */
		if (fill_block.flags & INCFS_BLOCK_FLAGS_HASH) {
			error = incfs_process_new_hash_block(df, &fill_block,
							     data_buf);
		} else {
			error = incfs_process_new_data_block(df, &fill_block,
							     data_buf);
		}
		if (error)
			break;
	}

	if (data_buf)
		free_pages((unsigned long)data_buf, get_order(data_buf_size));

	/*
	 * Only report the error if no records were processed, otherwise
	 * just return how many were processed successfully.
	 */
	if (i == 0)
		return error;

	return i;
}

static long ioctl_permit_fill(struct file *f, void __user *arg)
{
	struct incfs_permit_fill __user *usr_permit_fill = arg;
	struct incfs_permit_fill permit_fill;
	long error = 0;
	struct file *file = NULL;

	if (f->f_op != &incfs_pending_read_file_ops)
		return -EPERM;

	if (copy_from_user(&permit_fill, usr_permit_fill, sizeof(permit_fill)))
		return -EFAULT;

	file = fget(permit_fill.file_descriptor);
	if (IS_ERR(file))
		return PTR_ERR(file);

	if (file->f_op != &incfs_file_ops) {
		error = -EPERM;
		goto out;
	}

	if (file->f_inode->i_sb != f->f_inode->i_sb) {
		error = -EPERM;
		goto out;
	}

	switch ((uintptr_t)file->private_data) {
	case CANT_FILL:
		file->private_data = (void *)CAN_FILL;
		break;

	case CAN_FILL:
		pr_debug("CAN_FILL already set");
		break;

	default:
		pr_warn("Invalid file private data");
		error = -EFAULT;
		goto out;
	}

out:
	fput(file);
	return error;
}

static long ioctl_read_file_signature(struct file *f, void __user *arg)
{
	struct incfs_get_file_sig_args __user *args_usr_ptr = arg;
	struct incfs_get_file_sig_args args = {};
	u8 *sig_buffer = NULL;
	size_t sig_buf_size = 0;
	int error = 0;
	int read_result = 0;
	struct data_file *df = get_incfs_data_file(f);

	if (!df)
		return -EINVAL;

	if (copy_from_user(&args, args_usr_ptr, sizeof(args)) > 0)
		return -EINVAL;

	sig_buf_size = args.file_signature_buf_size;
	if (sig_buf_size > INCFS_MAX_SIGNATURE_SIZE)
		return -E2BIG;

	sig_buffer = kzalloc(sig_buf_size, GFP_NOFS | __GFP_COMP);
	if (!sig_buffer)
		return -ENOMEM;

	read_result = incfs_read_file_signature(df,
			range(sig_buffer, sig_buf_size));

	if (read_result < 0) {
		error = read_result;
		goto out;
	}

	if (copy_to_user(u64_to_user_ptr(args.file_signature), sig_buffer,
			read_result)) {
		error = -EFAULT;
		goto out;
	}

	args.file_signature_len_out = read_result;
	if (copy_to_user(args_usr_ptr, &args, sizeof(args)))
		error = -EFAULT;

out:
	kfree(sig_buffer);

	return error;
}

static long ioctl_get_filled_blocks(struct file *f, void __user *arg)
{
	struct incfs_get_filled_blocks_args __user *args_usr_ptr = arg;
	struct incfs_get_filled_blocks_args args = {};
	struct data_file *df = get_incfs_data_file(f);
	int error;

	if (!df)
		return -EINVAL;

	if ((uintptr_t)f->private_data != CAN_FILL)
		return -EPERM;

	if (copy_from_user(&args, args_usr_ptr, sizeof(args)) > 0)
		return -EINVAL;

	error = incfs_get_filled_blocks(df, &args);

	if (copy_to_user(args_usr_ptr, &args, sizeof(args)))
		return -EFAULT;

	return error;
}

static long dispatch_ioctl(struct file *f, unsigned int req, unsigned long arg)
{
	struct mount_info *mi = get_mount_info(file_superblock(f));

	switch (req) {
	case INCFS_IOC_CREATE_FILE:
		return ioctl_create_file(mi, (void __user *)arg);
	case INCFS_IOC_FILL_BLOCKS:
		return ioctl_fill_blocks(f, (void __user *)arg);
	case INCFS_IOC_PERMIT_FILL:
		return ioctl_permit_fill(f, (void __user *)arg);
	case INCFS_IOC_READ_FILE_SIGNATURE:
		return ioctl_read_file_signature(f, (void __user *)arg);
	case INCFS_IOC_GET_FILLED_BLOCKS:
		return ioctl_get_filled_blocks(f, (void __user *)arg);
	default:
		return -EINVAL;
	}
}

static struct dentry *dir_lookup(struct inode *dir_inode, struct dentry *dentry,
				 unsigned int flags)
{
	struct mount_info *mi = get_mount_info(dir_inode->i_sb);
	struct dentry *dir_dentry = NULL;
	struct dentry *backing_dentry = NULL;
	struct path dir_backing_path = {};
	struct inode_info *dir_info = get_incfs_node(dir_inode);
	struct mem_range name_range =
			range((u8 *)dentry->d_name.name, dentry->d_name.len);
	int err = 0;

	if (!mi || !dir_info || !dir_info->n_backing_inode)
		return ERR_PTR(-EBADF);

	if (d_inode(mi->mi_backing_dir_path.dentry) ==
		dir_info->n_backing_inode) {
		/* We do lookup in the FS root. Show pseudo files. */

		if (incfs_equal_ranges(pending_reads_file_name_range,
								name_range)) {
			struct inode *inode = fetch_pending_reads_inode(
				dir_inode->i_sb);

			if (IS_ERR(inode)) {
				err = PTR_ERR(inode);
				goto out;
			}

			d_add(dentry, inode);
			goto out;
		}

		if (incfs_equal_ranges(log_file_name_range, name_range)) {
			struct inode *inode = fetch_log_inode(
				dir_inode->i_sb);

			if (IS_ERR(inode)) {
				err = PTR_ERR(inode);
				goto out;
			}

			d_add(dentry, inode);
			goto out;
		}
	}

	dir_dentry = dget_parent(dentry);
	get_incfs_backing_path(dir_dentry, &dir_backing_path);
	backing_dentry = incfs_lookup_dentry(dir_backing_path.dentry,
						dentry->d_name.name);

	if (!backing_dentry || IS_ERR(backing_dentry)) {
		err = IS_ERR(backing_dentry)
			? PTR_ERR(backing_dentry)
			: -EFAULT;
		backing_dentry = NULL;
		goto out;
	} else {
		struct inode *inode = NULL;
		struct path backing_path = {
			.mnt = dir_backing_path.mnt,
			.dentry = backing_dentry
		};

		err = incfs_init_dentry(dentry, &backing_path);
		if (err)
			goto out;

		if (!d_really_is_positive(backing_dentry)) {
			/*
			 * No such entry found in the backing dir.
			 * Create a negative entry.
			 */
			d_add(dentry, NULL);
			err = 0;
			goto out;
		}

		if (d_inode(backing_dentry)->i_sb !=
				dir_info->n_backing_inode->i_sb) {
			/*
			 * Somehow after the path lookup we ended up in a
			 * different fs mount. If we keep going it's going
			 * to end badly.
			 */
			err = -EXDEV;
			goto out;
		}

		inode = fetch_regular_inode(dir_inode->i_sb, backing_dentry);
		if (IS_ERR(inode)) {
			err = PTR_ERR(inode);
			goto out;
		}

		d_add(dentry, inode);
	}

out:
	dput(dir_dentry);
	dput(backing_dentry);
	path_put(&dir_backing_path);
	if (err)
		pr_debug("incfs: %s %s %d\n", __func__,
			 dentry->d_name.name, err);
	return ERR_PTR(err);
}

static int dir_mkdir(struct inode *dir, struct dentry *dentry, umode_t mode)
{
	struct mount_info *mi = get_mount_info(dir->i_sb);
	struct inode_info *dir_node = get_incfs_node(dir);
	struct dentry *backing_dentry = NULL;
	struct path backing_path = {};
	int err = 0;


	if (!mi || !dir_node || !dir_node->n_backing_inode)
		return -EBADF;

	err = mutex_lock_interruptible(&mi->mi_dir_struct_mutex);
	if (err)
		return err;

	get_incfs_backing_path(dentry, &backing_path);
	backing_dentry = backing_path.dentry;

	if (!backing_dentry) {
		err = -EBADF;
		goto path_err;
	}

	if (backing_dentry->d_parent == mi->mi_index_dir) {
		/* Can't create a subdir inside .index */
		err = -EBUSY;
		goto out;
	}

	inode_lock_nested(dir_node->n_backing_inode, I_MUTEX_PARENT);
	err = vfs_mkdir(dir_node->n_backing_inode, backing_dentry, mode | 0222);
	inode_unlock(dir_node->n_backing_inode);
	if (!err) {
		struct inode *inode = NULL;

		if (d_really_is_negative(backing_dentry)) {
			err = -EINVAL;
			goto out;
		}

		inode = fetch_regular_inode(dir->i_sb, backing_dentry);
		if (IS_ERR(inode)) {
			err = PTR_ERR(inode);
			goto out;
		}
		d_instantiate(dentry, inode);
	}

out:
	if (d_really_is_negative(dentry))
		d_drop(dentry);
	path_put(&backing_path);

path_err:
	mutex_unlock(&mi->mi_dir_struct_mutex);
	if (err)
		pr_debug("incfs: %s err:%d\n", __func__, err);
	return err;
}

/* Delete file referenced by backing_dentry and also its hardlink from .index */
static int final_file_delete(struct mount_info *mi,
			struct dentry *backing_dentry)
{
	struct dentry *index_file_dentry = NULL;
	/* 2 chars per byte of file ID + 1 char for \0 */
	char file_id_str[2 * sizeof(incfs_uuid_t) + 1] = {0};
	ssize_t uuid_size = 0;
	int error = 0;

	WARN_ON(!mutex_is_locked(&mi->mi_dir_struct_mutex));
	uuid_size = vfs_getxattr(backing_dentry, INCFS_XATTR_ID_NAME,
			file_id_str, 2 * sizeof(incfs_uuid_t));
	if (uuid_size < 0) {
		error = uuid_size;
		goto out;
	}

	if (uuid_size != 2 * sizeof(incfs_uuid_t)) {
		error = -EBADMSG;
		goto out;
	}

	index_file_dentry = incfs_lookup_dentry(mi->mi_index_dir, file_id_str);
	if (IS_ERR(index_file_dentry)) {
		error = PTR_ERR(index_file_dentry);
		goto out;
	}

	error = incfs_unlink(backing_dentry);
	if (error)
		goto out;

	if (d_really_is_positive(index_file_dentry))
		error = incfs_unlink(index_file_dentry);
out:
	dput(index_file_dentry);
	if (error)
		pr_debug("incfs: delete_file_from_index err:%d\n", error);
	return error;
}

static int dir_unlink(struct inode *dir, struct dentry *dentry)
{
	struct mount_info *mi = get_mount_info(dir->i_sb);
	struct path backing_path = {};
	struct kstat stat;
	int err = 0;

	if (!mi)
		return -EBADF;

	err = mutex_lock_interruptible(&mi->mi_dir_struct_mutex);
	if (err)
		return err;

	get_incfs_backing_path(dentry, &backing_path);
	if (!backing_path.dentry) {
		err = -EBADF;
		goto path_err;
	}

	if (backing_path.dentry->d_parent == mi->mi_index_dir) {
		/* Direct unlink from .index are not allowed. */
		err = -EBUSY;
		goto out;
	}

	err = vfs_getattr(&backing_path, &stat, STATX_NLINK,
			  AT_STATX_SYNC_AS_STAT);
	if (err)
		goto out;

	if (stat.nlink == 2) {
		/*
		 * This is the last named link to this file. The only one left
		 * is in .index. Remove them both now.
		 */
		err = final_file_delete(mi, backing_path.dentry);
	} else {
		/* There are other links to this file. Remove just this one. */
		err = incfs_unlink(backing_path.dentry);
	}

	d_drop(dentry);
out:
	path_put(&backing_path);
path_err:
	if (err)
		pr_debug("incfs: %s err:%d\n", __func__, err);
	mutex_unlock(&mi->mi_dir_struct_mutex);
	return err;
}

static int dir_link(struct dentry *old_dentry, struct inode *dir,
			 struct dentry *new_dentry)
{
	struct mount_info *mi = get_mount_info(dir->i_sb);
	struct path backing_old_path = {};
	struct path backing_new_path = {};
	int error = 0;

	if (!mi)
		return -EBADF;

	error = mutex_lock_interruptible(&mi->mi_dir_struct_mutex);
	if (error)
		return error;

	get_incfs_backing_path(old_dentry, &backing_old_path);
	get_incfs_backing_path(new_dentry, &backing_new_path);

	if (backing_new_path.dentry->d_parent == mi->mi_index_dir) {
		/* Can't link to .index */
		error = -EBUSY;
		goto out;
	}

	error = incfs_link(backing_old_path.dentry, backing_new_path.dentry);
	if (!error) {
		struct inode *inode = NULL;
		struct dentry *bdentry = backing_new_path.dentry;

		if (d_really_is_negative(bdentry)) {
			error = -EINVAL;
			goto out;
		}

		inode = fetch_regular_inode(dir->i_sb, bdentry);
		if (IS_ERR(inode)) {
			error = PTR_ERR(inode);
			goto out;
		}
		d_instantiate(new_dentry, inode);
	}

out:
	path_put(&backing_old_path);
	path_put(&backing_new_path);
	if (error)
		pr_debug("incfs: %s err:%d\n", __func__, error);
	mutex_unlock(&mi->mi_dir_struct_mutex);
	return error;
}

static int dir_rmdir(struct inode *dir, struct dentry *dentry)
{
	struct mount_info *mi = get_mount_info(dir->i_sb);
	struct path backing_path = {};
	int err = 0;

	if (!mi)
		return -EBADF;

	err = mutex_lock_interruptible(&mi->mi_dir_struct_mutex);
	if (err)
		return err;

	get_incfs_backing_path(dentry, &backing_path);
	if (!backing_path.dentry) {
		err = -EBADF;
		goto path_err;
	}

	if (backing_path.dentry == mi->mi_index_dir) {
		/* Can't delete .index */
		err = -EBUSY;
		goto out;
	}

	err = incfs_rmdir(backing_path.dentry);
	if (!err)
		d_drop(dentry);
out:
	path_put(&backing_path);

path_err:
	if (err)
		pr_debug("incfs: %s err:%d\n", __func__, err);
	mutex_unlock(&mi->mi_dir_struct_mutex);
	return err;
}

static int dir_rename(struct inode *old_dir, struct dentry *old_dentry,
		struct inode *new_dir, struct dentry *new_dentry)
{
	struct mount_info *mi = get_mount_info(old_dir->i_sb);
	struct dentry *backing_old_dentry;
	struct dentry *backing_new_dentry;
	struct dentry *backing_old_dir_dentry;
	struct dentry *backing_new_dir_dentry;
	struct inode *target_inode;
	struct dentry *trap;
	int error = 0;

	error = mutex_lock_interruptible(&mi->mi_dir_struct_mutex);
	if (error)
		return error;

	backing_old_dentry = get_incfs_dentry(old_dentry)->backing_path.dentry;
	backing_new_dentry = get_incfs_dentry(new_dentry)->backing_path.dentry;
	dget(backing_old_dentry);
	dget(backing_new_dentry);

	backing_old_dir_dentry = dget_parent(backing_old_dentry);
	backing_new_dir_dentry = dget_parent(backing_new_dentry);
	target_inode = d_inode(new_dentry);

	if (backing_old_dir_dentry == mi->mi_index_dir) {
		/* Direct moves from .index are not allowed. */
		error = -EBUSY;
		goto out;
	}

	trap = lock_rename(backing_old_dir_dentry, backing_new_dir_dentry);

	if (trap == backing_old_dentry) {
		error = -EINVAL;
		goto unlock_out;
	}
	if (trap == backing_new_dentry) {
		error = -ENOTEMPTY;
		goto unlock_out;
	}

	error = vfs_rename(d_inode(backing_old_dir_dentry), backing_old_dentry,
			d_inode(backing_new_dir_dentry), backing_new_dentry,
			NULL, 0);
	if (error)
		goto unlock_out;
	if (target_inode)
		fsstack_copy_attr_all(target_inode,
			get_incfs_node(target_inode)->n_backing_inode);
	fsstack_copy_attr_all(new_dir, d_inode(backing_new_dir_dentry));
	if (new_dir != old_dir)
		fsstack_copy_attr_all(old_dir, d_inode(backing_old_dir_dentry));

unlock_out:
	unlock_rename(backing_old_dir_dentry, backing_new_dir_dentry);

out:
	dput(backing_new_dir_dentry);
	dput(backing_old_dir_dentry);
	dput(backing_new_dentry);
	dput(backing_old_dentry);

	mutex_unlock(&mi->mi_dir_struct_mutex);
	if (error)
		pr_debug("incfs: %s err:%d\n", __func__, error);
	return error;
}


static int file_open(struct inode *inode, struct file *file)
{
	struct mount_info *mi = get_mount_info(inode->i_sb);
	struct file *backing_file = NULL;
	struct path backing_path = {};
	int err = 0;
	int flags = O_NOATIME | O_LARGEFILE |
		(S_ISDIR(inode->i_mode) ? O_RDONLY : O_RDWR);

	if (!mi)
		return -EBADF;

	get_incfs_backing_path(file->f_path.dentry, &backing_path);
<<<<<<< HEAD
	backing_file = dentry_open(
		&backing_path, O_RDWR | O_NOATIME | O_LARGEFILE, mi->mi_owner);
=======
	if (!backing_path.dentry)
		return -EBADF;

	backing_file = dentry_open(&backing_path, flags, mi->mi_owner);
>>>>>>> 97b6f8d9
	path_put(&backing_path);

	if (IS_ERR(backing_file)) {
		err = PTR_ERR(backing_file);
		backing_file = NULL;
		goto out;
	}

	if (S_ISREG(inode->i_mode)) {
		err = make_inode_ready_for_data_ops(mi, inode, backing_file);
		file->private_data = (void *)CANT_FILL;
	} else if (S_ISDIR(inode->i_mode)) {
		struct dir_file *dir = NULL;

		dir = incfs_open_dir_file(mi, backing_file);
		if (IS_ERR(dir))
			err = PTR_ERR(dir);
		else
			file->private_data = dir;
	} else
		err = -EBADF;

out:
	if (err)
		pr_debug("incfs: %s name:%s err: %d\n", __func__,
			file->f_path.dentry->d_name.name, err);
	if (backing_file)
		fput(backing_file);
	return err;
}

static int file_release(struct inode *inode, struct file *file)
{
	if (S_ISREG(inode->i_mode)) {
		/* Do nothing.
		 * data_file is released only by inode eviction.
		 */
	} else if (S_ISDIR(inode->i_mode)) {
		struct dir_file *dir = get_incfs_dir_file(file);

		incfs_free_dir_file(dir);
	}

	return 0;
}

static int dentry_revalidate(struct dentry *d, unsigned int flags)
{
	struct path backing_path = {};
	struct inode_info *info = get_incfs_node(d_inode(d));
	struct inode *binode = (info == NULL) ? NULL : info->n_backing_inode;
	struct dentry *backing_dentry = NULL;
	int result = 0;

	if (flags & LOOKUP_RCU)
		return -ECHILD;

	get_incfs_backing_path(d, &backing_path);
	backing_dentry = backing_path.dentry;
	if (!backing_dentry)
		goto out;

	if (d_inode(backing_dentry) != binode) {
		/*
		 * Backing inodes obtained via dentry and inode don't match.
		 * It indicates that most likely backing dir has changed
		 * directly bypassing Incremental FS interface.
		 */
		goto out;
	}

	if (backing_dentry->d_flags & DCACHE_OP_REVALIDATE) {
		result = backing_dentry->d_op->d_revalidate(backing_dentry,
				flags);
	} else
		result = 1;

out:
	path_put(&backing_path);
	return result;
}

static void dentry_release(struct dentry *d)
{
	struct dentry_info *di = get_incfs_dentry(d);

	if (di)
		path_put(&di->backing_path);
	kfree(d->d_fsdata);
	d->d_fsdata = NULL;
}

static struct inode *alloc_inode(struct super_block *sb)
{
	struct inode_info *node = kzalloc(sizeof(*node), GFP_NOFS);

	/* TODO: add a slab-based cache here. */
	if (!node)
		return NULL;
	inode_init_once(&node->n_vfs_inode);
	return &node->n_vfs_inode;
}

static void free_inode(struct inode *inode)
{
	struct inode_info *node = get_incfs_node(inode);

	kfree(node);
}

static void evict_inode(struct inode *inode)
{
	struct inode_info *node = get_incfs_node(inode);

	if (node) {
		if (node->n_backing_inode) {
			iput(node->n_backing_inode);
			node->n_backing_inode = NULL;
		}
		if (node->n_file) {
			incfs_free_data_file(node->n_file);
			node->n_file = NULL;
		}
	}

	truncate_inode_pages(&inode->i_data, 0);
	clear_inode(inode);
}

static int incfs_setattr(struct dentry *dentry, struct iattr *ia)
{
	struct dentry_info *di = get_incfs_dentry(dentry);
	struct dentry *backing_dentry;
	struct inode *backing_inode;
	int error;

	if (ia->ia_valid & ATTR_SIZE)
		return -EINVAL;

	if (!di)
		return -EINVAL;
	backing_dentry = di->backing_path.dentry;
	if (!backing_dentry)
		return -EINVAL;

	backing_inode = d_inode(backing_dentry);

	/* incfs files are readonly, but the backing files must be writeable */
	if (S_ISREG(backing_inode->i_mode)) {
		if ((ia->ia_valid & ATTR_MODE) && (ia->ia_mode & 0222))
			return -EINVAL;

		ia->ia_mode |= 0222;
	}

	inode_lock(d_inode(backing_dentry));
	error = notify_change(backing_dentry, ia, NULL);
	inode_unlock(d_inode(backing_dentry));

	if (error)
		return error;

	if (S_ISREG(backing_inode->i_mode))
		ia->ia_mode &= ~0222;

	return simple_setattr(dentry, ia);
}

static ssize_t incfs_getxattr(struct dentry *d, const char *name,
			void *value, size_t size)
{
	struct dentry_info *di = get_incfs_dentry(d);
	struct mount_info *mi = get_mount_info(d->d_sb);
	char *stored_value;
	size_t stored_size;

	if (di && di->backing_path.dentry)
		return vfs_getxattr(di->backing_path.dentry, name, value, size);

	if (strcmp(name, "security.selinux"))
		return -ENODATA;

	if (!strcmp(d->d_iname, INCFS_PENDING_READS_FILENAME)) {
		stored_value = mi->pending_read_xattr;
		stored_size = mi->pending_read_xattr_size;
	} else if (!strcmp(d->d_iname, INCFS_LOG_FILENAME)) {
		stored_value = mi->log_xattr;
		stored_size = mi->log_xattr_size;
	} else {
		return -ENODATA;
	}

	if (!stored_value)
		return -ENODATA;

	if (stored_size > size)
		return -E2BIG;

	memcpy(value, stored_value, stored_size);
	return stored_size;

}


static ssize_t incfs_setxattr(struct dentry *d, const char *name,
			const void *value, size_t size, int flags)
{
	struct dentry_info *di = get_incfs_dentry(d);
	struct mount_info *mi = get_mount_info(d->d_sb);
	void **stored_value;
	size_t *stored_size;

	if (di && di->backing_path.dentry)
		return vfs_setxattr(di->backing_path.dentry, name, value, size,
				    flags);

	if (strcmp(name, "security.selinux"))
		return -ENODATA;

	if (size > INCFS_MAX_FILE_ATTR_SIZE)
		return -E2BIG;

	if (!strcmp(d->d_iname, INCFS_PENDING_READS_FILENAME)) {
		stored_value = &mi->pending_read_xattr;
		stored_size = &mi->pending_read_xattr_size;
	} else if (!strcmp(d->d_iname, INCFS_LOG_FILENAME)) {
		stored_value = &mi->log_xattr;
		stored_size = &mi->log_xattr_size;
	} else {
		return -ENODATA;
	}

	kfree (*stored_value);
	*stored_value = kzalloc(size, GFP_NOFS);
	if (!*stored_value)
		return -ENOMEM;

	memcpy(*stored_value, value, size);
	*stored_size = size;
	return 0;
}

static ssize_t incfs_listxattr(struct dentry *d, char *list, size_t size)
{
	struct dentry_info *di = get_incfs_dentry(d);

	if (!di || !di->backing_path.dentry)
		return -ENODATA;

	return vfs_listxattr(di->backing_path.dentry, list, size);
}

struct dentry *incfs_mount_fs(struct file_system_type *type, int flags,
			      const char *dev_name, void *data)
{
	struct mount_options options = {};
	struct mount_info *mi = NULL;
	struct path backing_dir_path = {};
	struct dentry *index_dir;
	struct super_block *src_fs_sb = NULL;
	struct inode *root_inode = NULL;
	struct super_block *sb = sget(type, NULL, set_anon_super, flags, NULL);
	int error = 0;

	if (IS_ERR(sb))
		return ERR_CAST(sb);

	sb->s_op = &incfs_super_ops;
	sb->s_d_op = &incfs_dentry_ops;
	sb->s_flags |= S_NOATIME;
	sb->s_magic = (long)INCFS_MAGIC_NUMBER;
	sb->s_time_gran = 1;
	sb->s_blocksize = INCFS_DATA_FILE_BLOCK_SIZE;
	sb->s_blocksize_bits = blksize_bits(sb->s_blocksize);
	sb->s_xattr = incfs_xattr_ops;

	BUILD_BUG_ON(PAGE_SIZE != INCFS_DATA_FILE_BLOCK_SIZE);

	error = parse_options(&options, (char *)data);
	if (error != 0) {
		pr_err("incfs: Options parsing error. %d\n", error);
		goto err;
	}

	sb->s_bdi->ra_pages = options.readahead_pages;
	if (!dev_name) {
		pr_err("incfs: Backing dir is not set, filesystem can't be mounted.\n");
		error = -ENOENT;
		goto err;
	}

	error = kern_path(dev_name, LOOKUP_FOLLOW | LOOKUP_DIRECTORY,
			&backing_dir_path);
	if (error || backing_dir_path.dentry == NULL ||
		!d_really_is_positive(backing_dir_path.dentry)) {
		pr_err("incfs: Error accessing: %s.\n",
			dev_name);
		goto err;
	}
	src_fs_sb = backing_dir_path.dentry->d_sb;
	sb->s_maxbytes = src_fs_sb->s_maxbytes;

	mi = incfs_alloc_mount_info(sb, &options, &backing_dir_path);

	if (IS_ERR_OR_NULL(mi)) {
		error = PTR_ERR(mi);
		pr_err("incfs: Error allocating mount info. %d\n", error);
		mi = NULL;
		goto err;
	}

	index_dir = open_or_create_index_dir(backing_dir_path.dentry);
	if (IS_ERR_OR_NULL(index_dir)) {
		error = PTR_ERR(index_dir);
		pr_err("incfs: Can't find or create .index dir in %s\n",
			dev_name);
		goto err;
	}
	mi->mi_index_dir = index_dir;

	sb->s_fs_info = mi;
	root_inode = fetch_regular_inode(sb, backing_dir_path.dentry);
	if (IS_ERR(root_inode)) {
		error = PTR_ERR(root_inode);
		goto err;
	}

	sb->s_root = d_make_root(root_inode);
	if (!sb->s_root) {
		error = -ENOMEM;
		goto err;
	}
	error = incfs_init_dentry(sb->s_root, &backing_dir_path);
	if (error)
		goto err;

	path_put(&backing_dir_path);
	sb->s_flags |= SB_ACTIVE;

	pr_debug("incfs: mount\n");
	return dget(sb->s_root);
err:
	sb->s_fs_info = NULL;
	path_put(&backing_dir_path);
	incfs_free_mount_info(mi);
	deactivate_locked_super(sb);
	return ERR_PTR(error);
}

static int incfs_remount_fs(struct super_block *sb, int *flags, char *data)
{
	struct mount_options options;
	struct mount_info *mi = get_mount_info(sb);
	int err = 0;

	sync_filesystem(sb);
	err = parse_options(&options, (char *)data);
	if (err)
		return err;

	err = incfs_realloc_mount_info(mi, &options);
	if (err)
		return err;

	pr_debug("incfs: remount\n");
	return 0;
}

void incfs_kill_sb(struct super_block *sb)
{
	struct mount_info *mi = sb->s_fs_info;

	pr_debug("incfs: unmount\n");
	incfs_free_mount_info(mi);
	generic_shutdown_super(sb);
}

static int show_options(struct seq_file *m, struct dentry *root)
{
	struct mount_info *mi = get_mount_info(root->d_sb);

	seq_printf(m, ",read_timeout_ms=%u", mi->mi_options.read_timeout_ms);
	seq_printf(m, ",readahead=%u", mi->mi_options.readahead_pages);
	if (mi->mi_options.read_log_pages != 0) {
		seq_printf(m, ",rlog_pages=%u", mi->mi_options.read_log_pages);
		seq_printf(m, ",rlog_wakeup_cnt=%u",
			   mi->mi_options.read_log_wakeup_count);
	}
	if (mi->mi_options.no_backing_file_cache)
		seq_puts(m, ",no_bf_cache");
	if (mi->mi_options.no_backing_file_readahead)
		seq_puts(m, ",no_bf_readahead");
	return 0;
}<|MERGE_RESOLUTION|>--- conflicted
+++ resolved
@@ -470,12 +470,9 @@
 	int reads_collected = 0;
 	ssize_t result = 0;
 
-<<<<<<< HEAD
-=======
 	if (!mi)
 		return -EFAULT;
 
->>>>>>> 97b6f8d9
 	if (!incfs_fresh_pending_reads_exist(mi, last_known_read_sn))
 		return 0;
 
@@ -595,19 +592,11 @@
 	struct incfs_pending_read_info *reads_buf;
 	ssize_t reads_to_collect = len / sizeof(*reads_buf);
 	ssize_t reads_per_page = PAGE_SIZE / sizeof(*reads_buf);
-<<<<<<< HEAD
 
 	rl_size = READ_ONCE(mi->mi_log.rl_size);
 	if (rl_size == 0)
 		return 0;
 
-=======
-
-	rl_size = READ_ONCE(mi->mi_log.rl_size);
-	if (rl_size == 0)
-		return 0;
-
->>>>>>> 97b6f8d9
 	reads_buf = (struct incfs_pending_read_info *)__get_free_page(GFP_NOFS);
 	if (!reads_buf)
 		return -ENOMEM;
@@ -1949,15 +1938,10 @@
 		return -EBADF;
 
 	get_incfs_backing_path(file->f_path.dentry, &backing_path);
-<<<<<<< HEAD
-	backing_file = dentry_open(
-		&backing_path, O_RDWR | O_NOATIME | O_LARGEFILE, mi->mi_owner);
-=======
 	if (!backing_path.dentry)
 		return -EBADF;
 
 	backing_file = dentry_open(&backing_path, flags, mi->mi_owner);
->>>>>>> 97b6f8d9
 	path_put(&backing_path);
 
 	if (IS_ERR(backing_file)) {
