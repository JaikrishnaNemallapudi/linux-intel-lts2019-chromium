--- conflicted
+++ resolved
@@ -51,12 +51,8 @@
 #include <asm/percpu.h>
 #include <asm/dwarf2.h>
 #include <asm/processor-flags.h>
-<<<<<<< HEAD
+#include <asm/ftrace.h>
 #include <asm/irq_vectors.h>
-=======
-#include <asm/ftrace.h>
-#include "irq_vectors.h"
->>>>>>> 6712e299
 
 /*
  * We use macros for low-level operations which need to be overridden
