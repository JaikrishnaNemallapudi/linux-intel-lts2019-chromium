--- conflicted
+++ resolved
@@ -1307,13 +1307,9 @@
 	/* List of CPUs which have broken DBM support. */
 	static const struct midr_range cpus[] = {
 #ifdef CONFIG_ARM64_ERRATUM_1024718
-<<<<<<< HEAD
-		MIDR_RANGE(MIDR_CORTEX_A55, 0, 0, 1, 0),  // A55 r0p0 -r1p0
+		MIDR_ALL_VERSIONS(MIDR_CORTEX_A55),
 		/* Kryo4xx Silver (rdpe => r1p0) */
 		MIDR_REV(MIDR_QCOM_KRYO_4XX_SILVER, 0xd, 0xe),
-=======
-		MIDR_ALL_VERSIONS(MIDR_CORTEX_A55),
->>>>>>> 7f324ea7
 #endif
 		{},
 	};
