# Helper to resolve issues with configs that have SPI enabled but I2C
# modular, meaning we can't build the codec driver in with I2C support.
# We use an ordered list of conditional defaults to pick the appropriate
# setting - SPI can't be modular so that case doesn't need to be covered.
config SND_SOC_I2C_AND_SPI
	tristate
	default m if I2C=m
	default y if I2C=y
	default y if SPI_MASTER=y

menu "CODEC drivers"

config SND_SOC_ALL_CODECS
	tristate "Build all ASoC CODEC drivers"
	depends on COMPILE_TEST
	select SND_SOC_88PM860X if MFD_88PM860X
	select SND_SOC_L3
	select SND_SOC_AB8500_CODEC if ABX500_CORE
	select SND_SOC_AC97_CODEC if SND_SOC_AC97_BUS
	select SND_SOC_AD1836 if SPI_MASTER
	select SND_SOC_AD193X_SPI if SPI_MASTER
	select SND_SOC_AD193X_I2C if I2C
	select SND_SOC_AD1980 if SND_SOC_AC97_BUS
	select SND_SOC_AD73311
	select SND_SOC_ADAU1373 if I2C
	select SND_SOC_ADAU1761_I2C if I2C
	select SND_SOC_ADAU1761_SPI if SPI
	select SND_SOC_ADAU1781_I2C if I2C
	select SND_SOC_ADAU1781_SPI if SPI
	select SND_SOC_ADAV801 if SPI_MASTER
	select SND_SOC_ADAV803 if I2C
	select SND_SOC_ADAU1977_SPI if SPI_MASTER
	select SND_SOC_ADAU1977_I2C if I2C
	select SND_SOC_ADAU1701 if I2C
	select SND_SOC_ADS117X
	select SND_SOC_AK4104 if SPI_MASTER
	select SND_SOC_AK4535 if I2C
	select SND_SOC_AK4554
	select SND_SOC_AK4641 if I2C
	select SND_SOC_AK4642 if I2C
	select SND_SOC_AK4671 if I2C
	select SND_SOC_AK5386
	select SND_SOC_ALC5623 if I2C
	select SND_SOC_ALC5632 if I2C
	select SND_SOC_CQ0093VC if MFD_DAVINCI_VOICECODEC
	select SND_SOC_CS35L32 if I2C
	select SND_SOC_CS42L51_I2C if I2C
	select SND_SOC_CS42L52 if I2C && INPUT
	select SND_SOC_CS42L56 if I2C && INPUT
	select SND_SOC_CS42L73 if I2C
	select SND_SOC_CS4265 if I2C
	select SND_SOC_CS4270 if I2C
	select SND_SOC_CS4271_I2C if I2C
	select SND_SOC_CS4271_SPI if SPI_MASTER
	select SND_SOC_CS42XX8_I2C if I2C
	select SND_SOC_CX20442 if TTY
	select SND_SOC_DA7210 if I2C
	select SND_SOC_DA7213 if I2C
	select SND_SOC_DA732X if I2C
	select SND_SOC_DA9055 if I2C
	select SND_SOC_DMIC
	select SND_SOC_BT_SCO
	select SND_SOC_ES8328_SPI if SPI_MASTER
	select SND_SOC_ES8328_I2C if I2C
	select SND_SOC_ISABELLE if I2C
	select SND_SOC_JZ4740_CODEC
	select SND_SOC_LM4857 if I2C
	select SND_SOC_LM49453 if I2C
	select SND_SOC_MAX98088 if I2C
	select SND_SOC_MAX98090 if I2C
	select SND_SOC_MAX98095 if I2C
	select SND_SOC_MAX98357A if GPIOLIB
<<<<<<< HEAD
=======
	select SND_SOC_MAX98925 if I2C
>>>>>>> d6eb9e3e
	select SND_SOC_MAX9850 if I2C
	select SND_SOC_MAX9768 if I2C
	select SND_SOC_MAX9877 if I2C
	select SND_SOC_MC13783 if MFD_MC13XXX
	select SND_SOC_ML26124 if I2C
	select SND_SOC_HDMI_CODEC
	select SND_SOC_PCM1681 if I2C
	select SND_SOC_PCM1792A if SPI_MASTER
	select SND_SOC_PCM3008
	select SND_SOC_PCM512x_I2C if I2C
	select SND_SOC_PCM512x_SPI if SPI_MASTER
	select SND_SOC_RT286 if I2C
	select SND_SOC_RT5631 if I2C
	select SND_SOC_RT5640 if I2C
	select SND_SOC_RT5645 if I2C
	select SND_SOC_RT5651 if I2C
	select SND_SOC_RT5670 if I2C
	select SND_SOC_RT5677 if I2C && SPI_MASTER
	select SND_SOC_SGTL5000 if I2C
	select SND_SOC_SI476X if MFD_SI476X_CORE
	select SND_SOC_SIRF_AUDIO_CODEC
	select SND_SOC_SN95031 if INTEL_SCU_IPC
	select SND_SOC_SPDIF
	select SND_SOC_SSM2518 if I2C
	select SND_SOC_SSM2602_SPI if SPI_MASTER
	select SND_SOC_SSM2602_I2C if I2C
	select SND_SOC_SSM4567 if I2C
	select SND_SOC_STA32X if I2C
	select SND_SOC_STA350 if I2C
	select SND_SOC_STA529 if I2C
	select SND_SOC_STAC9766 if SND_SOC_AC97_BUS
	select SND_SOC_TAS2552 if I2C
	select SND_SOC_TAS5086 if I2C
	select SND_SOC_TFA9879 if I2C
	select SND_SOC_TLV320AIC23_I2C if I2C
	select SND_SOC_TLV320AIC23_SPI if SPI_MASTER
	select SND_SOC_TLV320AIC26 if SPI_MASTER
	select SND_SOC_TLV320AIC31XX if I2C
	select SND_SOC_TLV320AIC32X4 if I2C
	select SND_SOC_TLV320AIC3X if I2C
	select SND_SOC_TPA6130A2 if I2C
	select SND_SOC_TLV320DAC33 if I2C
	select SND_SOC_TS3A227E if I2C
	select SND_SOC_TWL4030 if TWL4030_CORE
	select SND_SOC_TWL6040 if TWL6040_CORE
	select SND_SOC_UDA134X
	select SND_SOC_UDA1380 if I2C
	select SND_SOC_WL1273 if MFD_WL1273_CORE
	select SND_SOC_WM0010 if SPI_MASTER
	select SND_SOC_WM1250_EV1 if I2C
	select SND_SOC_WM2000 if I2C
	select SND_SOC_WM2200 if I2C
	select SND_SOC_WM5100 if I2C
	select SND_SOC_WM5102 if MFD_WM5102
	select SND_SOC_WM5110 if MFD_WM5110
	select SND_SOC_WM8350 if MFD_WM8350
	select SND_SOC_WM8400 if MFD_WM8400
	select SND_SOC_WM8510 if SND_SOC_I2C_AND_SPI
	select SND_SOC_WM8523 if I2C
	select SND_SOC_WM8580 if I2C
	select SND_SOC_WM8711 if SND_SOC_I2C_AND_SPI
	select SND_SOC_WM8727
	select SND_SOC_WM8728 if SND_SOC_I2C_AND_SPI
	select SND_SOC_WM8731 if SND_SOC_I2C_AND_SPI
	select SND_SOC_WM8737 if SND_SOC_I2C_AND_SPI
	select SND_SOC_WM8741 if SND_SOC_I2C_AND_SPI
	select SND_SOC_WM8750 if SND_SOC_I2C_AND_SPI
	select SND_SOC_WM8753 if SND_SOC_I2C_AND_SPI
	select SND_SOC_WM8770 if SPI_MASTER
	select SND_SOC_WM8776 if SND_SOC_I2C_AND_SPI
	select SND_SOC_WM8782
	select SND_SOC_WM8804_I2C if I2C
	select SND_SOC_WM8804_SPI if SPI_MASTER
	select SND_SOC_WM8900 if I2C
	select SND_SOC_WM8903 if I2C
	select SND_SOC_WM8904 if I2C
	select SND_SOC_WM8940 if I2C
	select SND_SOC_WM8955 if I2C
	select SND_SOC_WM8960 if I2C
	select SND_SOC_WM8961 if I2C
	select SND_SOC_WM8962 if I2C && INPUT
	select SND_SOC_WM8971 if I2C
	select SND_SOC_WM8974 if I2C
	select SND_SOC_WM8978 if I2C
	select SND_SOC_WM8983 if SND_SOC_I2C_AND_SPI
	select SND_SOC_WM8985 if SND_SOC_I2C_AND_SPI
	select SND_SOC_WM8988 if SND_SOC_I2C_AND_SPI
	select SND_SOC_WM8990 if I2C
	select SND_SOC_WM8991 if I2C
	select SND_SOC_WM8993 if I2C
	select SND_SOC_WM8994 if MFD_WM8994
	select SND_SOC_WM8995 if SND_SOC_I2C_AND_SPI
	select SND_SOC_WM8996 if I2C
	select SND_SOC_WM8997 if MFD_WM8997
	select SND_SOC_WM9081 if I2C
	select SND_SOC_WM9090 if I2C
	select SND_SOC_WM9705 if SND_SOC_AC97_BUS
	select SND_SOC_WM9712 if SND_SOC_AC97_BUS
	select SND_SOC_WM9713 if SND_SOC_AC97_BUS
        help
          Normally ASoC codec drivers are only built if a machine driver which
          uses them is also built since they are only usable with a machine
          driver.  Selecting this option will allow these drivers to be built
          without an explicit machine driver for test and development purposes.

	  Support for the bus types used to access the codecs to be built must
	  be selected separately.

          If unsure select "N".

config SND_SOC_88PM860X
	tristate

config SND_SOC_ARIZONA
	tristate
	default y if SND_SOC_WM5102=y
	default y if SND_SOC_WM5110=y
	default y if SND_SOC_WM8997=y
	default m if SND_SOC_WM5102=m
	default m if SND_SOC_WM5110=m
	default m if SND_SOC_WM8997=m

config SND_SOC_WM_HUBS
	tristate
	default y if SND_SOC_WM8993=y || SND_SOC_WM8994=y
	default m if SND_SOC_WM8993=m || SND_SOC_WM8994=m

config SND_SOC_WM_ADSP
	tristate
	default y if SND_SOC_WM5102=y
	default y if SND_SOC_WM5110=y
	default y if SND_SOC_WM2200=y
	default m if SND_SOC_WM5102=m
	default m if SND_SOC_WM5110=m
	default m if SND_SOC_WM2200=m

config SND_SOC_AB8500_CODEC
	tristate

config SND_SOC_AC97_CODEC
	tristate
	select SND_AC97_CODEC

config SND_SOC_AD1836
	tristate

config SND_SOC_AD193X
	tristate

config SND_SOC_AD193X_SPI
	tristate
	select SND_SOC_AD193X

config SND_SOC_AD193X_I2C
	tristate
	select SND_SOC_AD193X

config SND_SOC_AD1980
	select REGMAP_AC97
	tristate

config SND_SOC_AD73311
	tristate

config SND_SOC_ADAU1373
	tristate

config SND_SOC_ADAU1701
	tristate "Analog Devices ADAU1701 CODEC"
	depends on I2C
	select SND_SOC_SIGMADSP_I2C

config SND_SOC_ADAU17X1
	tristate
	select SND_SOC_SIGMADSP_REGMAP

config SND_SOC_ADAU1761
	tristate
	select SND_SOC_ADAU17X1

config SND_SOC_ADAU1761_I2C
	tristate
	select SND_SOC_ADAU1761
	select REGMAP_I2C

config SND_SOC_ADAU1761_SPI
	tristate
	select SND_SOC_ADAU1761
	select REGMAP_SPI

config SND_SOC_ADAU1781
	select SND_SOC_ADAU17X1
	tristate

config SND_SOC_ADAU1781_I2C
	tristate
	select SND_SOC_ADAU1781
	select REGMAP_I2C

config SND_SOC_ADAU1781_SPI
	tristate
	select SND_SOC_ADAU1781
	select REGMAP_SPI

config SND_SOC_ADAU1977
	tristate

config SND_SOC_ADAU1977_SPI
	tristate
	select SND_SOC_ADAU1977
	select REGMAP_SPI

config SND_SOC_ADAU1977_I2C
	tristate
	select SND_SOC_ADAU1977
	select REGMAP_I2C

config SND_SOC_ADAV80X
	tristate

config SND_SOC_ADAV801
	tristate
	select SND_SOC_ADAV80X

config SND_SOC_ADAV803
	tristate
	select SND_SOC_ADAV80X

config SND_SOC_ADS117X
	tristate

config SND_SOC_AK4104
	tristate "AKM AK4104 CODEC"
	depends on SPI_MASTER

config SND_SOC_AK4535
	tristate

config SND_SOC_AK4554
	tristate "AKM AK4554 CODEC"

config SND_SOC_AK4641
	tristate

config SND_SOC_AK4642
	tristate "AKM AK4642 CODEC"
	depends on I2C

config SND_SOC_AK4671
	tristate

config SND_SOC_AK5386
	tristate "AKM AK5638 CODEC"

config SND_SOC_ALC5623
       tristate "Realtek ALC5623 CODEC"
	depends on I2C

config SND_SOC_ALC5632
	tristate

config SND_SOC_CQ0093VC
	tristate

config SND_SOC_CS35L32
	tristate "Cirrus Logic CS35L32 CODEC"
	depends on I2C

config SND_SOC_CS42L51
	tristate

config SND_SOC_CS42L51_I2C
	tristate "Cirrus Logic CS42L51 CODEC (I2C)"
	depends on I2C
	select SND_SOC_CS42L51

config SND_SOC_CS42L52
	tristate "Cirrus Logic CS42L52 CODEC"
	depends on I2C && INPUT

config SND_SOC_CS42L56
	tristate "Cirrus Logic CS42L56 CODEC"
	depends on I2C && INPUT

config SND_SOC_CS42L73
	tristate "Cirrus Logic CS42L73 CODEC"
	depends on I2C

config SND_SOC_CS4265
	tristate "Cirrus Logic CS4265 CODEC"
	depends on I2C
	select REGMAP_I2C

# Cirrus Logic CS4270 Codec
config SND_SOC_CS4270
	tristate "Cirrus Logic CS4270 CODEC"
	depends on I2C

# Cirrus Logic CS4270 Codec VD = 3.3V Errata
# Select if you are affected by the errata where the part will not function
# if MCLK divide-by-1.5 is selected and VD is set to 3.3V.  The driver will
# not select any sample rates that require MCLK to be divided by 1.5.
config SND_SOC_CS4270_VD33_ERRATA
	bool
	depends on SND_SOC_CS4270

config SND_SOC_CS4271
	tristate

config SND_SOC_CS4271_I2C
	tristate "Cirrus Logic CS4271 CODEC (I2C)"
	depends on I2C
	select SND_SOC_CS4271
	select REGMAP_I2C

config SND_SOC_CS4271_SPI
	tristate "Cirrus Logic CS4271 CODEC (SPI)"
	depends on SPI_MASTER
	select SND_SOC_CS4271
	select REGMAP_SPI

config SND_SOC_CS42XX8
	tristate

config SND_SOC_CS42XX8_I2C
	tristate "Cirrus Logic CS42448/CS42888 CODEC (I2C)"
	depends on I2C
	select SND_SOC_CS42XX8
	select REGMAP_I2C

config SND_SOC_CX20442
	tristate
	depends on TTY

config SND_SOC_JZ4740_CODEC
	select REGMAP_MMIO
	tristate

config SND_SOC_L3
       tristate

config SND_SOC_DA7210
        tristate

config SND_SOC_DA7213
        tristate

config SND_SOC_DA732X
        tristate

config SND_SOC_DA9055
	tristate

config SND_SOC_BT_SCO
	tristate

config SND_SOC_DMIC
	tristate

config SND_SOC_HDMI_CODEC
       tristate "HDMI stub CODEC"

config SND_SOC_ES8328
	tristate "Everest Semi ES8328 CODEC"

config SND_SOC_ES8328_I2C
	tristate
	select SND_SOC_ES8328

config SND_SOC_ES8328_SPI
	tristate
	select SND_SOC_ES8328

config SND_SOC_ISABELLE
        tristate

config SND_SOC_LM49453
	tristate

config SND_SOC_MAX98088
       tristate

config SND_SOC_MAX98090
       tristate

config SND_SOC_MAX98095
       tristate

config SND_SOC_MAX98357A
       tristate

config SND_SOC_MAX98925
       tristate

config SND_SOC_MAX9850
	tristate

config SND_SOC_PCM1681
	tristate "Texas Instruments PCM1681 CODEC"
	depends on I2C

config SND_SOC_PCM1792A
	tristate "Texas Instruments PCM1792A CODEC"
	depends on SPI_MASTER

config SND_SOC_PCM3008
       tristate

config SND_SOC_PCM512x
	tristate

config SND_SOC_PCM512x_I2C
	tristate "Texas Instruments PCM512x CODECs - I2C"
	depends on I2C
	select SND_SOC_PCM512x
	select REGMAP_I2C

config SND_SOC_PCM512x_SPI
	tristate "Texas Instruments PCM512x CODECs - SPI"
	depends on SPI_MASTER
	select SND_SOC_PCM512x
	select REGMAP_SPI

config SND_SOC_RL6231
	tristate
	default y if SND_SOC_RT5640=y
	default y if SND_SOC_RT5645=y
	default y if SND_SOC_RT5651=y
	default y if SND_SOC_RT5670=y
	default y if SND_SOC_RT5677=y
	default m if SND_SOC_RT5640=m
	default m if SND_SOC_RT5645=m
	default m if SND_SOC_RT5651=m
	default m if SND_SOC_RT5670=m
	default m if SND_SOC_RT5677=m

config SND_SOC_RT286
	tristate
	depends on I2C

config SND_SOC_RT5631
	tristate "Realtek ALC5631/RT5631 CODEC"
	depends on I2C

config SND_SOC_RT5640
	tristate

config SND_SOC_RT5645
        tristate

config SND_SOC_RT5651
	tristate

config SND_SOC_RT5670
	tristate

config SND_SOC_RT5677
	tristate
	select REGMAP_I2C
	select REGMAP_IRQ

config SND_SOC_RT5677_SPI
	tristate
	default SND_SOC_RT5677 && SPI

#Freescale sgtl5000 codec
config SND_SOC_SGTL5000
	tristate "Freescale SGTL5000 CODEC"
	depends on I2C

config SND_SOC_SI476X
	tristate

config SND_SOC_SIGMADSP
	tristate
	select CRC32

config SND_SOC_SIGMADSP_I2C
	tristate
	select SND_SOC_SIGMADSP

config SND_SOC_SIGMADSP_REGMAP
	tristate
	select SND_SOC_SIGMADSP

config SND_SOC_SIRF_AUDIO_CODEC
	tristate "SiRF SoC internal audio codec"
	select REGMAP_MMIO

config SND_SOC_SN95031
	tristate

config SND_SOC_SPDIF
	tristate "S/PDIF CODEC"

config SND_SOC_SSM2518
	tristate

config SND_SOC_SSM2602
	tristate

config SND_SOC_SSM2602_SPI
	tristate "Analog Devices SSM2602 CODEC - SPI"
	depends on SPI_MASTER
	select SND_SOC_SSM2602
	select REGMAP_SPI

config SND_SOC_SSM2602_I2C
	tristate "Analog Devices SSM2602 CODEC - I2C"
	depends on I2C
	select SND_SOC_SSM2602
	select REGMAP_I2C

config SND_SOC_SSM4567
	tristate "Analog Devices ssm4567 amplifier driver support"
	depends on I2C

config SND_SOC_STA32X
	tristate "STA326, STA328 and STA329 speaker amplifier"
	depends on I2C
	select REGMAP_I2C

config SND_SOC_STA350
	tristate "STA350 speaker amplifier"
	depends on I2C

config SND_SOC_STA529
	tristate

config SND_SOC_STAC9766
	tristate

config SND_SOC_TAS2552
	tristate "Texas Instruments TAS2552 Mono Audio amplifier"
	depends on I2C

config SND_SOC_TAS5086
	tristate "Texas Instruments TAS5086 speaker amplifier"
	depends on I2C

config SND_SOC_TFA9879
	tristate "NXP Semiconductors TFA9879 amplifier"
	depends on I2C

config SND_SOC_TLV320AIC23
	tristate

config SND_SOC_TLV320AIC23_I2C
	tristate "Texas Instruments TLV320AIC23 audio CODEC - I2C"
	depends on I2C
	select SND_SOC_TLV320AIC23

config SND_SOC_TLV320AIC23_SPI
	tristate "Texas Instruments TLV320AIC23 audio CODEC - SPI"
	depends on SPI_MASTER
	select SND_SOC_TLV320AIC23

config SND_SOC_TLV320AIC26
	tristate
	depends on SPI

config SND_SOC_TLV320AIC31XX
	tristate "Texas Instruments TLV320AIC31xx CODECs"
	depends on I2C
	select REGMAP_I2C

config SND_SOC_TLV320AIC32X4
	tristate

config SND_SOC_TLV320AIC3X
	tristate "Texas Instruments TLV320AIC3x CODECs"
	depends on I2C

config SND_SOC_TLV320DAC33
	tristate

config SND_SOC_TS3A227E
	tristate "TI Headset/Mic detect and keypress chip"
	depends on I2C

config SND_SOC_TWL4030
	select MFD_TWL4030_AUDIO
	tristate

config SND_SOC_TWL6040
	tristate

config SND_SOC_UDA134X
       tristate

config SND_SOC_UDA1380
        tristate

config SND_SOC_WL1273
	tristate

config SND_SOC_WM0010
	tristate

config SND_SOC_WM1250_EV1
	tristate

config SND_SOC_WM2000
	tristate

config SND_SOC_WM2200
	tristate

config SND_SOC_WM5100
	tristate

config SND_SOC_WM5102
	tristate

config SND_SOC_WM5110
	tristate

config SND_SOC_WM8350
	tristate

config SND_SOC_WM8400
	tristate

config SND_SOC_WM8510
	tristate "Wolfson Microelectronics WM8510 CODEC"
	depends on SND_SOC_I2C_AND_SPI

config SND_SOC_WM8523
	tristate "Wolfson Microelectronics WM8523 DAC"
	depends on I2C

config SND_SOC_WM8580
	tristate "Wolfson Microelectronics WM8523 CODEC"
	depends on I2C

config SND_SOC_WM8711
	tristate "Wolfson Microelectronics WM8711 CODEC"
	depends on SND_SOC_I2C_AND_SPI

config SND_SOC_WM8727
	tristate

config SND_SOC_WM8728
	tristate "Wolfson Microelectronics WM8728 DAC"
	depends on SND_SOC_I2C_AND_SPI

config SND_SOC_WM8731
	tristate "Wolfson Microelectronics WM8731 CODEC"
	depends on SND_SOC_I2C_AND_SPI

config SND_SOC_WM8737
	tristate "Wolfson Microelectronics WM8737 ADC"
	depends on SND_SOC_I2C_AND_SPI

config SND_SOC_WM8741
	tristate "Wolfson Microelectronics WM8737 DAC"
	depends on SND_SOC_I2C_AND_SPI

config SND_SOC_WM8750
	tristate "Wolfson Microelectronics WM8750 CODEC"
	depends on SND_SOC_I2C_AND_SPI

config SND_SOC_WM8753
	tristate "Wolfson Microelectronics WM8753 CODEC"
	depends on SND_SOC_I2C_AND_SPI

config SND_SOC_WM8770
	tristate "Wolfson Microelectronics WM8770 CODEC"
	depends on SPI_MASTER

config SND_SOC_WM8776
	tristate "Wolfson Microelectronics WM8776 CODEC"
	depends on SND_SOC_I2C_AND_SPI

config SND_SOC_WM8782
	tristate

config SND_SOC_WM8804
	tristate

config SND_SOC_WM8804_I2C
	tristate "Wolfson Microelectronics WM8804 S/PDIF transceiver I2C"
	depends on I2C
	select SND_SOC_WM8804
	select REGMAP_I2C

config SND_SOC_WM8804_SPI
	tristate "Wolfson Microelectronics WM8804 S/PDIF transceiver SPI"
	depends on SPI_MASTER
	select SND_SOC_WM8804
	select REGMAP_SPI

config SND_SOC_WM8900
	tristate

config SND_SOC_WM8903
	tristate "Wolfson Microelectronics WM8903 CODEC"
	depends on I2C

config SND_SOC_WM8904
	tristate

config SND_SOC_WM8940
        tristate

config SND_SOC_WM8955
	tristate

config SND_SOC_WM8960
	tristate

config SND_SOC_WM8961
	tristate

config SND_SOC_WM8962
	tristate "Wolfson Microelectronics WM8962 CODEC"
	depends on I2C && INPUT

config SND_SOC_WM8971
	tristate

config SND_SOC_WM8974
	tristate

config SND_SOC_WM8978
	tristate "Wolfson Microelectronics WM8978 codec"
	depends on I2C

config SND_SOC_WM8983
	tristate

config SND_SOC_WM8985
	tristate

config SND_SOC_WM8988
	tristate

config SND_SOC_WM8990
	tristate

config SND_SOC_WM8991
	tristate

config SND_SOC_WM8993
	tristate

config SND_SOC_WM8994
	tristate

config SND_SOC_WM8995
	tristate

config SND_SOC_WM8996
	tristate

config SND_SOC_WM8997
	tristate

config SND_SOC_WM9081
	tristate

config SND_SOC_WM9090
	tristate

config SND_SOC_WM9705
	tristate

config SND_SOC_WM9712
	tristate

config SND_SOC_WM9713
	tristate

# Amp
config SND_SOC_LM4857
	tristate

config SND_SOC_MAX9768
	tristate

config SND_SOC_MAX9877
	tristate

config SND_SOC_MC13783
	tristate

config SND_SOC_ML26124
	tristate

config SND_SOC_TPA6130A2
	tristate "Texas Instruments TPA6130A2 headphone amplifier"
	depends on I2C

endmenu<|MERGE_RESOLUTION|>--- conflicted
+++ resolved
@@ -70,10 +70,7 @@
 	select SND_SOC_MAX98090 if I2C
 	select SND_SOC_MAX98095 if I2C
 	select SND_SOC_MAX98357A if GPIOLIB
-<<<<<<< HEAD
-=======
 	select SND_SOC_MAX98925 if I2C
->>>>>>> d6eb9e3e
 	select SND_SOC_MAX9850 if I2C
 	select SND_SOC_MAX9768 if I2C
 	select SND_SOC_MAX9877 if I2C
