--- conflicted
+++ resolved
@@ -35,14 +35,7 @@
     __has_builtin(__builtin_add_overflow) && \
     __has_builtin(__builtin_sub_overflow)
 #define COMPILER_HAS_GENERIC_BUILTIN_OVERFLOW 1
-<<<<<<< HEAD
 #endif
-
-/* The following are for compatibility with GCC, from compiler-gcc.h,
- * and may be redefined here because they should not be shared with other
- * compilers, like ICC.
- */
-#define barrier() __asm__ __volatile__("" : : : "memory")
 
 #if __has_feature(shadow_call_stack)
 # define __noscs	__attribute__((__no_sanitize__("shadow-call-stack")))
@@ -58,6 +51,4 @@
 
 
 #define __nocfi		__attribute__((__no_sanitize__("cfi")))
-=======
->>>>>>> e025e57b
 #endif